--- conflicted
+++ resolved
@@ -107,9 +107,6 @@
       external-links-to-ignore: [ "https://dashboard.kyma-project.io/" ]
   - path: "./kyma/docs/03-tutorials/00-api-exposure/apix-04-get-jwt.md"
     config:
-<<<<<<< HEAD
-      external-links-to-ignore: [ "https://YOUR_OIDC_COMPLIANT_IDENTITY_PROVIDER_INSTANCE/.well-known/openid-configuration" ]
-=======
       external-links-to-ignore: [ "https://YOUR_OIDC_COMPLIANT_IDENTITY_PROVIDER_INSTANCE/.well-known/openid-configuration" ]
   - path: "./kyma/docs/03-tutorials/00-api-exposure/apix-04-expose-and-secure-workload-jwt.md"
     config:
@@ -117,5 +114,4 @@
   - path: "./kyma/docs/05-technical-reference/00-configuration-parameters/svls-02-environment-variables.md"
     config:
       external-links-to-ignore: [ "http://tracing-jaeger-collector.kyma-system.svc.cluster.local:14268/api/traces",
-                                  "http://eventing-publisher-proxy.kyma-system.svc.cluster.local/publish" ]
->>>>>>> 385009e3
+                                  "http://eventing-publisher-proxy.kyma-system.svc.cluster.local/publish" ]