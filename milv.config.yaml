--- conflicted
+++ resolved
@@ -26,12 +26,6 @@
   - path: "./kyma/docs/helm-broker/docs/05-01-helm-broker.md"
     config:
       white-list-external: ["custom.bundles-repository"]
-<<<<<<< HEAD
-=======
-  - path: "./kyma/docs/helm-broker/docs/05-01-helm-broker.md"
-    config:
-      white-list-external: ["$KYMA_RELEASE_VERSION"]
->>>>>>> 558e1135
   - path: "./kyma/docs/kyma/docs/04-07-aks-xip.io-domain.md"
     config:
       white-list-external: ["https://console.{WILDCARD_DNS}.xip.io"]
