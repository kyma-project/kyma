--- conflicted
+++ resolved
@@ -177,11 +177,6 @@
 		"knative-eventing/knative-eventing-event-mesh-dashboard-httpsource",
 	}
 
-<<<<<<< HEAD
-	// Ignore the pods running the tests. They have *-testsuite-* in their names
-	if strings.Contains(target["pod_name"], "testsuite") {
-		return true
-=======
 	var podsToBeIgnored = []string{
 		// Ignore the pods that are created during tests.
 		"-testsuite-",
@@ -194,7 +189,6 @@
 		if strings.Contains(target["pod_name"], p) {
 			return true
 		}
->>>>>>> a9cd23c4
 	}
 
 	for _, j := range jobsToBeIgnored {
