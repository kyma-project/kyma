package main

import (
	"context"
	"encoding/base64"
	"flag"
	"fmt"
	"math/rand"
	"path/filepath"
	"strings"
	"testing"
	"time"

	"github.com/avast/retry-go"

	"github.com/stretchr/testify/assert"

	"github.com/kyma-project/kyma/tests/integration/api-gateway/gateway-tests/pkg/api"
	"github.com/kyma-project/kyma/tests/integration/api-gateway/gateway-tests/pkg/ingressgateway"

	"golang.org/x/oauth2/clientcredentials"

	"github.com/kyma-project/kyma/tests/integration/api-gateway/gateway-tests/pkg/manifestprocessor"
	"k8s.io/apimachinery/pkg/runtime/schema"

	"k8s.io/apimachinery/pkg/apis/meta/v1/unstructured"
	_ "k8s.io/client-go/plugin/pkg/client/auth"

	"k8s.io/client-go/dynamic"
	"k8s.io/client-go/tools/clientcmd"
	"k8s.io/client-go/util/homedir"

	manager "github.com/kyma-project/kyma/tests/integration/api-gateway/gateway-tests/pkg/resourcemanager"
)

const testIDLength = 8
const OauthClientSecretLength = 8
const OauthClientIDLength = 8
const manifestsDirectory = "manifests/"
const testingAppFile = "testing-app.yaml"
const globalCommonResourcesFile = "global-commons.yaml"
const noAccessStrategyApiruleFile = "no_access_strategy.yaml"
const oauthStrategyApiruleFile = "oauth-strategy.yaml"
const jwtAndOauthStrategyApiruleFile = "jwt-oauth-strategy.yaml"
const resourceSeparator = "---"

func TestApiGatewayIntegration(t *testing.T) {
	var hydraAddr string
	var user string
	var pwd string
	var reqTimeout uint
	var reqDelay uint

	flag.StringVar(&hydraAddr, "hydra-address", "", "Hydra service address")
	flag.StringVar(&user, "user", "", "User login to fetch JWT token")
	flag.StringVar(&pwd, "password", "", "User password to fetch JWT token")
	flag.UintVar(&reqTimeout, "request-timeout", 60, "Time (in seconds) after which requests to API fail")
	flag.UintVar(&reqDelay, "request-delay", 5, "Delay (in seconds) between requests to API")

	flag.Parse()

	oauthClientID := generateRandomString(OauthClientIDLength)
	oauthClientSecret := generateRandomString(OauthClientSecretLength)

	oauth2Cfg := clientcredentials.Config{
		ClientID:     oauthClientID,
		ClientSecret: oauthClientSecret,
		TokenURL:     fmt.Sprintf("https://%s/oauth2/token", hydraAddr),
		Scopes:       []string{"read"},
	}

	httpClient, err := ingressgateway.FromEnv().Client()
<<<<<<< HEAD

	retryOpts := []retry.Option{
		retry.Delay(time.Second * 5),
		retry.Attempts(12),
=======
	tester := api.NewTester(httpClient, []retry.Option{
		retry.Delay(time.Duration(reqDelay) * time.Second),
		retry.Attempts(reqTimeout / reqDelay),
>>>>>>> 3b818dd9
		retry.DelayType(retry.FixedDelay),
	}
	tester := api.NewTester(httpClient, retryOpts)

	k8sClient := getDynamicClient()

	// create common resources for all scenarios
	globalCommonResources, err := manifestprocessor.ParseFromFileWithTemplate(globalCommonResourcesFile, manifestsDirectory, resourceSeparator, struct {
		OauthClientSecret string
		OauthClientID     string
	}{
		OauthClientSecret: base64.StdEncoding.EncodeToString([]byte(oauthClientSecret)),
		OauthClientID:     base64.StdEncoding.EncodeToString([]byte(oauthClientID)),
	})
	if err != nil {
		panic(err)
	}
	createResources(k8sClient, globalCommonResources...)
	// defer deleting namespace (it will also delete all remaining resources in that namespace)
	defer func() {
		time.Sleep(time.Second * 3)
		nsResourceSchema, ns, name := getResourceSchemaAndNamespace(globalCommonResources[0])
		manager.DeleteResource(k8sClient, nsResourceSchema, ns, name)
	}()
	t.Run("parallel tests", func(t *testing.T) {
		t.Run("expose service without access strategy (plain access)", func(t *testing.T) {
			t.Parallel()
			testID := generateRandomString(testIDLength)

			// create common resources from files
			commonResources, err := manifestprocessor.ParseFromFileWithTemplate(testingAppFile, manifestsDirectory, resourceSeparator, struct{ TestID string }{TestID: testID})
			if err != nil {
				panic(err)
			}
			createResources(k8sClient, commonResources...)

			// create api-rule from file
			noAccessStrategyApiruleResource, err := manifestprocessor.ParseFromFileWithTemplate(noAccessStrategyApiruleFile, manifestsDirectory, resourceSeparator, struct{ TestID string }{TestID: testID})
			if err != nil {
				panic(err)
			}
			createResources(k8sClient, noAccessStrategyApiruleResource...)

			//for _, commonResource := range commonResources {
			//	resourceSchema, ns, name := getResourceSchemaAndNamespace(commonResource)
			//	manager.UpdateResource(k8sClient, resourceSchema, ns, name, commonResource)
			//}

			assert.NoError(t, tester.TestUnsecuredAPI(fmt.Sprintf("https://httpbin-%s.kyma.local", testID)))

			deleteResources(k8sClient, commonResources...)

			fmt.Println("test finished")
		})

		t.Run("expose service a single access strategy on whole service", func(t *testing.T) {
			t.Parallel()
			testID := generateRandomString(testIDLength)

			// create common resources from files
			commonResources, err := manifestprocessor.ParseFromFileWithTemplate(testingAppFile, manifestsDirectory, resourceSeparator, struct{ TestID string }{TestID: testID})
			if err != nil {
				panic(err)
			}
			createResources(k8sClient, commonResources...)

			// create api-rule from file
			oauthStrategyApiruleResource, err := manifestprocessor.ParseFromFileWithTemplate(oauthStrategyApiruleFile, manifestsDirectory, resourceSeparator, struct{ TestID string }{TestID: testID})
			if err != nil {
				panic(err)
			}
			createResources(k8sClient, oauthStrategyApiruleResource...)

			//for _, commonResource := range commonResources {
			//	resourceSchema, ns, name := getResourceSchemaAndNamespace(commonResource)
			//	manager.UpdateResource(k8sClient, resourceSchema, ns, name, commonResource)
			//}
			token, err := oauth2Cfg.Token(context.Background())
			assert.Nil(t, err)
			assert.NoError(t, tester.TestSecuredAPI(fmt.Sprintf("https://httpbin-%s.kyma.local", testID), token.AccessToken))

			deleteResources(k8sClient, commonResources...)

			fmt.Println("test finished")
		})
	})
}

func getDynamicClient() dynamic.Interface {
	var kubeconfig *string
	if home := homedir.HomeDir(); home != "" {
		kubeconfig = flag.String("kubeconfig", filepath.Join(home, ".kube", "config"), "(optional) absolute path to the kubeconfig file")
	} else {
		kubeconfig = flag.String("kubeconfig", "", "absolute path to the kubeconfig file")
	}
	flag.Parse()

	config, err := clientcmd.BuildConfigFromFlags("", *kubeconfig)
	if err != nil {
		panic(err)
	}
	client, err := dynamic.NewForConfig(config)
	if err != nil {
		panic(err)
	}
	return client
}

func generateRandomString(length int) string {
	rand.Seed(time.Now().UnixNano())

	letterRunes := []rune("abcdefghijklmnopqrstuvwxyz")

	b := make([]rune, length)
	for i := range b {
		b[i] = letterRunes[rand.Intn(len(letterRunes))]
	}
	return string(b)
}

func getResourceSchemaAndNamespace(manifest unstructured.Unstructured) (schema.GroupVersionResource, string, string) {
	metadata := manifest.Object["metadata"].(map[string]interface{})
	apiVersion := strings.Split(fmt.Sprintf("%s", manifest.Object["apiVersion"]), "/")
	namespace := "default"
	if metadata["namespace"] != nil {
		namespace = fmt.Sprintf("%s", metadata["namespace"])
	}
	resourceName := fmt.Sprintf("%s", metadata["name"])
	resourceKind := fmt.Sprintf("%s", manifest.Object["kind"])
	if resourceKind == "Namespace" {
		namespace = ""
	}
	//TODO: Move this ^ somewhere else and make it clearer
	apiGroup, version := getGroupAndVersion(apiVersion)
	resourceSchema := schema.GroupVersionResource{Group: apiGroup, Version: version, Resource: pluralForm(resourceKind)}
	return resourceSchema, namespace, resourceName
}

func createResources(k8sClient dynamic.Interface, resources ...unstructured.Unstructured) {
	for _, resource := range resources {
		resourceSchema, ns, _ := getResourceSchemaAndNamespace(resource)
		manager.CreateResource(k8sClient, resourceSchema, ns, resource)
	}
}

func deleteResources(k8sClient dynamic.Interface, resources ...unstructured.Unstructured) {
	for _, resource := range resources {
		resourceSchema, ns, name := getResourceSchemaAndNamespace(resource)
		manager.DeleteResource(k8sClient, resourceSchema, ns, name)
	}
}

func getGroupAndVersion(apiVersion []string) (apiGroup string, version string) {
	if len(apiVersion) > 1 {
		return apiVersion[0], apiVersion[1]
	}
	return "", apiVersion[0]
}

func pluralForm(name string) string {
	return fmt.Sprintf("%ss", strings.ToLower(name))
}<|MERGE_RESOLUTION|>--- conflicted
+++ resolved
@@ -70,19 +70,12 @@
 	}
 
 	httpClient, err := ingressgateway.FromEnv().Client()
-<<<<<<< HEAD
-
-	retryOpts := []retry.Option{
-		retry.Delay(time.Second * 5),
-		retry.Attempts(12),
-=======
+
 	tester := api.NewTester(httpClient, []retry.Option{
 		retry.Delay(time.Duration(reqDelay) * time.Second),
 		retry.Attempts(reqTimeout / reqDelay),
->>>>>>> 3b818dd9
 		retry.DelayType(retry.FixedDelay),
-	}
-	tester := api.NewTester(httpClient, retryOpts)
+	})
 
 	k8sClient := getDynamicClient()
 
@@ -159,6 +152,7 @@
 			//}
 			token, err := oauth2Cfg.Token(context.Background())
 			assert.Nil(t, err)
+			assert.NotNil(t, token)
 			assert.NoError(t, tester.TestSecuredAPI(fmt.Sprintf("https://httpbin-%s.kyma.local", testID), token.AccessToken))
 
 			deleteResources(k8sClient, commonResources...)
