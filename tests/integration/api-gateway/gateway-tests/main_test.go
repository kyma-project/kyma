--- conflicted
+++ resolved
@@ -42,22 +42,18 @@
 			panic(err)
 		}
 		for _, commonResource := range commonResources {
-			fmt.Println(commonResource)
-<<<<<<< HEAD
 			resourceSchema, ns, _ := getResourceSchemaAndNamespace(commonResource)
-			fmt.Println(resourceSchema)
-			createResource(k8sClient, resourceSchema, ns, commonResource)
+			manager.CreateResource(k8sClient, resourceSchema, ns, commonResource)
 		}
+
 		for _, commonResource := range commonResources {
 			resourceSchema, ns, name := getResourceSchemaAndNamespace(commonResource)
-			deleteResource(k8sClient, resourceSchema, ns, name) // TODO: move delete after test execution
-=======
+			manager.UpdateResource(k8sClient, resourceSchema, ns, name, commonResource) //TODO: wait for resource creation
+		}
+
+		for _, commonResource := range commonResources {
 			resourceSchema, ns, name := getResourceSchemaAndNamespace(commonResource)
-			fmt.Printf("group: %s, ver: %s, res: %s \n",resourceSchema.Group,resourceSchema.Version,resourceSchema.Resource)
-			manager.CreateResource(k8sClient, resourceSchema, ns, commonResource)
-			manager.UpdateResource(k8sClient, resourceSchema, ns, name, commonResource) //TODO: wait for resource creation
 			manager.DeleteResource(k8sClient, resourceSchema, ns, name) // TODO: move delete after test execution
->>>>>>> 250c5a05
 		}
 		// TODO: create api-rule
 
