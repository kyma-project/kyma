package test

import (
	"crypto/tls"
	"fmt"
	"net/http"
	"testing"

	"github.com/kyma-incubator/compass/components/director/pkg/graphql"
	"github.com/kyma-project/kyma/tests/compass-runtime-agent/test/mock"
	"github.com/kyma-project/kyma/tests/compass-runtime-agent/test/runtimeagent"
	"github.com/kyma-project/kyma/tests/compass-runtime-agent/test/testkit/applications"
	"github.com/kyma-project/kyma/tests/compass-runtime-agent/test/testkit/compass"
	"github.com/kyma-project/kyma/tests/compass-runtime-agent/test/testkit/util"
	"github.com/stretchr/testify/assert"
	"github.com/stretchr/testify/require"
)

type testCase struct {
	description string

<<<<<<< HEAD
	initialPhaseInput  func() *applications.ApplicationCreateInput
	initialPhaseAssert func(t *testing.T, testSuite *runtimeagent.TestSuite, initialPhaseResult TestApplicationData)
	initialPhaseResult TestApplicationData
=======
	initialPhaseInput  func() *applications.ApplicationRegisterInput
	initialPhaseAssert func(t *testing.T, testSuite *runtimeagent.TestSuite, application compass.Application)
	initialPhaseResult compass.Application
>>>>>>> 9ce65a82

	secondPhaseSetup   func(t *testing.T, testSuite *runtimeagent.TestSuite, this *testCase)
	secondPhaseCleanup CleanupFunc
	secondPhaseAssert  func(t *testing.T, testSuite *runtimeagent.TestSuite, this *testCase)
}

type CleanupFunc func(t *testing.T)

func (cf CleanupFunc) Append(cleanupFunc CleanupFunc) CleanupFunc {
	return func(t *testing.T) {
		cf(t)
		cleanupFunc(t)
	}
}

type TestApplicationData struct {
	Application compass.Application
	Certificate tls.Certificate
}

const (
	validPassword     = "password"
	validUsername     = "username"
	validClientId     = "clientId"
	validClientSecret = "clientSecret"
)

func TestCompassRuntimeAgentSynchronization(t *testing.T) {
	var emptySpec graphql.CLOB = ""
	var apiSpecData graphql.CLOB = "defaultContent"

	oauthTokenURL := fmt.Sprintf("%s/%s/%s/%s", testSuite.GetMockServiceURL(), mock.OAuthToken, validClientId, validClientSecret)

	basicAuth := applications.NewAuth().WithBasicAuth(validUsername, validPassword)
	oauth := applications.NewAuth().WithOAuth(validClientId, validClientSecret, oauthTokenURL)

	noAuthAPIInput := applications.NewAPI("no-auth-api", "no auth api", testSuite.GetMockServiceURL()).WithJsonApiSpec(&apiSpecData)
	basicAuthAPIInput := applications.NewAPI("basic-auth-api", "basic auth api", testSuite.GetMockServiceURL()).WithAuth(basicAuth).WithYamlApiSpec(&apiSpecData)
	oauthAPIInput := applications.NewAPI("oauth-auth-api", "oauth api", testSuite.GetMockServiceURL()).WithAuth(oauth).WithXMLApiSpec(&emptySpec)

	// Define test cases
	testCases := []*testCase{
		{
			description: "Test case 1: Create all types of APIs and remove them",
			initialPhaseInput: func() *applications.ApplicationRegisterInput {
				return applications.NewApplication("test-app-1", "testApp1", map[string]interface{}{}).
					WithAPIDefinitions(
						[]*applications.APIDefinitionInput{
							noAuthAPIInput,
							basicAuthAPIInput,
							oauthAPIInput,
						}).
					WithEventDefinitions(
						[]*applications.EventDefinitionInput{
							applications.NewEventDefinition("events-api", "description").WithJsonEventSpec(&apiSpecData),
							applications.NewEventDefinition("events-api-with-empty-string-spec", "description").WithYamlEventSpec(&emptySpec),
							applications.NewEventDefinition("no-description-events-api", "").WithYamlEventSpec(&apiSpecData),
						},
					)
			},
			initialPhaseAssert: assertK8sResourcesAndAPIAccess,
			secondPhaseSetup: func(t *testing.T, testSuite *runtimeagent.TestSuite, this *testCase) {
				// when removing all APIs individually
<<<<<<< HEAD
				application := this.initialPhaseResult.Application
				assert.Equal(t, 3, len(application.APIs.Data))
				assert.Equal(t, 3, len(application.EventAPIs.Data))
=======
				application := this.initialPhaseResult
				assert.Equal(t, 3, len(application.APIDefinitions.Data))
				assert.Equal(t, 3, len(application.EventDefinitions.Data))
>>>>>>> 9ce65a82

				// remove APIs
				for _, api := range application.APIDefinitions.Data {
					id, err := testSuite.CompassClient.DeleteAPI(api.ID)
					require.NoError(t, err)
					require.Equal(t, api.ID, id)
				}

				// remove EventAPIs
				for _, eventAPI := range application.EventDefinitions.Data {
					id, err := testSuite.CompassClient.DeleteEventAPI(eventAPI.ID)
					require.NoError(t, err)
					require.Equal(t, eventAPI.ID, id)
				}

				// then
				this.secondPhaseAssert = func(t *testing.T, testSuite *runtimeagent.TestSuite, this *testCase) {
					// assert APIs deleted
					for _, api := range application.APIDefinitions.Data {
						testSuite.K8sResourceChecker.AssertAPIResourcesDeleted(t, application.Name, api.ID)
					}

					// assert EventAPIs deleted
					for _, eventAPI := range application.EventDefinitions.Data {
						testSuite.K8sResourceChecker.AssertAPIResourcesDeleted(t, application.Name, eventAPI.ID)
					}
				}
			},
		},
		{
			description: "Test case 2: Update Application overriding all APIs",
			initialPhaseInput: func() *applications.ApplicationRegisterInput {
				return applications.NewApplication("test-app-2", "", map[string]interface{}{}).
					WithAPIDefinitions(
						[]*applications.APIDefinitionInput{
							noAuthAPIInput,
							basicAuthAPIInput,
							oauthAPIInput,
						}).
					WithEventDefinitions(
						[]*applications.EventDefinitionInput{
							applications.NewEventDefinition("events-api", "description").WithJsonEventSpec(&apiSpecData),
							applications.NewEventDefinition("no-description-events-api", "").WithJsonEventSpec(&emptySpec),
						},
					)
			},
			initialPhaseAssert: assertK8sResourcesAndAPIAccess,
			secondPhaseSetup: func(t *testing.T, testSuite *runtimeagent.TestSuite, this *testCase) {
				// when
				application := this.initialPhaseResult.Application

				// remove existing APIs
				for _, api := range application.APIDefinitions.Data {
					id, err := testSuite.CompassClient.DeleteAPI(api.ID)
					require.NoError(t, err)
					require.Equal(t, api.ID, id)
				}

				// remove existing EventAPIs
				for _, eventAPI := range application.EventDefinitions.Data {
					id, err := testSuite.CompassClient.DeleteEventAPI(eventAPI.ID)
					require.NoError(t, err)
					require.Equal(t, eventAPI.ID, id)
				}

				// create new APIs
				apiInputs := []*applications.APIDefinitionInput{
					noAuthAPIInput,
					basicAuthAPIInput,
					oauthAPIInput,
				}
				for _, v := range apiInputs {
					_, err := testSuite.CompassClient.CreateAPI(application.ID, *v.ToCompassInput())
					require.NoError(t, err)
				}

				// create new EventAPIs
				eventAPIInputs := []*applications.EventDefinitionInput{
					applications.NewEventDefinition("events-api", "description").WithJsonEventSpec(&apiSpecData),
				}
				for _, v := range eventAPIInputs {
					_, err := testSuite.CompassClient.CreateEventAPI(application.ID, *v.ToCompassInput())
					require.NoError(t, err)
				}

				// updating whole application
				updatedInput := applications.NewApplicationUpdateInput("test-app-2-updated", "")

				updatedApp, err := testSuite.CompassClient.UpdateApplication(application.ID, updatedInput.ToCompassInput())
				require.NoError(t, err)
				assert.Equal(t, 3, len(updatedApp.APIDefinitions.Data))
				assert.Equal(t, 1, len(updatedApp.EventDefinitions.Data))

				apiIds := getAPIsIds(updatedApp)
				t.Logf("Updated APIs for %s Application", updatedApp.Name)
				logIds(t, apiIds)
				t.Logf("Adding denier labels for %s Application", updatedApp.Name)
				testSuite.AddDenierLabels(t, updatedApp.Name, apiIds...)

				// then
				this.secondPhaseAssert = func(t *testing.T, testSuite *runtimeagent.TestSuite, this *testCase) {
					// assert previous APIs deleted
					for _, api := range application.APIDefinitions.Data {
						testSuite.K8sResourceChecker.AssertAPIResourcesDeleted(t, updatedApp.Name, api.ID)
					}
					// assert previous EventAPIs deleted
					for _, eventAPI := range application.EventDefinitions.Data {
						testSuite.K8sResourceChecker.AssertAPIResourcesDeleted(t, updatedApp.Name, eventAPI.ID)
					}

					// assert updated Application
					testSuite.K8sResourceChecker.AssertResourcesForApp(t, updatedApp)
<<<<<<< HEAD
					testSuite.ProxyAPIAccessChecker.AssertAPIAccess(t, updatedApp.Name, updatedApp.APIs.Data...)
=======
					testSuite.APIAccessChecker.AssertAPIAccess(t, updatedApp.Name, updatedApp.APIDefinitions.Data...)
>>>>>>> 9ce65a82
				}
			},
		},
		{
			description: "Test case 3: Change auth in all APIs",
			initialPhaseInput: func() *applications.ApplicationRegisterInput {
				return applications.NewApplication("test-app-3", "", map[string]interface{}{}).
					WithAPIDefinitions(
						[]*applications.APIDefinitionInput{
							applications.NewAPI("no-auth-api", "no auth api", testSuite.GetMockServiceURL()).WithJsonApiSpec(&emptySpec),
							applications.NewAPI("basic-auth-api", "basic auth api", testSuite.GetMockServiceURL()).WithAuth(basicAuth).WithXMLApiSpec(&emptySpec),
							applications.NewAPI("oauth-auth-api", "oauth api", testSuite.GetMockServiceURL()).WithAuth(oauth).WithYamlApiSpec(&emptySpec),
						}).
					WithEventDefinitions(
						[]*applications.EventDefinitionInput{
							applications.NewEventDefinition("events-api", "description").WithJsonEventSpec(&emptySpec),
							applications.NewEventDefinition("no-description-events-api", "").WithJsonEventSpec(&emptySpec),
						},
					)
			},
			initialPhaseAssert: assertK8sResourcesAndAPIAccess,
			secondPhaseSetup: func(t *testing.T, testSuite *runtimeagent.TestSuite, this *testCase) {
				// when
				application := this.initialPhaseResult.Application

				var updatedAPIs []*graphql.APIDefinition

				// update no auth API to OAuth
				noAuthAPI, found := getAPIByName(application.APIDefinitions.Data, "no-auth-api")
				require.True(t, found)
				updatedInput := applications.NewAPI("no-auth-to-oauth", "", noAuthAPI.TargetURL).WithAuth(oauth).WithJsonApiSpec(&emptySpec)
				newOauthAPI, err := testSuite.CompassClient.UpdateAPI(noAuthAPI.ID, *updatedInput.ToCompassInput())
				require.NoError(t, err)
				updatedAPIs = append(updatedAPIs, newOauthAPI)

				// update OAuth API to Basic Auth
				oauthAPI, found := getAPIByName(application.APIDefinitions.Data, "oauth-auth-api")
				require.True(t, found)
				updatedInput = applications.NewAPI("oauth-to-basic", "", oauthAPI.TargetURL).WithAuth(basicAuth).WithJsonApiSpec(&emptySpec)
				newBasicAuthAPI, err := testSuite.CompassClient.UpdateAPI(oauthAPI.ID, *updatedInput.ToCompassInput())
				require.NoError(t, err)
				updatedAPIs = append(updatedAPIs, newBasicAuthAPI)

				// update Basic Auth API to no auth
				basicAuthAPI, found := getAPIByName(application.APIDefinitions.Data, "basic-auth-api")
				require.True(t, found)
				updatedInput = applications.NewAPI("basic-to-no-auth", "", basicAuthAPI.TargetURL).WithJsonApiSpec(&emptySpec)
				newNoAuthAPI, err := testSuite.CompassClient.UpdateAPI(basicAuthAPI.ID, *updatedInput.ToCompassInput())
				require.NoError(t, err)
				updatedAPIs = append(updatedAPIs, newNoAuthAPI)

				// then
				this.secondPhaseAssert = func(t *testing.T, testSuite *runtimeagent.TestSuite, this *testCase) {
					// assert updated APIs
					testSuite.K8sResourceChecker.AssertAPIResources(t, application.Name, updatedAPIs...)

					testSuite.ProxyAPIAccessChecker.AssertAPIAccess(t, application.Name, updatedAPIs...)
				}
			},
		},
		// TODO: CSRF Tokens does not work properly with Director (https://github.com/kyma-incubator/compass/issues/207)
		// TODO: Issue is closed
<<<<<<< HEAD
		{
			description: "Test case 4:Fetch new CSRF token and retry if token expired",
			initialPhaseInput: func() *applications.ApplicationCreateInput {
				csrfAuth := applications.NewAuth().WithBasicAuth(validUsername, validPassword).
					WithCSRF(testSuite.GetMockServiceURL() + mock.CSRFToken.String() + "/valid-csrf-token")
				csrfAPIInput := applications.NewAPI("csrf-api", "csrf", testSuite.GetMockServiceURL()).WithAuth(csrfAuth)

				app := applications.NewApplication("test-app-4", "testApp4", map[string]interface{}{}).
					WithAPIs([]*applications.APIDefinitionInput{csrfAPIInput})

				return app
			},
			initialPhaseAssert: func(t *testing.T, testSuite *runtimeagent.TestSuite, initialPhaseResult TestApplicationData) {
				testSuite.K8sResourceChecker.AssertResourcesForApp(t, initialPhaseResult.Application)

				// call CSRF API
				csrfAPI, found := getAPIByName(initialPhaseResult.Application.APIs.Data, "csrf-api")
				require.True(t, found)
				response := testSuite.ProxyAPIAccessChecker.CallAccessService(t, initialPhaseResult.Application.Name, csrfAPI.ID, mock.CSERTarget.String()+"/valid-csrf-token")
				util.RequireStatus(t, http.StatusOK, response)
			},
			secondPhaseSetup: func(t *testing.T, testSuite *runtimeagent.TestSuite, this *testCase) {
				csrfAPI, found := getAPIByName(this.initialPhaseResult.Application.APIs.Data, "csrf-api")
				require.True(t, found)

				// when updating CSRF API (new token is expected, old token is cached)
				modifiedCSRFAuth := applications.NewAuth().WithBasicAuth(validUsername, validPassword).
					WithCSRF(testSuite.GetMockServiceURL() + mock.CSRFToken.String() + "/new-csrf-token")
				modifiedCSRFAPIInput := applications.NewAPI("csrf-api", "csrf", testSuite.GetMockServiceURL()).WithAuth(modifiedCSRFAuth)
				modifiedCSRFAPI, err := testSuite.CompassClient.UpdateAPI(csrfAPI.ID, *modifiedCSRFAPIInput.ToCompassInput())
				require.NoError(t, err)

				// then
				this.secondPhaseAssert = func(t *testing.T, testSuite *runtimeagent.TestSuite, this *testCase) {
					// assert Token URL updated
					testSuite.K8sResourceChecker.AssertAPIResources(t, this.initialPhaseResult.Application.Name, modifiedCSRFAPI)

					// assert call is made with new token
					response := testSuite.ProxyAPIAccessChecker.CallAccessService(t, this.initialPhaseResult.Application.Name, csrfAPI.ID, mock.CSERTarget.String()+"/new-csrf-token")
					util.RequireStatus(t, http.StatusOK, response)
				}
			},
		},
=======
		//{
		//	description: "Test case 4:Fetch new CSRF token and retry if token expired",
		//	initialPhaseInput: func() *applications.ApplicationRegisterInput {
		//		csrfAuth := applications.NewAuth().WithBasicAuth(validUsername, validPassword).
		//			WithCSRF(testSuite.GetMockServiceURL() + mock.CSRFToken.String() + "/valid-csrf-token")
		//		csrfAPIInput := applications.NewAPI("csrf-api", "csrf", testSuite.GetMockServiceURL()).WithAuth(csrfAuth)
		//
		//		app := applications.NewApplication("test-app-4", "testApp4", map[string][]string{}).
		//			WithAPIDefinitions([]*applications.APIDefinitionInput{csrfAPIInput})
		//
		//		return app
		//	},
		//	initialPhaseAssert: func(t *testing.T, testSuite *runtimeagent.TestSuite, application compass.Application) {
		//		testSuite.K8sResourceChecker.AssertResourcesForApp(t, application)
		//
		//		// call CSRF API
		//		csrfAPI, found := getAPIByName(application.APIs.Data, "csrf-api")
		//		require.True(t, found)
		//		response := testSuite.APIAccessChecker.CallAccessService(t, application.ID, csrfAPI.ID, mock.CSERTarget.String()+"/valid-csrf-token")
		//		util.RequireStatus(t, http.StatusOK, response)
		//	},
		//	secondPhaseSetup: func(t *testing.T, testSuite *runtimeagent.TestSuite, this *testCase) {
		//		csrfAPI, found := getAPIByName(this.initialPhaseResult.APIs.Data, "csrf-api")
		//		require.True(t, found)
		//
		//		// when updating CSRF API (new token is expected, old token is cached)
		//		modifiedCSRFAuth := applications.NewAuth().WithCSRF(testSuite.GetMockServiceURL() + mock.CSRFToken.String() + "/new-csrf-token")
		//		modifiedCSRFAPIInput := applications.NewAPI("csrf-api", "csrf", testSuite.GetMockServiceURL()).WithAuth(modifiedCSRFAuth)
		//		modifiedCSRFAPI, err := testSuite.CompassClient.UpdateAPI(csrfAPI.ID, *modifiedCSRFAPIInput.ToCompassInput())
		//		require.NoError(t, err)
		//
		//		// then
		//		this.secondPhaseAssert = func(t *testing.T, testSuite *runtimeagent.TestSuite, this *testCase) {
		//			// assert Token URL updated
		//			testSuite.K8sResourceChecker.AssertAPIResources(t, this.initialPhaseResult.ID, modifiedCSRFAPI)
		//
		//			// assert call is made with new token
		//			response := testSuite.APIAccessChecker.CallAccessService(t, this.initialPhaseResult.ID, csrfAPI.ID, mock.CSERTarget.String()+"/new-csrf-token")
		//			util.RequireStatus(t, http.StatusOK, response)
		//		}
		//	},
		//},
>>>>>>> 9ce65a82
		{
			description: "Test case 5: Denier should block access without labels",
			initialPhaseInput: func() *applications.ApplicationRegisterInput {
				return applications.NewApplication("test-app-5", "", map[string]interface{}{}).
					WithAPIDefinitions(
						[]*applications.APIDefinitionInput{
							applications.NewAPI("no-auth-api", "no auth api", testSuite.GetMockServiceURL()).WithJsonApiSpec(&emptySpec),
							applications.NewAPI("basic-auth-api", "basic auth api", testSuite.GetMockServiceURL()).WithAuth(basicAuth).WithJsonApiSpec(&emptySpec),
							applications.NewAPI("oauth-auth-api", "oauth api", testSuite.GetMockServiceURL()).WithAuth(oauth).WithJsonApiSpec(&emptySpec),
						})
			},
			initialPhaseAssert: assertK8sResourcesAndAPIAccess,
			secondPhaseSetup: func(t *testing.T, testSuite *runtimeagent.TestSuite, this *testCase) {
				// when
				application := this.initialPhaseResult.Application

				apiIds := getAPIsIds(application)
				t.Logf("Removing denier labels for %s Application, For APIs: ", application.Name)
				logIds(t, apiIds)
				testSuite.RemoveDenierLabels(t, application.Name, apiIds...)

				// then
				this.secondPhaseAssert = func(t *testing.T, testSuite *runtimeagent.TestSuite, this *testCase) {
					// assert deniers block requests and the response has status 403
<<<<<<< HEAD
					for _, api := range application.APIs.Data {
						path := testSuite.ProxyAPIAccessChecker.GetPathBasedOnAuth(t, api.DefaultAuth)
						response := testSuite.ProxyAPIAccessChecker.CallAccessService(t, application.Name, api.ID, path)
=======
					for _, api := range application.APIDefinitions.Data {
						path := testSuite.APIAccessChecker.GetPathBasedOnAuth(t, api.DefaultAuth)
						response := testSuite.APIAccessChecker.CallAccessService(t, application.Name, api.ID, path)
>>>>>>> 9ce65a82
						util.RequireStatus(t, http.StatusForbidden, response)
					}
				}
			},
		},
		{
			description: "Test case 6: Should allow multiple certificates only for specific Application",
			initialPhaseInput: func() *applications.ApplicationCreateInput {
				return applications.NewApplication("test-app-6", "", map[string]interface{}{}).
					WithAPIs(
						[]*applications.APIDefinitionInput{
							applications.NewAPI("no-auth-api", "no auth api", testSuite.GetMockServiceURL()),
						})
			},
			initialPhaseAssert: assertK8sResourcesAndAPIAccess,
			secondPhaseSetup: func(t *testing.T, testSuite *runtimeagent.TestSuite, this *testCase) {
				// when
				initialApplication := this.initialPhaseResult.Application

				secondApplicationInput := applications.NewApplication("test-app-6-second", "", map[string]interface{}{})

				secondApplication, err := testSuite.CompassClient.CreateApplication(secondApplicationInput.ToCompassInput())
				require.NoError(t, err)
				this.secondPhaseCleanup = func(t *testing.T) {
					t.Logf("Running second phase cleanup for %s test case.", this.description)
					removedId, err := testSuite.CompassClient.DeleteApplication(secondApplication.ID)
					require.NoError(t, err)
					assert.Equal(t, secondApplication.ID, removedId)
				}

				secondAppCertificate := testSuite.GenerateCertificateForApplication(t, secondApplication)

				initialAppAdditionalCertificate := testSuite.GenerateCertificateForApplication(t, initialApplication)

				// then
				this.secondPhaseAssert = func(t *testing.T, testSuite *runtimeagent.TestSuite, this *testCase) {
					// access Initial app with both certs
					testSuite.EventsAPIAccessChecker.AssertEventAPIAccess(t, initialApplication, this.initialPhaseResult.Certificate)
					testSuite.EventsAPIAccessChecker.AssertEventAPIAccess(t, initialApplication, initialAppAdditionalCertificate)

					// access second with proper cert
					testSuite.EventsAPIAccessChecker.AssertEventAPIAccess(t, secondApplication, secondAppCertificate)

					// should get 403 when trying to send events with wrong certs
					resp, err := testSuite.EventsAPIAccessChecker.SendEvent(t, initialApplication, secondAppCertificate)
					require.NoError(t, err)
					assertForbidden(t, resp)

					resp, err = testSuite.EventsAPIAccessChecker.SendEvent(t, secondApplication, this.initialPhaseResult.Certificate)
					require.NoError(t, err)
					assertForbidden(t, resp)

					resp, err = testSuite.EventsAPIAccessChecker.SendEvent(t, secondApplication, initialAppAdditionalCertificate)
					require.NoError(t, err)
					assertForbidden(t, resp)

					// should get error when trying to send event without certificate
					_, err = testSuite.EventsAPIAccessChecker.SendEvent(t, initialApplication, tls.Certificate{})
					assert.Error(t, err)
				}
			},
		},
	}

	// Setup check if all resources were deleted
	var createdApplications []*compass.Application
	defer func() {
		t.Log("Checking resources are removed")
		waitForAgentToApplyConfig(t, testSuite)
		for _, app := range createdApplications {
			t.Logf("Asserting resources for %s application are deleted", app.Name)
			testSuite.K8sResourceChecker.AssertAppResourcesDeleted(t, app.Name)
		}
	}()

	// Setup initial phase
	for _, testCase := range testCases {
		t.Logf("Running initial phase setup for test case: %s", testCase.description)
		appInput := testCase.initialPhaseInput()

		t.Log("Creating Application...")
		createdApplication, err := testSuite.CompassClient.CreateApplication(appInput.ToCompassInput())
		require.NoError(t, err)

		defer func() {
			t.Logf("Cleaning up %s Application...", createdApplication.Name)
			removedId, err := testSuite.CompassClient.DeleteApplication(createdApplication.ID)
			require.NoError(t, err)
			assert.Equal(t, createdApplication.ID, removedId)
		}()

		apiIds := getAPIsIds(createdApplication)
		t.Logf("APIs for Application: %s", createdApplication.GetContext())
		logIds(t, apiIds)

		t.Logf("Adding denier labels for %s Application...", createdApplication.Name)
		testSuite.AddDenierLabels(t, createdApplication.Name, apiIds...)

		createdApplications = append(createdApplications, &createdApplication)

		t.Logf("Generating certificate for Application: %s...", createdApplication.GetContext())
		certificate := testSuite.GenerateCertificateForApplication(t, createdApplication)

		testCase.initialPhaseResult = TestApplicationData{
			Application: createdApplication,
			Certificate: certificate,
		}
		t.Logf("Initial test case setup finished for %s test case. Created Application: %s", testCase.description, createdApplication.Name)
	}

	// Wait for agent to apply config
	waitForAgentToApplyConfig(t, testSuite)

	// Assert initial phase
	for _, testCase := range testCases {
		t.Logf("Asserting initial phase for test case: %s", testCase.description)
		testCase.initialPhaseAssert(t, testSuite, testCase.initialPhaseResult)
	}

	// Setup second phase
	for _, testCase := range testCases {
		t.Logf("Running second phase setup for test case: %s", testCase.description)
		testCase.secondPhaseSetup(t, testSuite, testCase)
		if testCase.secondPhaseCleanup != nil {
			defer testCase.secondPhaseCleanup(t)
		}
		t.Logf("Second test case setup finished for %s test case", testCase.description)
	}

	// Wait for agent to apply config
	waitForAgentToApplyConfig(t, testSuite)

	// Due to Application Gateway caching the reverse proxy, after changing the authentication method we need to wait for cache to invalidate
	t.Log("Wait for proxy to invalidate...")
	testSuite.WaitForProxyInvalidation()

	// Assert second phase
	for _, testCase := range testCases {
		t.Logf("Asserting second phase for test case: %s", testCase.description)
		testCase.secondPhaseAssert(t, testSuite, testCase)
	}
}

func assertK8sResourcesAndAPIAccess(t *testing.T, testSuite *runtimeagent.TestSuite, testData TestApplicationData) {
	t.Logf("Waiting for %s Application to be deployed...", testData.Application.Name)
	testSuite.WaitForApplicationToBeDeployed(t, testData.Application.Name)

	t.Logf("Checking K8s resources")
	testSuite.K8sResourceChecker.AssertResourcesForApp(t, testData.Application)

	t.Logf("Checking API Access")
<<<<<<< HEAD
	testSuite.ProxyAPIAccessChecker.AssertAPIAccess(t, testData.Application.Name, testData.Application.APIs.Data...)

	t.Logf("Checking sending Events")
	testSuite.EventsAPIAccessChecker.AssertEventAPIAccess(t, testData.Application, testData.Certificate)
}

func assertForbidden(t *testing.T, response *http.Response) {
	defer func() {
		err := response.Body.Close()
		assert.NoError(t, err)
	}()

	util.RequireStatus(t, http.StatusForbidden, response)
=======
	testSuite.APIAccessChecker.AssertAPIAccess(t, application.Name, application.APIDefinitions.Data...)
>>>>>>> 9ce65a82
}

func waitForAgentToApplyConfig(t *testing.T, testSuite *runtimeagent.TestSuite) {
	t.Log("Waiting for Runtime Agent to apply configuration...")
	testSuite.WaitForConfigurationApplication()
}

func getAPIByName(apis []*graphql.APIDefinition, name string) (*graphql.APIDefinition, bool) {
	for _, api := range apis {
		if api.Name == name {
			return api, true
		}
	}

	return nil, false
}

func logIds(t *testing.T, ids []string) {
	for _, id := range ids {
		t.Log(id)
	}
}

func getAPIsIds(application compass.Application) []string {
	ids := make([]string, len(application.APIDefinitions.Data))
	for i, api := range application.APIDefinitions.Data {
		ids[i] = api.ID
	}

	return ids
}<|MERGE_RESOLUTION|>--- conflicted
+++ resolved
@@ -19,15 +19,9 @@
 type testCase struct {
 	description string
 
-<<<<<<< HEAD
-	initialPhaseInput  func() *applications.ApplicationCreateInput
+	initialPhaseInput  func() *applications.ApplicationRegisterInput
 	initialPhaseAssert func(t *testing.T, testSuite *runtimeagent.TestSuite, initialPhaseResult TestApplicationData)
 	initialPhaseResult TestApplicationData
-=======
-	initialPhaseInput  func() *applications.ApplicationRegisterInput
-	initialPhaseAssert func(t *testing.T, testSuite *runtimeagent.TestSuite, application compass.Application)
-	initialPhaseResult compass.Application
->>>>>>> 9ce65a82
 
 	secondPhaseSetup   func(t *testing.T, testSuite *runtimeagent.TestSuite, this *testCase)
 	secondPhaseCleanup CleanupFunc
@@ -91,15 +85,9 @@
 			initialPhaseAssert: assertK8sResourcesAndAPIAccess,
 			secondPhaseSetup: func(t *testing.T, testSuite *runtimeagent.TestSuite, this *testCase) {
 				// when removing all APIs individually
-<<<<<<< HEAD
 				application := this.initialPhaseResult.Application
-				assert.Equal(t, 3, len(application.APIs.Data))
-				assert.Equal(t, 3, len(application.EventAPIs.Data))
-=======
-				application := this.initialPhaseResult
 				assert.Equal(t, 3, len(application.APIDefinitions.Data))
 				assert.Equal(t, 3, len(application.EventDefinitions.Data))
->>>>>>> 9ce65a82
 
 				// remove APIs
 				for _, api := range application.APIDefinitions.Data {
@@ -212,11 +200,7 @@
 
 					// assert updated Application
 					testSuite.K8sResourceChecker.AssertResourcesForApp(t, updatedApp)
-<<<<<<< HEAD
-					testSuite.ProxyAPIAccessChecker.AssertAPIAccess(t, updatedApp.Name, updatedApp.APIs.Data...)
-=======
-					testSuite.APIAccessChecker.AssertAPIAccess(t, updatedApp.Name, updatedApp.APIDefinitions.Data...)
->>>>>>> 9ce65a82
+					testSuite.ProxyAPIAccessChecker.AssertAPIAccess(t, updatedApp.Name, updatedApp.APIDefinitions.Data...)
 				}
 			},
 		},
@@ -279,16 +263,15 @@
 		},
 		// TODO: CSRF Tokens does not work properly with Director (https://github.com/kyma-incubator/compass/issues/207)
 		// TODO: Issue is closed
-<<<<<<< HEAD
 		{
 			description: "Test case 4:Fetch new CSRF token and retry if token expired",
-			initialPhaseInput: func() *applications.ApplicationCreateInput {
+			initialPhaseInput: func() *applications.ApplicationRegisterInput {
 				csrfAuth := applications.NewAuth().WithBasicAuth(validUsername, validPassword).
 					WithCSRF(testSuite.GetMockServiceURL() + mock.CSRFToken.String() + "/valid-csrf-token")
 				csrfAPIInput := applications.NewAPI("csrf-api", "csrf", testSuite.GetMockServiceURL()).WithAuth(csrfAuth)
 
 				app := applications.NewApplication("test-app-4", "testApp4", map[string]interface{}{}).
-					WithAPIs([]*applications.APIDefinitionInput{csrfAPIInput})
+					WithAPIDefinitions([]*applications.APIDefinitionInput{csrfAPIInput})
 
 				return app
 			},
@@ -323,50 +306,6 @@
 				}
 			},
 		},
-=======
-		//{
-		//	description: "Test case 4:Fetch new CSRF token and retry if token expired",
-		//	initialPhaseInput: func() *applications.ApplicationRegisterInput {
-		//		csrfAuth := applications.NewAuth().WithBasicAuth(validUsername, validPassword).
-		//			WithCSRF(testSuite.GetMockServiceURL() + mock.CSRFToken.String() + "/valid-csrf-token")
-		//		csrfAPIInput := applications.NewAPI("csrf-api", "csrf", testSuite.GetMockServiceURL()).WithAuth(csrfAuth)
-		//
-		//		app := applications.NewApplication("test-app-4", "testApp4", map[string][]string{}).
-		//			WithAPIDefinitions([]*applications.APIDefinitionInput{csrfAPIInput})
-		//
-		//		return app
-		//	},
-		//	initialPhaseAssert: func(t *testing.T, testSuite *runtimeagent.TestSuite, application compass.Application) {
-		//		testSuite.K8sResourceChecker.AssertResourcesForApp(t, application)
-		//
-		//		// call CSRF API
-		//		csrfAPI, found := getAPIByName(application.APIs.Data, "csrf-api")
-		//		require.True(t, found)
-		//		response := testSuite.APIAccessChecker.CallAccessService(t, application.ID, csrfAPI.ID, mock.CSERTarget.String()+"/valid-csrf-token")
-		//		util.RequireStatus(t, http.StatusOK, response)
-		//	},
-		//	secondPhaseSetup: func(t *testing.T, testSuite *runtimeagent.TestSuite, this *testCase) {
-		//		csrfAPI, found := getAPIByName(this.initialPhaseResult.APIs.Data, "csrf-api")
-		//		require.True(t, found)
-		//
-		//		// when updating CSRF API (new token is expected, old token is cached)
-		//		modifiedCSRFAuth := applications.NewAuth().WithCSRF(testSuite.GetMockServiceURL() + mock.CSRFToken.String() + "/new-csrf-token")
-		//		modifiedCSRFAPIInput := applications.NewAPI("csrf-api", "csrf", testSuite.GetMockServiceURL()).WithAuth(modifiedCSRFAuth)
-		//		modifiedCSRFAPI, err := testSuite.CompassClient.UpdateAPI(csrfAPI.ID, *modifiedCSRFAPIInput.ToCompassInput())
-		//		require.NoError(t, err)
-		//
-		//		// then
-		//		this.secondPhaseAssert = func(t *testing.T, testSuite *runtimeagent.TestSuite, this *testCase) {
-		//			// assert Token URL updated
-		//			testSuite.K8sResourceChecker.AssertAPIResources(t, this.initialPhaseResult.ID, modifiedCSRFAPI)
-		//
-		//			// assert call is made with new token
-		//			response := testSuite.APIAccessChecker.CallAccessService(t, this.initialPhaseResult.ID, csrfAPI.ID, mock.CSERTarget.String()+"/new-csrf-token")
-		//			util.RequireStatus(t, http.StatusOK, response)
-		//		}
-		//	},
-		//},
->>>>>>> 9ce65a82
 		{
 			description: "Test case 5: Denier should block access without labels",
 			initialPhaseInput: func() *applications.ApplicationRegisterInput {
@@ -391,15 +330,9 @@
 				// then
 				this.secondPhaseAssert = func(t *testing.T, testSuite *runtimeagent.TestSuite, this *testCase) {
 					// assert deniers block requests and the response has status 403
-<<<<<<< HEAD
-					for _, api := range application.APIs.Data {
+					for _, api := range application.APIDefinitions.Data {
 						path := testSuite.ProxyAPIAccessChecker.GetPathBasedOnAuth(t, api.DefaultAuth)
 						response := testSuite.ProxyAPIAccessChecker.CallAccessService(t, application.Name, api.ID, path)
-=======
-					for _, api := range application.APIDefinitions.Data {
-						path := testSuite.APIAccessChecker.GetPathBasedOnAuth(t, api.DefaultAuth)
-						response := testSuite.APIAccessChecker.CallAccessService(t, application.Name, api.ID, path)
->>>>>>> 9ce65a82
 						util.RequireStatus(t, http.StatusForbidden, response)
 					}
 				}
@@ -407,9 +340,9 @@
 		},
 		{
 			description: "Test case 6: Should allow multiple certificates only for specific Application",
-			initialPhaseInput: func() *applications.ApplicationCreateInput {
+			initialPhaseInput: func() *applications.ApplicationRegisterInput {
 				return applications.NewApplication("test-app-6", "", map[string]interface{}{}).
-					WithAPIs(
+					WithAPIDefinitions(
 						[]*applications.APIDefinitionInput{
 							applications.NewAPI("no-auth-api", "no auth api", testSuite.GetMockServiceURL()),
 						})
@@ -551,8 +484,7 @@
 	testSuite.K8sResourceChecker.AssertResourcesForApp(t, testData.Application)
 
 	t.Logf("Checking API Access")
-<<<<<<< HEAD
-	testSuite.ProxyAPIAccessChecker.AssertAPIAccess(t, testData.Application.Name, testData.Application.APIs.Data...)
+	testSuite.ProxyAPIAccessChecker.AssertAPIAccess(t, testData.Application.Name, testData.Application.APIDefinitions.Data...)
 
 	t.Logf("Checking sending Events")
 	testSuite.EventsAPIAccessChecker.AssertEventAPIAccess(t, testData.Application, testData.Certificate)
@@ -565,9 +497,6 @@
 	}()
 
 	util.RequireStatus(t, http.StatusForbidden, response)
-=======
-	testSuite.APIAccessChecker.AssertAPIAccess(t, application.Name, application.APIDefinitions.Data...)
->>>>>>> 9ce65a82
 }
 
 func waitForAgentToApplyConfig(t *testing.T, testSuite *runtimeagent.TestSuite) {
