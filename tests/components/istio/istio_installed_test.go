--- conflicted
+++ resolved
@@ -13,15 +13,11 @@
 	"github.com/cucumber/godog"
 	"github.com/cucumber/godog/colors"
 	"github.com/pkg/errors"
-<<<<<<< HEAD
-	"github.com/tidwall/pretty"
-=======
 	"github.com/spf13/pflag"
 	"github.com/tidwall/pretty"
 	"gitlab.com/rodrigoodhin/gocure/models"
 	"gitlab.com/rodrigoodhin/gocure/pkg/gocure"
 	"gitlab.com/rodrigoodhin/gocure/report/html"
->>>>>>> c96b0380
 	corev1 "k8s.io/api/core/v1"
 	metav1 "k8s.io/apimachinery/pkg/apis/meta/v1"
 	"k8s.io/client-go/discovery"
@@ -298,11 +294,7 @@
 				Name              string `json:"name"`
 				CreationTimestamp string `json:"creationTimestamp"`
 			} `json:"metadata"`
-<<<<<<< HEAD
-			Status            struct {
-=======
 			Status struct {
->>>>>>> c96b0380
 				Phase string `json:"phase"`
 			} `json:"status"`
 		} `json:"items"`
