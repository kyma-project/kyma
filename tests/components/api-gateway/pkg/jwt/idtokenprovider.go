package jwt

import (
	"fmt"
	"net/http"
	"net/url"
	"strings"

	"github.com/pkg/errors"
)

const (
	state           = "dd3557bfb07ee1858f0ac8abc4a46aef"
	nonce           = "dd3557bfb07ee1858f0ac8abc4a46aef"
	authUrlTemplate = "https://%s/oauth2/auth?client_id=%s&response_type=id_token&scope=openid&redirect_uri=%s&state=%s&nonce=%s"
)

type idTokenProvider interface {
	fetchIdToken() (string, error)
}

// OidcHydraTestFlow implements OIDC flows for deployed OryHydra with test login consent endpoints.
type OidcHydraTestFlow struct {
	httpClient *http.Client
	config     oidcHydraConfig
}

func newOidcHydraTestFlow(httpClient *http.Client, config oidcHydraConfig) idTokenProvider {
	return &OidcHydraTestFlow{httpClient, config}
}

func getToken(req *http.Request) string {
	tokenWithTrailingState := strings.Split(req.URL.Fragment, "=")[1]
	t := strings.Split(tokenWithTrailingState, "&")[0]
	return t
}

func (f *OidcHydraTestFlow) fetchIdToken() (string, error) {
	return f.GetToken()
}

func (f *OidcHydraTestFlow) GetToken() (string, error) {
	loginResp, err := f.doLogin()

	if err != nil {
		return "", err
	}
	consent := f.prepareConsent(loginResp)

	return f.sentConsentToGetToken(loginResp, consent)
}

func (f *OidcHydraTestFlow) sentConsentToGetToken(response *http.Response, consentForm url.Values) (string, error) {
	redirectUrl, err := url.Parse(f.config.ClientConfig.RedirectUri)
	if err != nil {
		return "", err
	}
	var token string
	f.httpClient.CheckRedirect = func(req *http.Request, via []*http.Request) error {
		if req.URL.Host == redirectUrl.Host {
			token = getToken(req)
			return http.ErrUseLastResponse
		}
		return nil
	}
<<<<<<< HEAD
	resp, err := f.httpClient.PostForm(response.Request.URL.String(), consentForm)
	if resp.StatusCode>399 {
		return "", fmt.Errorf("could not fetch token, err_code=%d", resp.StatusCode)
	}
=======
	_, err = f.httpClient.PostForm(response.Request.URL.String(), consentForm)
>>>>>>> 254d950d
	return token, err
}

func (f *OidcHydraTestFlow) doLogin() (*http.Response, error) {
	u, err := url.Parse(fmt.Sprintf(authUrlTemplate, f.config.HydraFqdn, f.config.ClientConfig.ID, f.config.ClientConfig.RedirectUri, state, nonce))
	if err != nil {
		return nil, err
	}

	resp, err := f.httpClient.Get(u.String())
	if err != nil {
		return nil, errors.Wrap(err, "while performing HTTP GET on auth endpoint")
	}

	loginForm := url.Values{}
	loginForm.Set("email", f.config.UserCredentials.Username)
	loginForm.Set("password", f.config.UserCredentials.Password)
	loginForm.Set("challenge", resp.Request.URL.Query().Get("login_challenge"))
	resp, err = f.httpClient.PostForm(resp.Request.URL.String(), loginForm)
	if err != nil {
		return nil, errors.Wrap(err, "while performing HTTP POST on login endpoint")
	}

	if resp.StatusCode>399 {
		return nil, fmt.Errorf("could not doLogin, err_code=%d", resp.StatusCode)
	}
	
	return resp, nil
}

func (f *OidcHydraTestFlow) prepareConsent(response *http.Response) url.Values {
	consentForm := url.Values{}
	consentForm.Set("challenge", response.Request.URL.Query().Get("consent_challenge"))
	consentForm.Set("grant_scope", "openid")
	consentForm.Set("submit", "Allow+access")
	return consentForm
}<|MERGE_RESOLUTION|>--- conflicted
+++ resolved
@@ -63,14 +63,12 @@
 		}
 		return nil
 	}
-<<<<<<< HEAD
+
 	resp, err := f.httpClient.PostForm(response.Request.URL.String(), consentForm)
 	if resp.StatusCode>399 {
 		return "", fmt.Errorf("could not fetch token, err_code=%d", resp.StatusCode)
 	}
-=======
-	_, err = f.httpClient.PostForm(response.Request.URL.String(), consentForm)
->>>>>>> 254d950d
+
 	return token, err
 }
 
