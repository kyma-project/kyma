--- conflicted
+++ resolved
@@ -16,11 +16,7 @@
 	t.Run("should return true if secrets are equal", func(t *testing.T) {
 		//given
 		coreV1 := fake.NewSimpleClientset()
-<<<<<<< HEAD
-		secretComparator, err := NewSecretComparator(require.New(t), coreV1, "test", "kyma-system")
-=======
 		secretComparator, err := NewSecretComparator(coreV1, "test", "kyma-integration")
->>>>>>> 0488573c
 		require.NoError(t, err)
 		createFakeCredentialsSecret(t, coreV1.CoreV1().Secrets("test"), "expected", "test")
 		createFakeCredentialsSecret(t, coreV1.CoreV1().Secrets("kyma-system"), "actual", "kyma-system")
@@ -35,11 +31,7 @@
 	t.Run("should return error if failed to read actual secret", func(t *testing.T) {
 		//given
 		coreV1 := fake.NewSimpleClientset()
-<<<<<<< HEAD
-		secretComparator, err := NewSecretComparator(require.New(t), coreV1, "test", "kyma-system")
-=======
 		secretComparator, err := NewSecretComparator(coreV1, "test", "kyma-integration")
->>>>>>> 0488573c
 		require.NoError(t, err)
 		createFakeCredentialsSecret(t, coreV1.CoreV1().Secrets("test"), "expected", "test")
 
@@ -53,11 +45,7 @@
 	t.Run("should return error if failed to read expected secret", func(t *testing.T) {
 		//given
 		coreV1 := fake.NewSimpleClientset()
-<<<<<<< HEAD
-		secretComparator, err := NewSecretComparator(require.New(t), coreV1, "test", "kyma-system")
-=======
 		secretComparator, err := NewSecretComparator(coreV1, "test", "kyma-integration")
->>>>>>> 0488573c
 		require.NoError(t, err)
 		createFakeCredentialsSecret(t, coreV1.CoreV1().Secrets("kyma-system"), "actual", "kyma-system")
 
@@ -70,11 +58,7 @@
 
 	t.Run("should return error if expected secret name is empty", func(t *testing.T) {
 		//given
-<<<<<<< HEAD
-		secretComparator, err := NewSecretComparator(require.New(t), nil, "test", "kyma-system")
-=======
 		secretComparator, err := NewSecretComparator(nil, "test", "kyma-integration")
->>>>>>> 0488573c
 		require.NoError(t, err)
 
 		//when
@@ -86,11 +70,7 @@
 
 	t.Run("should return error if actual secret name is empty", func(t *testing.T) {
 		//given
-<<<<<<< HEAD
-		secretComparator, err := NewSecretComparator(require.New(t), nil, "test", "kyma-system")
-=======
 		secretComparator, err := NewSecretComparator(nil, "test", "kyma-integration")
->>>>>>> 0488573c
 		require.NoError(t, err)
 
 		//when
@@ -102,11 +82,7 @@
 
 	t.Run("should return no error if actual and expected secret name is empty", func(t *testing.T) {
 		//given
-<<<<<<< HEAD
-		secretComparator, err := NewSecretComparator(require.New(t), nil, "test", "kyma-system")
-=======
 		secretComparator, err := NewSecretComparator(nil, "test", "kyma-integration")
->>>>>>> 0488573c
 		require.NoError(t, err)
 
 		//when
