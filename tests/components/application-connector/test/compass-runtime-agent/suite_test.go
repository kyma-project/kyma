package compass_runtime_agent

import (
	"crypto/tls"
	"fmt"
	cli "github.com/kyma-project/kyma/components/application-operator/pkg/client/clientset/versioned"
	"github.com/kyma-project/kyma/tests/components/application-connector/test/compass-runtime-agent/testkit/applications"
	"github.com/kyma-project/kyma/tests/components/application-connector/test/compass-runtime-agent/testkit/director"
	"github.com/kyma-project/kyma/tests/components/application-connector/test/compass-runtime-agent/testkit/graphql"
	"github.com/kyma-project/kyma/tests/components/application-connector/test/compass-runtime-agent/testkit/oauth"
	"github.com/pkg/errors"
	"github.com/stretchr/testify/suite"
<<<<<<< HEAD
	"github.com/vrischmann/envconfig"
=======
>>>>>>> 5a973093
	"k8s.io/client-go/kubernetes"
	"k8s.io/client-go/rest"
	"net/http"
	"testing"
	"time"
)

type CompassRuntimeAgentSuite struct {
	suite.Suite
	applicationsClientSet *cli.Clientset
<<<<<<< HEAD
	coreClientset         *kubernetes.Clientset
	directorClient        director.Client
	appComparator         applications.Comparator
	testConfig            config
=======
	coreClientSet         *kubernetes.Clientset
	directorClient        director.Client
	appComparator         applications.Comparator
}

func initDirectorClient() director.Client {
	return nil
>>>>>>> 5a973093
}

func (gs *CompassRuntimeAgentSuite) SetupSuite() {

	err := envconfig.InitWithPrefix(&gs.testConfig, "APP")
	gs.Require().Nil(err)

	cfg, err := rest.InClusterConfig()
	gs.Require().Nil(err)

	gs.applicationsClientSet, err = cli.NewForConfig(cfg)
<<<<<<< HEAD
=======
	gs.Require().Nil(err)

	gs.coreClientSet, err = kubernetes.NewForConfig(cfg)
>>>>>>> 5a973093
	gs.Require().Nil(err)

	gs.coreClientset, err = kubernetes.NewForConfig(cfg)
	gs.Require().Nil(err)

	gs.T().Logf("Config: %s", gs.testConfig.String())

	directorClient, err := gs.makeCompassDirectorClient()
	gs.Require().Nil(err)

	gs.T().Log("Attempt to unregister application in compass")
	appID, err := directorClient.RegisterApplication("oko", "auto-testing", "3e64ebae-38b5-46a0-b1ed-9ccee153a0ae")
	//err = directorClient.UnregisterApplication("218a1089-fb05-47a2-b1a9-4d09d854eeab", "3e64ebae-38b5-46a0-b1ed-9ccee153a0ae")
	gs.Require().Nil(err)

<<<<<<< HEAD
	gs.T().Log("Sucessfully unregistered application %s in compass", appID)

	// TODO Pass Tenant from configuration
	gs.appComparator, err = applications.NewComparator(gs.Require())
=======
	// TODO: Pass namespaces names
	secretComparator, err := applications.NewSecretComparator(gs.Require(), gs.coreClientSet, "", "")
	gs.Require().Nil(err)

	applicationGetter := gs.applicationsClientSet.ApplicationconnectorV1alpha1().Applications()
	gs.appComparator, err = applications.NewComparator(gs.Require(), secretComparator, applicationGetter, "", "")
>>>>>>> 5a973093
	gs.Require().Nil(err)
}

func (gs *CompassRuntimeAgentSuite) TearDownSuite() {
	_, err := http.Post("http://localhost:15000/quitquitquit", "", nil)
	gs.Nil(err)
	_, err = http.Post("http://localhost:15020/quitquitquit", "", nil)
	gs.Nil(err)
}

func TestCompassRuntimeAgentSuite(t *testing.T) {
	suite.Run(t, new(CompassRuntimeAgentSuite))
}

func (gs *CompassRuntimeAgentSuite) makeCompassDirectorClient() (director.Client, error) {

	secretsRepo := gs.coreClientset.CoreV1().Secrets(gs.testConfig.OauthCredentialsNamespace)

	if secretsRepo == nil {
		return nil, fmt.Errorf("could not access secrets in %s namespace", gs.testConfig.OauthCredentialsNamespace)
	}
	client := &http.Client{
		Transport: &http.Transport{
			TLSClientConfig: &tls.Config{InsecureSkipVerify: gs.testConfig.SkipDirectorCertVerification},
		},
		Timeout: 10 * time.Second,
	}
	gqlClient := graphql.NewGraphQLClient(gs.testConfig.DirectorURL, true, gs.testConfig.SkipDirectorCertVerification)
	if gqlClient == nil {
		return nil, fmt.Errorf("could not create GraphQLClient for endpoint %s", gs.testConfig.DirectorURL)
	}
	oauthClient, err := oauth.NewOauthClient(client, secretsRepo, gs.testConfig.OauthCredentialsSecretName)
	if err != nil {
		return nil, errors.Wrap(err, "Could not create OAuthClient client")
	}
	return director.NewDirectorClient(gqlClient, oauthClient), nil
}<|MERGE_RESOLUTION|>--- conflicted
+++ resolved
@@ -1,35 +1,20 @@
 package compass_runtime_agent
 
 import (
-	"crypto/tls"
-	"fmt"
-	cli "github.com/kyma-project/kyma/components/application-operator/pkg/client/clientset/versioned"
 	"github.com/kyma-project/kyma/tests/components/application-connector/test/compass-runtime-agent/testkit/applications"
 	"github.com/kyma-project/kyma/tests/components/application-connector/test/compass-runtime-agent/testkit/director"
-	"github.com/kyma-project/kyma/tests/components/application-connector/test/compass-runtime-agent/testkit/graphql"
-	"github.com/kyma-project/kyma/tests/components/application-connector/test/compass-runtime-agent/testkit/oauth"
-	"github.com/pkg/errors"
+	"net/http"
+	"testing"
+
+	cli "github.com/kyma-project/kyma/components/application-operator/pkg/client/clientset/versioned"
 	"github.com/stretchr/testify/suite"
-<<<<<<< HEAD
-	"github.com/vrischmann/envconfig"
-=======
->>>>>>> 5a973093
 	"k8s.io/client-go/kubernetes"
 	"k8s.io/client-go/rest"
-	"net/http"
-	"testing"
-	"time"
 )
 
 type CompassRuntimeAgentSuite struct {
 	suite.Suite
 	applicationsClientSet *cli.Clientset
-<<<<<<< HEAD
-	coreClientset         *kubernetes.Clientset
-	directorClient        director.Client
-	appComparator         applications.Comparator
-	testConfig            config
-=======
 	coreClientSet         *kubernetes.Clientset
 	directorClient        director.Client
 	appComparator         applications.Comparator
@@ -37,52 +22,28 @@
 
 func initDirectorClient() director.Client {
 	return nil
->>>>>>> 5a973093
 }
 
 func (gs *CompassRuntimeAgentSuite) SetupSuite() {
-
-	err := envconfig.InitWithPrefix(&gs.testConfig, "APP")
-	gs.Require().Nil(err)
-
 	cfg, err := rest.InClusterConfig()
 	gs.Require().Nil(err)
 
 	gs.applicationsClientSet, err = cli.NewForConfig(cfg)
-<<<<<<< HEAD
-=======
 	gs.Require().Nil(err)
 
 	gs.coreClientSet, err = kubernetes.NewForConfig(cfg)
->>>>>>> 5a973093
 	gs.Require().Nil(err)
 
-	gs.coreClientset, err = kubernetes.NewForConfig(cfg)
+	// TODO Pass Tenant from configuration
+	gs.directorClient, err = director.NewDirectorClient("")
 	gs.Require().Nil(err)
 
-	gs.T().Logf("Config: %s", gs.testConfig.String())
-
-	directorClient, err := gs.makeCompassDirectorClient()
-	gs.Require().Nil(err)
-
-	gs.T().Log("Attempt to unregister application in compass")
-	appID, err := directorClient.RegisterApplication("oko", "auto-testing", "3e64ebae-38b5-46a0-b1ed-9ccee153a0ae")
-	//err = directorClient.UnregisterApplication("218a1089-fb05-47a2-b1a9-4d09d854eeab", "3e64ebae-38b5-46a0-b1ed-9ccee153a0ae")
-	gs.Require().Nil(err)
-
-<<<<<<< HEAD
-	gs.T().Log("Sucessfully unregistered application %s in compass", appID)
-
-	// TODO Pass Tenant from configuration
-	gs.appComparator, err = applications.NewComparator(gs.Require())
-=======
 	// TODO: Pass namespaces names
 	secretComparator, err := applications.NewSecretComparator(gs.Require(), gs.coreClientSet, "", "")
 	gs.Require().Nil(err)
 
 	applicationGetter := gs.applicationsClientSet.ApplicationconnectorV1alpha1().Applications()
 	gs.appComparator, err = applications.NewComparator(gs.Require(), secretComparator, applicationGetter, "", "")
->>>>>>> 5a973093
 	gs.Require().Nil(err)
 }
 
@@ -95,28 +56,4 @@
 
 func TestCompassRuntimeAgentSuite(t *testing.T) {
 	suite.Run(t, new(CompassRuntimeAgentSuite))
-}
-
-func (gs *CompassRuntimeAgentSuite) makeCompassDirectorClient() (director.Client, error) {
-
-	secretsRepo := gs.coreClientset.CoreV1().Secrets(gs.testConfig.OauthCredentialsNamespace)
-
-	if secretsRepo == nil {
-		return nil, fmt.Errorf("could not access secrets in %s namespace", gs.testConfig.OauthCredentialsNamespace)
-	}
-	client := &http.Client{
-		Transport: &http.Transport{
-			TLSClientConfig: &tls.Config{InsecureSkipVerify: gs.testConfig.SkipDirectorCertVerification},
-		},
-		Timeout: 10 * time.Second,
-	}
-	gqlClient := graphql.NewGraphQLClient(gs.testConfig.DirectorURL, true, gs.testConfig.SkipDirectorCertVerification)
-	if gqlClient == nil {
-		return nil, fmt.Errorf("could not create GraphQLClient for endpoint %s", gs.testConfig.DirectorURL)
-	}
-	oauthClient, err := oauth.NewOauthClient(client, secretsRepo, gs.testConfig.OauthCredentialsSecretName)
-	if err != nil {
-		return nil, errors.Wrap(err, "Could not create OAuthClient client")
-	}
-	return director.NewDirectorClient(gqlClient, oauthClient), nil
 }