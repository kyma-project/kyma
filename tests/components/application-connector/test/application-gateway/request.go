--- conflicted
+++ resolved
@@ -2,10 +2,6 @@
 
 import (
 	"io"
-<<<<<<< HEAD
-=======
-	"io/ioutil"
->>>>>>> caa027ac
 	"net/http"
 	"regexp"
 	"strconv"
@@ -13,7 +9,6 @@
 
 	"github.com/kyma-project/kyma/components/application-operator/pkg/apis/applicationconnector/v1alpha1"
 	"github.com/pkg/errors"
-<<<<<<< HEAD
 )
 
 type LogHttp struct {
@@ -30,28 +25,6 @@
 	req, err := http.NewRequest(http.MethodGet, url, nil)
 	if err != nil {
 		return
-=======
-	"github.com/stretchr/testify/assert"
-)
-
-func logBody(t *testing.T, body io.Reader) {
-	t.Helper()
-
-	buf, err := ioutil.ReadAll(body)
-	if err == nil && len(buf) > 0 {
-		t.Log("Body:", string(buf))
-	}
-}
-
-func executeGetRequest(t *testing.T, entry v1alpha1.Entry) int {
-	t.Helper()
-
-	t.Log("Calling", entry.CentralGatewayUrl)
-	res, err := http.Get(entry.CentralGatewayUrl)
-
-	if err == nil {
-		logBody(t, res.Body)
->>>>>>> caa027ac
 	}
 
 	return c.Do(req)
