--- conflicted
+++ resolved
@@ -8,15 +8,11 @@
 
 containerRegistry:
   path: "eu.gcr.io/kyma-project"
+
 images:
   compassTest:
     name: "compass-runtime-agent-test"
-<<<<<<< HEAD
     version: "PR-15119"
-=======
-    version: "8eeb6dd9"
-
->>>>>>> a33f07f6
 
 compassCredentials:
   clientID: ""
