apiVersion: batch/v1
kind: Job
metadata:
  name: compass-runtime-agent-test
  namespace: {{ .Values.namespace }}
spec:
  template:
    spec:
<<<<<<< HEAD
      restartPolicy: Never
=======
>>>>>>> 43015106
      serviceAccountName: {{ .Values.serviceAccountName }}
      containers:
        - name: compass-runtime-agent-test
          image: {{ include "imageurl" (dict "reg" .Values.containerRegistry "img" .Values.images.compassTest) }}
          imagePullPolicy: Always
          env:
<<<<<<< HEAD
          - name: APP_DIRECTOR_URL
            value: {{ .Values.directorUrl }}
          - name: APP_TESTING_TENANT
            value: {{ .Values.testTenant }}
          - name: APP_SKIP_DIRECTOR_CERT_VERIFICATION
            value: {{ .Values.skipDirectorCertVerification | quote }}
          - name: APP_OAUTH_CREDENTIALS_SECRET_NAME
            value: {{.Values.oauthCredentialsSecretName}}
          - name: APP_OAUTH_CREDENTIALS_NAMESPACE
            value: {{ .Values.oauthCredentialsNamespace }}
=======
            - name: APP_DIRECTOR_URL
              value: {{ .Values.directorUrl }}
            - name: APP_TESTING_TENANT
              value: {{ .Values.testTenant }}
            - name: APP_SKIP_DIRECTOR_CERT_VERIFICATION
              value: {{ .Values.skipDirectorCertVerification | quote }}
            - name: APP_OAUTH_CREDENTIALS_SECRET_NAME
              value: {{.Values.oauthCredentialsSecretName}}
            - name: APP_OAUTH_CREDENTIALS_NAMESPACE
              value: {{ .Values.oauthCredentialsNamespace }}
      restartPolicy: Never
>>>>>>> 43015106
  backoffLimit: 0<|MERGE_RESOLUTION|>--- conflicted
+++ resolved
@@ -6,28 +6,13 @@
 spec:
   template:
     spec:
-<<<<<<< HEAD
       restartPolicy: Never
-=======
->>>>>>> 43015106
       serviceAccountName: {{ .Values.serviceAccountName }}
       containers:
         - name: compass-runtime-agent-test
           image: {{ include "imageurl" (dict "reg" .Values.containerRegistry "img" .Values.images.compassTest) }}
           imagePullPolicy: Always
           env:
-<<<<<<< HEAD
-          - name: APP_DIRECTOR_URL
-            value: {{ .Values.directorUrl }}
-          - name: APP_TESTING_TENANT
-            value: {{ .Values.testTenant }}
-          - name: APP_SKIP_DIRECTOR_CERT_VERIFICATION
-            value: {{ .Values.skipDirectorCertVerification | quote }}
-          - name: APP_OAUTH_CREDENTIALS_SECRET_NAME
-            value: {{.Values.oauthCredentialsSecretName}}
-          - name: APP_OAUTH_CREDENTIALS_NAMESPACE
-            value: {{ .Values.oauthCredentialsNamespace }}
-=======
             - name: APP_DIRECTOR_URL
               value: {{ .Values.directorUrl }}
             - name: APP_TESTING_TENANT
@@ -38,6 +23,4 @@
               value: {{.Values.oauthCredentialsSecretName}}
             - name: APP_OAUTH_CREDENTIALS_NAMESPACE
               value: {{ .Values.oauthCredentialsNamespace }}
-      restartPolicy: Never
->>>>>>> 43015106
   backoffLimit: 0