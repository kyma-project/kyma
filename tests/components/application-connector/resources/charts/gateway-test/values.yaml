serviceAccountName: "test-account"
namespace: "test"

mockServiceName: "test-app"

containerRegistry:
  path: "eu.gcr.io/kyma-project"

images:
  gatewayTest:
    name: "gateway-test"
<<<<<<< HEAD
    version: "PR-14804"

  mockApplication:
    name: "mock-app"
    version: "PR-14804"
=======
    version: "PR-14831"

  mockApplication:
    name: "mock-app"
    version: "PR-14831"
>>>>>>> c10dbfe5
<|MERGE_RESOLUTION|>--- conflicted
+++ resolved
@@ -1,7 +1,7 @@
 serviceAccountName: "test-account"
 namespace: "test"
 
-mockServiceName: "test-app"
+mockServiceName: "mock-application"
 
 containerRegistry:
   path: "eu.gcr.io/kyma-project"
@@ -9,16 +9,8 @@
 images:
   gatewayTest:
     name: "gateway-test"
-<<<<<<< HEAD
     version: "PR-14804"
 
   mockApplication:
     name: "mock-app"
-    version: "PR-14804"
-=======
-    version: "PR-14831"
-
-  mockApplication:
-    name: "mock-app"
-    version: "PR-14831"
->>>>>>> c10dbfe5
+    version: "PR-14804"