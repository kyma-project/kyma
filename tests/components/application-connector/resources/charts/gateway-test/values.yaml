--- conflicted
+++ resolved
@@ -9,16 +9,8 @@
 images:
   gatewayTest:
     name: "gateway-test"
-<<<<<<< HEAD
     version: "PR-14867"
 
   mockApplication:
     name: "mock-app"
     version: "PR-14867"
-=======
-    version: "PR-14850"
-
-  mockApplication:
-    name: "mock-app"
-    version: "PR-14850"
->>>>>>> 29db8413
