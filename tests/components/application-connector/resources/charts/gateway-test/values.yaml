--- conflicted
+++ resolved
@@ -5,24 +5,13 @@
   images:
     gatewayTest:
       name: "gateway-test"
-      version: "PR-15421"
+      version: "PR-15470"
 
     mockApplication:
       name: "mock-app"
-      version: "PR-15421"
+      version: "PR-15470"
 
-<<<<<<< HEAD
-images:
-  gatewayTest:
-    name: "gateway-test"
-    version: "PR-15470"
-
-  mockApplication:
-    name: "mock-app"
-    version: "PR-15470"
-=======
   serviceAccountName: "test-account"
   namespace: "test"
 
   mockServiceName: "mock-application"
->>>>>>> d4e3a820
