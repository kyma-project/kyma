--- conflicted
+++ resolved
@@ -5,13 +5,8 @@
   images:
     gatewayTest:
       name: "gateway-test"
-<<<<<<< HEAD
       version: "PR-18016"
       directory: "dev"
-=======
-      version: "v20230818-dad1db65"
-      directory: "prod"
->>>>>>> 5a364e2f
 
     mockApplication:
       name: "mock-app"
