serviceAccountName: "test-account"
namespace: "test"

mockServiceName: "mock-application"

containerRegistry:
  path: "eu.gcr.io/kyma-project"

images:
  gatewayTest:
    name: "gateway-test"
<<<<<<< HEAD
    version: "PR-14867"

  mockApplication:
    name: "mock-app"
    version: "PR-14867"
=======
    version: "9c3a6a5f"

  mockApplication:
    name: "mock-app"
    version: "9c3a6a5f"
>>>>>>> 74e3d9bb
<|MERGE_RESOLUTION|>--- conflicted
+++ resolved
@@ -9,16 +9,8 @@
 images:
   gatewayTest:
     name: "gateway-test"
-<<<<<<< HEAD
     version: "PR-14867"
 
   mockApplication:
     name: "mock-app"
-    version: "PR-14867"
-=======
-    version: "9c3a6a5f"
-
-  mockApplication:
-    name: "mock-app"
-    version: "9c3a6a5f"
->>>>>>> 74e3d9bb
+    version: "PR-14867"