--- conflicted
+++ resolved
@@ -30,7 +30,19 @@
           credentials:
             secretName: basic-test
             type: Basic
-<<<<<<< HEAD
+    - displayName: oauth
+      name: oauth
+      providerDisplayName: OAuth
+      description: Should return 200 when calling endpoint protected with OAuth
+      id: "{{ uuidv4 }}"
+      entries:
+        - type: API
+          targetUrl: "http://{{ .Values.mockServiceName }}.{{ .Values.namespace  }}.svc.cluster.local:8080/v1/api/oauth/ok"
+          centralGatewayUrl: "http://central-application-gateway.kyma-system:8080/positive-authorisation/oauth"
+          credentials:
+            secretName: oauth-test
+            authenticationUrl: "http://{{ .Values.mockServiceName }}.{{ .Values.namespace  }}.svc.cluster.local:8080/v1/api/oauth/token"
+            type: OAuth
     - displayName: csrf basic
       name: csrf-basic
       providerDisplayName: Basic with CSRF
@@ -45,21 +57,6 @@
             type: Basic
             csrfInfo:
               tokenEndpointURL: "http://{{ .Values.mockServiceName }}.{{ .Values.namespace  }}.svc.cluster.local:8080/v1/api/csrf/token"
-=======
-    - displayName: oauth
-      name: oauth
-      providerDisplayName: OAuth
-      description: Should return 200 when calling endpoint protected with OAuth
-      id: "{{ uuidv4 }}"
-      entries:
-        - type: API
-          targetUrl: "http://{{ .Values.mockServiceName }}.{{ .Values.namespace  }}.svc.cluster.local:8080/v1/api/oauth/ok"
-          centralGatewayUrl: "http://central-application-gateway.kyma-system:8080/positive-authorisation/oauth"
-          credentials:
-            secretName: oauth-test
-            authenticationUrl: "http://{{ .Values.mockServiceName }}.{{ .Values.namespace  }}.svc.cluster.local:8080/v1/api/oauth/token"
-            type: OAuth
->>>>>>> 37583cc3
 ---
 apiVersion: v1
 kind: Secret
