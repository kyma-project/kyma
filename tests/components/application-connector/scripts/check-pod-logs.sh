#!/usr/bin/env bash
NAMESPACE=test
GOPATH=$(go env GOPATH)
JOB_NAME="$1"

<<<<<<< HEAD
podName=$(kubectl get pods -n $NAMESPACE --selector=job-name=$JOB_NAME --output=jsonpath='{.items[*].metadata.name}')

=======
>>>>>>> 67786a94
if ([[ ${EXPORT_RESULT} == true ]]); then
	kubectl -n $NAMESPACE logs -f job/application-gateway-test | tee /dev/stderr | $GOPATH/bin/go-junit-report -set-exit-code > junit-report.xml
else
	kubectl -n $NAMESPACE logs -f job/application-gateway-test
fi<|MERGE_RESOLUTION|>--- conflicted
+++ resolved
@@ -3,13 +3,8 @@
 GOPATH=$(go env GOPATH)
 JOB_NAME="$1"
 
-<<<<<<< HEAD
-podName=$(kubectl get pods -n $NAMESPACE --selector=job-name=$JOB_NAME --output=jsonpath='{.items[*].metadata.name}')
-
-=======
->>>>>>> 67786a94
 if ([[ ${EXPORT_RESULT} == true ]]); then
-	kubectl -n $NAMESPACE logs -f job/application-gateway-test | tee /dev/stderr | $GOPATH/bin/go-junit-report -set-exit-code > junit-report.xml
+	kubectl -n $NAMESPACE logs -f job/$JOB_NAME | tee /dev/stderr | $GOPATH/bin/go-junit-report -set-exit-code > junit-report.xml
 else
-	kubectl -n $NAMESPACE logs -f job/application-gateway-test
+	kubectl -n $NAMESPACE logs -f job/$JOB_NAME
 fi