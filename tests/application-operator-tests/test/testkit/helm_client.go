package testkit

import (
	"time"

	"k8s.io/helm/pkg/helm"
	"k8s.io/helm/pkg/proto/hapi/release"
	rls "k8s.io/helm/pkg/proto/hapi/services"
<<<<<<< HEAD
	"k8s.io/helm/pkg/tlsutil"

	"time"
=======
>>>>>>> c57c871b
)

type HelmClient interface {
	CheckReleaseStatus(rlsName string) (*rls.GetReleaseStatusResponse, error)
	CheckReleaseExistence(name string) (bool, error)
	IsInstalled(rlsName string) bool
	TestRelease(rlsName string) (<-chan *rls.TestReleaseResponse, <-chan error)
}

type helmClient struct {
	helm          *helm.Client
	retryCount    int
	retryWaitTime time.Duration
}

func NewHelmClient(host, tlsKeyFile, tlsCertFile string) (HelmClient, error) {
	tlsOpts := tlsutil.Options{
		KeyFile:            tlsKeyFile,
		CertFile:           tlsCertFile,
		InsecureSkipVerify: true,
	}

	tlsCfg, err := tlsutil.ClientConfig(tlsOpts)
	if err != nil {
		return nil, err
	}

	return &helmClient{
		helm: helm.NewClient(helm.Host(host), helm.WithTLS(tlsCfg)),
	}, nil
}

func (hc *helmClient) CheckReleaseStatus(rlsName string) (*rls.GetReleaseStatusResponse, error) {
	return hc.helm.ReleaseStatus(rlsName)
}

func (hc *helmClient) IsInstalled(rlsName string) bool {
	status, err := hc.CheckReleaseStatus(rlsName)
	return err == nil && status.Info.Status.Code == release.Status_DEPLOYED
}

func (hc *helmClient) CheckReleaseExistence(rlsName string) (bool, error) {
	listResponse, err := hc.helm.ListReleases(helm.ReleaseListStatuses([]release.Status_Code{
		release.Status_DELETED,
		release.Status_DELETING,
		release.Status_DEPLOYED,
		release.Status_FAILED,
		release.Status_PENDING_INSTALL,
		release.Status_PENDING_ROLLBACK,
		release.Status_PENDING_UPGRADE,
		release.Status_SUPERSEDED,
		release.Status_UNKNOWN,
	}))
	if err != nil {
		return false, err
	}

	for _, rel := range listResponse.Releases {
		if rel.Name == rlsName {
			return true, nil
		}
	}
	return false, nil
}

func (hc *helmClient) TestRelease(rlsName string) (<-chan *rls.TestReleaseResponse, <-chan error) {
	return hc.helm.RunReleaseTest(rlsName)
}<|MERGE_RESOLUTION|>--- conflicted
+++ resolved
@@ -1,17 +1,12 @@
 package testkit
 
 import (
-	"time"
-
 	"k8s.io/helm/pkg/helm"
 	"k8s.io/helm/pkg/proto/hapi/release"
 	rls "k8s.io/helm/pkg/proto/hapi/services"
-<<<<<<< HEAD
 	"k8s.io/helm/pkg/tlsutil"
 
 	"time"
-=======
->>>>>>> c57c871b
 )
 
 type HelmClient interface {
