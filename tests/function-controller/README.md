# Function Controller Integration Tests

## Overview

The project is a test scenario for the Function Controller. It creates a sample Function, exposes it using an APIRule, and sends `GET` requests to the Function to check if it is accessible from the cluster and outside of the cluster.

## Prerequisites

Use the following tools to set up the project:

- [Go v1.19](https://golang.org)
- [Kyma CLI](https://github.com/kyma-project/cli)

## Usage

### Run a local version

To run integration tests, follow these instructions:

<<<<<<< HEAD
1. Install [Kyma](https://kyma-project.io/#/04-operation-guides/operations/02-install-kyma).
2. Build the test image directly on the Docker engine of the Minikube node without pushing it to a registry. Run:

   ```bash
   eval $(minikube docker-env)
   make build-image
   ```

   Alternatively, build the image and push it to a registry, such as Docker Hub.

3. Edit the TestDefinition CR and update its `.spec.template.spec.containers[0].image` field to `function-controller-test:latest` using this command:

=======
1. Install [Kyma](https://kyma-project.io/docs/kyma/latest/04-operation-guides/operations/02-install-kyma).
2. Enable kubectl proxy:
>>>>>>> 6b6195f7
   ```bash
   kubectl proxy
   ```

3. Run test with given scenario. You can also specify test suite to run. If not specified, all test suites are run within scenario.
   ```bash
   go run cmd/main.go {scenario} --test-suite {test-suite}
   ```

### Environment variables

Use the following environment variables to configure the application:

| Name                                    | Required | Default                      | Description                                                                                                                   |
|-----------------------------------------| -------- |------------------------------|-------------------------------------------------------------------------------------------------------------------------------|
| **APP_TEST_WAIT_TIMEOUT**               | No       | `5m`                         | The period of time for which the application waits for the resources to meet defined conditions                               |
| **APP_TEST_NAMESPACE_BASE_NAME**        | No       | `serverless`                 | The name of the Namespace used during integration tests                                                                       |
| **APP_TEST_FUNCTION_NAME**              | No       | `test-function`              | The name of the Function created and deleted during integration tests                                                         |
| **APP_TEST_APIRULE_NAME**               | No       | `test-apirule`               | The name of the APIRule created and deleted during integration tests                                                          |
| **APP_TEST_TRIGGER_NAME**               | No       | `test-trigger`               | The name of the Trigger created and deleted during integration tests                                                          |
| **APP_TEST_SERVICE_INSTANCE_NAME**      | No       | `test-service-instance`      | The name of the ServiceInstance created and deleted during integration tests                                                  |
| **APP_TEST_SERVICE_BINDING_NAME**       | No       | `test-service-binding`       | The name of the ServiceBinding created and deleted during integration tests                                                   |
| **APP_TEST_SERVICE_BINDING_USAGE_NAME** | No       | `test-service-binding-usage` | The name of the ServiceBindingUsage created and deleted during integration tests                                              |
| **APP_TEST_DOMAIN_NAME**                | No       | `test-function`              | The domain name used in the APIRule CR                                                                                        |
| **APP_TEST_INGRESS_HOST**               | No       | `kyma.local`                 | The Ingress host address                                                                                                      |
| **APP_TEST_DOMAIN_PORT**                | No       | `80`                         | The port of the Service exposed by the APIRule in a given domain                                                              |
| **APP_TEST_INSECURE_SKIP_VERIFY**       | No       | `true`                       | The flag that controls whether tests use verification of the server's certificate and the host name to reach the Function     |
| **APP_TEST_VERBOSE**                    | No       | `true`                       | The value that controls whether tests log resources that are subject to change                                                |
| **APP_TEST_MAX_POLLING_TIME**           | No       | `5m`                         | The maximum period of time in which the Function must reconfigure after an update                                             |
| **APP_TEST_KUBECTL_PROXY_ENABLED**      | No       | `false`                      | It enables running test locally with `kubectl proxy`. Run `kubectl proxy --proxy 8001` in the background and set the env to `true` |

## Development

### Install dependencies

This project uses `go modules` as a dependency manager. To install all required dependencies, use the following command:

```bash
go mod download
```<|MERGE_RESOLUTION|>--- conflicted
+++ resolved
@@ -17,23 +17,9 @@
 
 To run integration tests, follow these instructions:
 
-<<<<<<< HEAD
 1. Install [Kyma](https://kyma-project.io/#/04-operation-guides/operations/02-install-kyma).
-2. Build the test image directly on the Docker engine of the Minikube node without pushing it to a registry. Run:
+2. Enable kubectl proxy:
 
-   ```bash
-   eval $(minikube docker-env)
-   make build-image
-   ```
-
-   Alternatively, build the image and push it to a registry, such as Docker Hub.
-
-3. Edit the TestDefinition CR and update its `.spec.template.spec.containers[0].image` field to `function-controller-test:latest` using this command:
-
-=======
-1. Install [Kyma](https://kyma-project.io/docs/kyma/latest/04-operation-guides/operations/02-install-kyma).
-2. Enable kubectl proxy:
->>>>>>> 6b6195f7
    ```bash
    kubectl proxy
    ```
