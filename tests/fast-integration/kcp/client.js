const execa = require('execa');
const fs = require('fs');
const {
  getEnvOrThrow,
  debug,
  wait,
} = require('../utils');
const {inspect} = require('util');

class KCPConfig {
  static fromEnv() {
    return new KCPConfig(
        getEnvOrThrow('KCP_KEB_API_URL'),
        getEnvOrThrow('KCP_OIDC_ISSUER_URL'),
        getEnvOrThrow('KCP_GARDENER_NAMESPACE'),
        getEnvOrThrow('KCP_TECH_USER_LOGIN'),
        getEnvOrThrow('KCP_TECH_USER_PASSWORD'),
        getEnvOrThrow('KCP_OIDC_CLIENT_ID'),
        getEnvOrThrow('KCP_OIDC_CLIENT_SECRET'),
        getEnvOrThrow('KCP_MOTHERSHIP_API_URL'),
        getEnvOrThrow('KCP_KUBECONFIG_API_URL'),
    );
  }
  constructor(host, issuerURL, gardenerNamespace, username, password,
      clientID, clientSecret, motherShipApiUrl, kubeConfigApiUrl) {
    this.host = host;
    this.issuerURL = issuerURL;
    this.gardenerNamespace = gardenerNamespace;
    this.username = username;
    this.password = password;
    this.clientID = clientID;
    this.clientSecret = clientSecret;
    this.motherShipApiUrl = motherShipApiUrl;
    this.kubeConfigApiUrl = kubeConfigApiUrl;
  }
}

class KCPWrapper {
  constructor(config) {
    this.kcpConfigPath = config.kcpConfigPath;
    this.gardenerNamespace = config.gardenerNamespace;
    this.clientID = config.clientID;
    this.clientSecret = config.clientSecret;
    this.issuerURL = config.issuerURL;
    this.motherShipApiUrl = config.motherShipApiUrl;
    this.kubeConfigApiUrl = config.kubeConfigApiUrl;

    this.username = config.username;
    this.password = config.password;
    this.host = config.host;

    this.kcpConfigPath = 'config.yaml';
    const stream = fs.createWriteStream(`${this.kcpConfigPath}`);
    stream.once('open', (_) => {
      stream.write(`gardener-namespace: ${this.gardenerNamespace}\n`);
      stream.write(`oidc-client-id: ${this.clientID}\n`);
      stream.write(`oidc-client-secret: ${this.clientSecret}\n`);
      stream.write(`keb-api-url: ${this.host}\n`);
      stream.write(`oidc-issuer-url: ${this.issuerURL}\n`);
      stream.write(`mothership-api-url: ${this.motherShipApiUrl}\n`);
      stream.write(`kubeconfig-api-url: ${this.kubeConfigApiUrl}\n`);
      stream.write(`username: ${this.username}\n`);
      stream.end();
    });
  }

  async runtimes(query) {
    let args = ['runtimes', '--output', 'json'];
    if (query.account) {
      args = args.concat('--account', `${query.account}`);
    }
    if (query.subaccount) {
      args = args.concat('--subaccount', `${query.subaccount}`);
    }
    if (query.instanceID) {
      args = args.concat('--instance-id', `${query.instanceID}`);
    }
    if (query.runtimeID) {
      args = args.concat('--runtime-id', `${query.runtimeID}`);
    }
<<<<<<< HEAD
    if (query.region) {
      args = args.concat('--region', `${query.region}`);
=======

    async upgradeKyma(instanceID, kymaUpgradeVersion, subAccountID) {
        const args = [`upgrade`, `kyma`, `--version=${kymaUpgradeVersion}`, `--target`, `instance-id=${instanceID}`];
        try {
            let res = await this.exec(args);

            // output if successful: "OrchestrationID: 22f19856-679b-4e68-b533-f1a0a46b1eed"
            // so we need to extract the uuid
            let orchestrationID = res.split(" ")[1]
            debug(`OrchestrationID: ${orchestrationID}`)

            try {
                let orchestrationStatus = await this.ensureOrchestrationSucceeded(orchestrationID)
                return orchestrationStatus
            } catch (error) {
                debug(error)
            }

            try {
                let runtime = await this.runtimes({subaccount: subAccountID})
                debug(`Runtime Status: ${inspect(runtime, false, null, false)}`)
            } catch (error) {
                debug(error)
            }

            try {
                let orchestration = await this.getOrchestrationStatus(orchestrationID)
                debug(`Orchestration Status: ${inspect(orchestration, false, null, false)}`)
            } catch (error) {
                debug(error)
            }

            try {
                let operations = await this.getOrchestrationsOperations(orchestrationID)
                debug (`Operations: ${inspect(operations, false, null, false)}`)
            } catch (error) {
                debug(error)
            }

            throw (`Kyma Upgrade failed`);

        } catch (error) {
            debug(error)
            throw new Error(`failed during upgradeKyma`);
        }
    };

    async getRuntimeStatusOperations(instanceID) {
        await this.login();
        let runtimeStatus = await this.runtimes({instanceID: instanceID, ops: true})

        return JSON.stringify(runtimeStatus, null, `\t`)
>>>>>>> 3c324449
    }
    if (query.shoot) {
      args = args.concat('--shoot', `${query.shoot}`);
    }
    if (query.state) {
      args = args.concat('--state', `${query.state}`);
    }
    if (query.ops) {
      args = args.concat('--ops');
    }
    const result = await this.exec(args);
    return JSON.parse(result);
  }

  async login() {
    const args = ['login', '-u', `${this.username}`, '-p', `${this.password}`];
    return await this.exec(args);
  }

  async version() {
    const args = ['--version'];
    return await this.exec(args);
  }

  async upgradeKyma(instanceID, kymaUpgradeVersion) {
    const args = ['upgrade', 'kyma', `--version=${kymaUpgradeVersion}`, '--target', `instance-id=${instanceID}`];
    try {
      const res = await this.exec(args);
      // output if successful: "OrchestrationID: 22f19856-679b-4e68-b533-f1a0a46b1eed"
      // so we need to extract the uuid
      const orchestrationID = res.split(' ')[1];
      debug(`OrchestrationID: ${orchestrationID}`);

      try {
        const orchestrationStatus = await this.ensureOrchestrationSucceeded(orchestrationID);
        return orchestrationStatus;
      } catch (error) {
        debug(error);
      }

<<<<<<< HEAD
      try {
        const runtime = await this.runtimes({subaccount: subaccount});
        debug(`Runtime Status: ${inspect(runtime, false, null, false)}`);
      } catch (error) {
        debug(error);
      }
=======
    async getOrchestrationStatus (orchestrationID) {
        // debug(`Running getOrchestrationStatus...`)
        const args = [`orchestrations`, `${orchestrationID}`, `-o`, `json`]
        try {
            let res = await this.exec(args);
            let o = JSON.parse(res)

            debug(`OrchestrationID: ${o.orchestrationID} (${o.type} to version ${o.parameters.kyma.version}), status: ${o.state}`)

            let operations = await this.getOrchestrationsOperations(o.orchestrationID)
            // debug(`Got ${operations.length} operations for OrchestrationID ${o.orchestrationID}`)
>>>>>>> 3c324449

      try {
        const orchestration = await this.getOrchestrationStatus(orchestrationID);
        debug(`Orchestration Status: ${inspect(orchestration, false, null, false)}`);
      } catch (error) {
        debug(error);
      }

      try {
        const operations = await this.getOrchestrationsOperations(orchestrationID);
        debug(`Operations: ${inspect(operations, false, null, false)}`);
      } catch (error) {
        debug(error);
      }
      throw new Error('Kyma Upgrade failed');
    } catch (error) {
      debug(error);
      throw new Error('failed during upgradeKyma');
    }
  };

  async getRuntimeStatusOperations(instanceID) {
    await this.login();
    const runtimeStatus = await this.runtimes({instanceID: instanceID, ops: true});

    return JSON.stringify(runtimeStatus, null, '\t');
  }

  async getOrchestrationsOperations(orchestrationID) {
    // debug(`Running getOrchestrationsOperations...`)
    const args = ['orchestration', `${orchestrationID}`, 'operations', '-o', 'json'];
    try {
      const res = await this.exec(args);
      const operations = JSON.parse(res);
      // debug(`getOrchestrationsOperations output: ${operations}`)

      return operations;
    } catch (error) {
      debug(error);
      throw new Error('failed during getOrchestrationsOperations');
    }
  }

  async getOrchestrationStatus(orchestrationID) {
    // debug(`Running getOrchestrationStatus...`)
    const args = ['orchestrations', `${orchestrationID}`, '-o', 'json'];
    try {
      const res = await this.exec(args);
      const o = JSON.parse(res);

      debug(`OrchestrationID: ${o.orchestrationID} (${o.type} to version ${o.parameters.kyma.version}), 
      status: ${o.state}`);

      const operations = await this.getOrchestrationsOperations(o.orchestrationID);
      // debug(`Got ${operations.length} operations for OrchestrationID ${o.orchestrationID}`)

      let upgradeOperation = {};
      if (operations.count > 0) {
        upgradeOperation = await this.getOrchestrationsOperationStatus(orchestrationID, operations.data[0].operationID);
        debug(`OrchestrationID: ${orchestrationID}: 
        OperationID: ${operations.data[0].operationID}: 
        OperationStatus: ${upgradeOperation.state}`);
      } else {
        debug(`No operations in OrchestrationID ${o.orchestrationID}`);
      }

<<<<<<< HEAD
      return o;
    } catch (error) {
      debug(error);
      throw new Error('failed during getOrchestrationStatus');
    }
  };

  async ensureOrchestrationSucceeded(orchenstrationID) {
    // Decides whether to go to the next step of while or not based on
    // the orchestration result (0 = succeeded, 1 = failed, 2 = cancelled, 3 = pending/other)
    debug(`Waiting for Kyma Upgrade with OrchestrationID ${orchenstrationID} to succeed...`);
    try {
      const res = await wait(
          () => this.getOrchestrationStatus(orchenstrationID),
          (res) => res && res.state && (res.state === 'succeeded' || res.state === 'failed'),
          1000*60*15, // 15 min
          1000 * 30, // 30 seconds
      );

      if (res.state !== 'succeeded') {
        debug('KEB Orchestration Status:', res);
        throw new Error(`orchestration didn't succeed in 15min: ${JSON.stringify(res)}`);
      }

      const descSplit = res.description.split(' ');
      if (descSplit[1] !== '1') {
        throw new Error(`orchestration didn't succeed 
        (number of scheduled operations should be equal to 1): ${JSON.stringify(res)}`);
=======
    async ensureOrchestrationSucceeded(orchenstrationID) {
        // Decides whether to go to the next step of while or not based on
        // the orchestration result (0 = succeeded, 1 = failed, 2 = cancelled, 3 = pending/other)
        debug(`Waiting for Kyma Upgrade with OrchestrationID ${orchenstrationID} to succeed...`)
        try {
            const res = await wait(
            () => this.getOrchestrationStatus(orchenstrationID),
            (res) => res && res.state && (res.state === "succeeded" || res.state === "failed"),
            1000*60*15, // 15 min
            1000 * 30 // 30 seconds
            );

            if(res.state !== "succeeded") {
                debug("KEB Orchestration Status:", res);
                throw(`orchestration didn't succeed in 15min: ${JSON.stringify(res)}`);
            }

            const descSplit = res.description.split(" ");
            if (descSplit[1] !== "1") {
                throw(`orchestration didn't succeed (number of scheduled operations should be equal to 1): ${JSON.stringify(res)}`);
            }

            return res;
        } catch (error) {
            debug(error)
            throw new Error(`failed during ensureOrchestrationSucceeded`);
        }
>>>>>>> 3c324449
      }

      return res;
    } catch (error) {
      debug(error);
      throw new Error('failed during ensureOrchestrationSucceeded');
    }
  }

  async exec(args) {
    try {
      const defaultArgs = [
        '--config', `${this.kcpConfigPath}`,
      ];
      // debug([`>  kcp`, defaultArgs.concat(args).join(" ")].join(" "))
      const output = await execa('kcp', defaultArgs.concat(args));
      // debug(output);
      return output.stdout;
    } catch (err) {
      if (err.stderr === undefined) {
        throw new Error(`failed to process kcp binary output: ${err.toString()}`);
      }
      throw new Error(`kcp command failed: ${err.stderr.toString()}`);
    }
  }
}

module.exports = {
  KCPConfig,
  KCPWrapper,
};<|MERGE_RESOLUTION|>--- conflicted
+++ resolved
@@ -21,8 +21,15 @@
         getEnvOrThrow('KCP_KUBECONFIG_API_URL'),
     );
   }
-  constructor(host, issuerURL, gardenerNamespace, username, password,
-      clientID, clientSecret, motherShipApiUrl, kubeConfigApiUrl) {
+  constructor(host,
+      issuerURL,
+      gardenerNamespace,
+      username,
+      password,
+      clientID,
+      clientSecret,
+      motherShipApiUrl,
+      kubeConfigApiUrl) {
     this.host = host;
     this.issuerURL = issuerURL;
     this.gardenerNamespace = gardenerNamespace;
@@ -78,63 +85,8 @@
     if (query.runtimeID) {
       args = args.concat('--runtime-id', `${query.runtimeID}`);
     }
-<<<<<<< HEAD
     if (query.region) {
       args = args.concat('--region', `${query.region}`);
-=======
-
-    async upgradeKyma(instanceID, kymaUpgradeVersion, subAccountID) {
-        const args = [`upgrade`, `kyma`, `--version=${kymaUpgradeVersion}`, `--target`, `instance-id=${instanceID}`];
-        try {
-            let res = await this.exec(args);
-
-            // output if successful: "OrchestrationID: 22f19856-679b-4e68-b533-f1a0a46b1eed"
-            // so we need to extract the uuid
-            let orchestrationID = res.split(" ")[1]
-            debug(`OrchestrationID: ${orchestrationID}`)
-
-            try {
-                let orchestrationStatus = await this.ensureOrchestrationSucceeded(orchestrationID)
-                return orchestrationStatus
-            } catch (error) {
-                debug(error)
-            }
-
-            try {
-                let runtime = await this.runtimes({subaccount: subAccountID})
-                debug(`Runtime Status: ${inspect(runtime, false, null, false)}`)
-            } catch (error) {
-                debug(error)
-            }
-
-            try {
-                let orchestration = await this.getOrchestrationStatus(orchestrationID)
-                debug(`Orchestration Status: ${inspect(orchestration, false, null, false)}`)
-            } catch (error) {
-                debug(error)
-            }
-
-            try {
-                let operations = await this.getOrchestrationsOperations(orchestrationID)
-                debug (`Operations: ${inspect(operations, false, null, false)}`)
-            } catch (error) {
-                debug(error)
-            }
-
-            throw (`Kyma Upgrade failed`);
-
-        } catch (error) {
-            debug(error)
-            throw new Error(`failed during upgradeKyma`);
-        }
-    };
-
-    async getRuntimeStatusOperations(instanceID) {
-        await this.login();
-        let runtimeStatus = await this.runtimes({instanceID: instanceID, ops: true})
-
-        return JSON.stringify(runtimeStatus, null, `\t`)
->>>>>>> 3c324449
     }
     if (query.shoot) {
       args = args.concat('--shoot', `${query.shoot}`);
@@ -159,10 +111,11 @@
     return await this.exec(args);
   }
 
-  async upgradeKyma(instanceID, kymaUpgradeVersion) {
+  async upgradeKyma(instanceID, kymaUpgradeVersion, subAccountID) {
     const args = ['upgrade', 'kyma', `--version=${kymaUpgradeVersion}`, '--target', `instance-id=${instanceID}`];
     try {
       const res = await this.exec(args);
+
       // output if successful: "OrchestrationID: 22f19856-679b-4e68-b533-f1a0a46b1eed"
       // so we need to extract the uuid
       const orchestrationID = res.split(' ')[1];
@@ -175,26 +128,12 @@
         debug(error);
       }
 
-<<<<<<< HEAD
-      try {
-        const runtime = await this.runtimes({subaccount: subaccount});
+      try {
+        const runtime = await this.runtimes({subaccount: subAccountID});
         debug(`Runtime Status: ${inspect(runtime, false, null, false)}`);
       } catch (error) {
         debug(error);
       }
-=======
-    async getOrchestrationStatus (orchestrationID) {
-        // debug(`Running getOrchestrationStatus...`)
-        const args = [`orchestrations`, `${orchestrationID}`, `-o`, `json`]
-        try {
-            let res = await this.exec(args);
-            let o = JSON.parse(res)
-
-            debug(`OrchestrationID: ${o.orchestrationID} (${o.type} to version ${o.parameters.kyma.version}), status: ${o.state}`)
-
-            let operations = await this.getOrchestrationsOperations(o.orchestrationID)
-            // debug(`Got ${operations.length} operations for OrchestrationID ${o.orchestrationID}`)
->>>>>>> 3c324449
 
       try {
         const orchestration = await this.getOrchestrationStatus(orchestrationID);
@@ -209,6 +148,7 @@
       } catch (error) {
         debug(error);
       }
+
       throw new Error('Kyma Upgrade failed');
     } catch (error) {
       debug(error);
@@ -224,7 +164,7 @@
   }
 
   async getOrchestrationsOperations(orchestrationID) {
-    // debug(`Running getOrchestrationsOperations...`)
+    // debug('Running getOrchestrationsOperations...')
     const args = ['orchestration', `${orchestrationID}`, 'operations', '-o', 'json'];
     try {
       const res = await this.exec(args);
@@ -238,15 +178,29 @@
     }
   }
 
+  async getOrchestrationsOperationStatus(orchestrationID, operationID) {
+    // debug('Running getOrchestrationsOperationStatus...')
+    const args = ['orchestration', `${orchestrationID}`, '--operation', `${operationID}`, '-o', 'json'];
+    try {
+      let res = await this.exec(args);
+      res = JSON.parse(res);
+
+      return res;
+    } catch (error) {
+      debug(error);
+      throw new Error('failed during getOrchestrationsOperationStatus');
+    }
+  }
+
   async getOrchestrationStatus(orchestrationID) {
-    // debug(`Running getOrchestrationStatus...`)
+    // debug('Running getOrchestrationStatus...')
     const args = ['orchestrations', `${orchestrationID}`, '-o', 'json'];
     try {
       const res = await this.exec(args);
       const o = JSON.parse(res);
 
-      debug(`OrchestrationID: ${o.orchestrationID} (${o.type} to version ${o.parameters.kyma.version}), 
-      status: ${o.state}`);
+      debug(`OrchestrationID: ${o.orchestrationID} (${o.type} to version ${o.parameters.kyma.version})
+      Status: ${o.state}`);
 
       const operations = await this.getOrchestrationsOperations(o.orchestrationID);
       // debug(`Got ${operations.length} operations for OrchestrationID ${o.orchestrationID}`)
@@ -254,14 +208,13 @@
       let upgradeOperation = {};
       if (operations.count > 0) {
         upgradeOperation = await this.getOrchestrationsOperationStatus(orchestrationID, operations.data[0].operationID);
-        debug(`OrchestrationID: ${orchestrationID}: 
-        OperationID: ${operations.data[0].operationID}: 
+        debug(`OrchestrationID: ${orchestrationID}
+        OperationID: ${operations.data[0].operationID}
         OperationStatus: ${upgradeOperation.state}`);
       } else {
         debug(`No operations in OrchestrationID ${o.orchestrationID}`);
       }
 
-<<<<<<< HEAD
       return o;
     } catch (error) {
       debug(error);
@@ -288,37 +241,8 @@
 
       const descSplit = res.description.split(' ');
       if (descSplit[1] !== '1') {
-        throw new Error(`orchestration didn't succeed 
-        (number of scheduled operations should be equal to 1): ${JSON.stringify(res)}`);
-=======
-    async ensureOrchestrationSucceeded(orchenstrationID) {
-        // Decides whether to go to the next step of while or not based on
-        // the orchestration result (0 = succeeded, 1 = failed, 2 = cancelled, 3 = pending/other)
-        debug(`Waiting for Kyma Upgrade with OrchestrationID ${orchenstrationID} to succeed...`)
-        try {
-            const res = await wait(
-            () => this.getOrchestrationStatus(orchenstrationID),
-            (res) => res && res.state && (res.state === "succeeded" || res.state === "failed"),
-            1000*60*15, // 15 min
-            1000 * 30 // 30 seconds
-            );
-
-            if(res.state !== "succeeded") {
-                debug("KEB Orchestration Status:", res);
-                throw(`orchestration didn't succeed in 15min: ${JSON.stringify(res)}`);
-            }
-
-            const descSplit = res.description.split(" ");
-            if (descSplit[1] !== "1") {
-                throw(`orchestration didn't succeed (number of scheduled operations should be equal to 1): ${JSON.stringify(res)}`);
-            }
-
-            return res;
-        } catch (error) {
-            debug(error)
-            throw new Error(`failed during ensureOrchestrationSucceeded`);
-        }
->>>>>>> 3c324449
+        throw new Error(`orchestration didn't succeed (number of scheduled operations should be equal to 1):
+        ${JSON.stringify(res)}`);
       }
 
       return res;
