--- conflicted
+++ resolved
@@ -42,14 +42,8 @@
 const isSKR = process.env.KYMA_TYPE === 'SKR';
 const skrInstanceId = process.env.INSTANCE_ID || '';
 const testCompassFlow = process.env.TEST_COMPASS_FLOW || false;
-<<<<<<< HEAD
 const isUpgradeJob = process.env.EVENTING_UPGRADE_JOB || false;
 const subCRDVersion = 'v1alpha2';
-=======
-const testSubscriptionV1Alpha2 = process.env.ENABLE_SUBSCRIPTION_V1_ALPHA2 === 'true';
-const subCRDVersion = testSubscriptionV1Alpha2 ? 'v1alpha2' : 'v1alpha1';
-const isUpgradeJob = process.env.EVENTING_UPGRADE_JOB || false;
->>>>>>> 5097cb61
 const skipResourceCleanup = process.env.SKIP_CLEANUP || false;
 const suffix = getSuffix(isSKR, testCompassFlow);
 const appName = `app-${suffix}`;
@@ -722,12 +716,6 @@
   isStreamCreationTimeMissing,
   isConsumerCreationTimeMissing,
   eppInClusterUrl,
-<<<<<<< HEAD
-=======
-  ensureEventReceivedWithRetry,
-  subscriptionNames,
-  getSubscriptionConsumerName,
->>>>>>> 5097cb61
   eventingSinkName,
   eventingUpgradeSinkName,
   v1alpha1SubscriptionsTypes,
@@ -751,10 +739,6 @@
   getConfigMapWithRetries,
   checkStreamNotReCreated,
   checkConsumerNotReCreated,
-<<<<<<< HEAD
   createK8sNamespace,
-  isUpgradeJob,
-=======
   publishEventWithRetry,
->>>>>>> 5097cb61
 };