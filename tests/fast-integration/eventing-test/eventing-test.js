--- conflicted
+++ resolved
@@ -94,12 +94,8 @@
   });
 
   before('Ensure tracing is ready', async function() {
-<<<<<<< HEAD
     console.log('Checking for jaeger in default namespace');
-    if (isSKR) {
-=======
     if (isSKR || isUpgradeJob) {
->>>>>>> 8b0f04e8
       return;
     }
     await waitForPodWithLabelAndCondition(jaegerLabel.key, jaegerLabel.value, 'default', conditionReady.condition,
