const axios = require('axios');
const https = require('https');
const httpsAgent = new https.Agent({
  rejectUnauthorized: false, // curl -k
});
axios.defaults.httpsAgent = httpsAgent;
const {
<<<<<<< HEAD
=======
  checkFunctionResponse,
  sendLegacyEventAndCheckResponse,
  sendCloudEventStructuredModeAndCheckResponse,
  sendCloudEventBinaryModeAndCheckResponse,
  checkInClusterEventDelivery,
  checkFullyQualifiedTypeWithExactSub,
  waitForSubscriptionsTillReady,
  checkInClusterEventTracing,
  orderReceivedSubName,
  getRandomEventId,
} = require('../test/fixtures/commerce-mock');
const {
>>>>>>> 5097cb61
  getEventingBackend,
  waitForNamespace,
  switchEventingBackend,
  debug,
  waitForEndpoint,
  waitForPodWithLabelAndCondition,
  createApiRuleForService,
  deleteApiRule,
<<<<<<< HEAD
  getSubscription,
=======
  k8sApply,
  waitForSubscription,
  eventingSubscriptionV1Alpha2,
  deleteK8sConfigMap,
>>>>>>> 5097cb61
} = require('../utils');
const {
  eventingMonitoringTest,
} = require('./metric-test');
const {
  testNamespace,
  backendK8sSecretName,
  backendK8sSecretNamespace,
  timeoutTime,
  slowTime,
  isSKR,
<<<<<<< HEAD
=======
  isUpgradeJob,
  testCompassFlow,
  testSubscriptionV1Alpha2,
  subCRDVersion,
  isStreamCreationTimeMissing,
  isConsumerCreationTimeMissing,
  getJetStreamStreamData,
  testDataConfigMapName,
>>>>>>> 5097cb61
  eventingNatsSvcName,
  eventingNatsApiRuleAName,
  eventingSinkName,
  v1alpha1SubscriptionsTypes,
  subscriptionsTypes,
  subscriptionsExactTypeMatching,
  getClusterHost,
  checkFunctionReachable,
  checkEventDelivery,
  waitForV1Alpha1Subscriptions,
  waitForV1Alpha2Subscriptions,
  checkEventTracing,
  saveJetStreamDataForRecreateTest,
  jetStreamTestConfigMapName,
  getConfigMapWithRetries,
  checkStreamNotReCreated,
  checkConsumerNotReCreated,
<<<<<<< HEAD
  isUpgradeJob,
  waitForEventingSinkFunction,
  deployV1Alpha2Subscriptions,
  subCRDVersion,
=======
  deployEventingSinkFunction,
  eventingUpgradeSinkName,
  waitForEventingSinkFunction,
  ensureEventReceivedWithRetry,
  undeployEventingFunction,
  checkFunctionUnreachable,
  publishEventWithRetry,
>>>>>>> 5097cb61
} = require('./utils');
const {
  bebBackend,
  natsBackend,
  getEventMeshNamespace,
  kymaSystem,
  telemetryOperatorLabel,
  conditionReady,
  jaegerLabel,
  jaegerEndpoint,
} = require('./common/common');
const {
  expect,
} = require('chai');
const {
  exposeGrafana,
  unexposeGrafana,
} = require('../monitoring');

let clusterHost = '';

describe('Eventing tests', function() {
  let natsApiRuleVSHost;
  this.timeout(timeoutTime);
  this.slow(slowTime);

  before('Ensure the test namespace exist', async function() {
    await waitForNamespace(testNamespace);
  });

  before('Ensure tracing is ready', async function() {
    await waitForPodWithLabelAndCondition(jaegerLabel.key, jaegerLabel.value, kymaSystem, conditionReady.condition,
        conditionReady.status);
    await waitForEndpoint(jaegerEndpoint, kymaSystem);
  });

  before('Expose Grafana', async function() {
    await exposeGrafana();
    this.test.retries(3);
    await waitForPodWithLabelAndCondition( telemetryOperatorLabel.key, telemetryOperatorLabel.value, kymaSystem,
        conditionReady.condition, conditionReady.status, 60_000);
  });

  before('Create an ApiRule for NATS', async () => {
    const vs = await createApiRuleForService(eventingNatsApiRuleAName,
        kymaSystem,
        eventingNatsSvcName,
        8222);
    natsApiRuleVSHost = vs.spec.hosts[0];
  });

  before('Ensure eventing-sink function is ready', async function() {
    await waitForEventingSinkFunction();
  });

  before('Ensure subscriptions exists', async function() {
    if (!isUpgradeJob) {
      return;
    }

    // Creating v1alpha2 subscriptions if they do not exists in upgrade tests
    // Only temporarily - will be removed
    const sub1 = await getSubscription(subscriptionsTypes[0].name, testNamespace, subCRDVersion);
    if (sub1) {
      debug('Subscription v1alpha2 exists');
      return;
    }

    debug('Subscription v1alpha2 do not exists');
    debug('Creating v1alpha2 subscriptions...');
    await deployV1Alpha2Subscriptions();
  });

  before('Get cluster host name from Virtual Services', async function() {
    clusterHost = await getClusterHost(eventingSinkName, testNamespace);
    expect(clusterHost).to.not.empty;
    debug(`host name fetched: ${clusterHost}`);
  });

  // eventDeliveryTestSuite - Runs Eventing tests for event delivery
  function eventDeliveryTestSuite(backend) {
    it('Wait for subscriptions to be ready', async function() {
      // waiting for v1alpha1 subscriptions
      await waitForV1Alpha1Subscriptions();

      // waiting for v1alpha2 subscriptions
      await waitForV1Alpha2Subscriptions();
    });

    it('Eventing-sink function should be reachable through API Rule', async function() {
      await checkFunctionReachable(eventingSinkName, testNamespace, clusterHost);
    });

    it('Cloud Events [binary] with v1alpha1 subscription should be delivered to eventing-sink ', async function() {
      let eventSource = 'eventing-test';
      if (backend === bebBackend) {
        eventSource = getEventMeshNamespace();
      }
      for (let i=0; i < v1alpha1SubscriptionsTypes.length; i++) {
        await checkEventDelivery(clusterHost, 'binary', v1alpha1SubscriptionsTypes[i].type, eventSource, true);
      }
    });

    it('Cloud Events [structured] with v1alpha1 subscription should be delivered to eventing-sink ', async function() {
      let eventSource = 'eventing-test';
      if (backend === bebBackend) {
        eventSource = getEventMeshNamespace();
      }
      for (let i=0; i < v1alpha1SubscriptionsTypes.length; i++) {
        await checkEventDelivery(clusterHost, 'structured', v1alpha1SubscriptionsTypes[i].type, eventSource, true);
      }
    });

    it('Legacy Events with v1alpha1 subscription should be delivered to eventing-sink ', async function() {
      for (let i=0; i < v1alpha1SubscriptionsTypes.length; i++) {
        await checkEventDelivery(clusterHost, 'legacy', v1alpha1SubscriptionsTypes[i].type, 'test', true);
      }
    });

    it('Cloud Events [binary] with v1alpha2 subscription should be delivered to eventing-sink ', async function() {
      for (let i=0; i < subscriptionsTypes.length; i++) {
        await checkEventDelivery(clusterHost, 'binary', subscriptionsTypes[i].type, subscriptionsTypes[i].source);
      }
    });

    it('Cloud Events [structured] with v1alpha2 subscription should be delivered to eventing-sink ', async function() {
      for (let i=0; i < subscriptionsTypes.length; i++) {
        await checkEventDelivery(clusterHost, 'structured', subscriptionsTypes[i].type, subscriptionsTypes[i].source);
      }
    });

    it('Legacy Events with v1alpha2 subscription should be delivered to eventing-sink ', async function() {
      for (let i=0; i < subscriptionsTypes.length; i++) {
        await checkEventDelivery(clusterHost, 'legacy', subscriptionsTypes[i].type, subscriptionsTypes[i].source);
      }
    });

    it('Cloud Events with subscription (exact) should be delivered to eventing-sink ', async function() {
      let eventSource = 'eventing-test';
      if (backend === bebBackend) {
        eventSource = getEventMeshNamespace();
      }
      for (let i=0; i < subscriptionsExactTypeMatching.length; i++) {
        await checkEventDelivery(clusterHost, 'binary', subscriptionsExactTypeMatching[i].type, eventSource);
      }
    });
  }

  // eventingMonitoringTestSuite - Runs Eventing tests for monitoring
  function eventingMonitoringTestSuite(backend, isSKR) {
    it('Run Eventing Monitoring tests', async function() {
      await eventingMonitoringTest(backend, isSKR, true);
    });
  }

  // eventingTracingTestSuite - Runs Eventing tracing tests
  function eventingTracingTestSuiteV2(isSKR) {
    // Only run tracing tests on OSS
    if (isSKR) {
      debug('Skipping eventing tracing tests on SKR');
      return;
    }

    it('In-cluster event should have correct tracing spans [v2]', async function() {
      await checkEventTracing(clusterHost, subscriptionsTypes[0].type, subscriptionsTypes[0].source, testNamespace);
    });
  }

  function jsSaveStreamAndConsumersDataSuite() {
    context('save stream and consumer data', function() {
      it('saving JetStream data to test stream and consumers will not be re-created by kyma upgrade', async function() {
        if (!isUpgradeJob) {
          debug(`Skipping saving JetStream test data into a configMap: ${jetStreamTestConfigMapName}`);
          this.skip();
        }
        debug(`Using NATS host: ${natsApiRuleVSHost}`);
        await saveJetStreamDataForRecreateTest(natsApiRuleVSHost, jetStreamTestConfigMapName);
      });
    });
  }

  // jsStreamAndConsumersNotReCreatedTestSuite - compares the stream creation timestamp before and after upgrade
  // and if the timestamp is the same, we conclude that the stream is not re-created.
  // It also compares the consumers creation timestamp before and after upgrade
  // and if the timestamp is the same, we conclude that the consumer is not re-created.
  function jsStreamAndConsumersNotReCreatedTestSuite() {
    context('stream and consumer not re-created check with NATS backend', function() {
      let preUpgradeStreamData = null;
      let preUpgradeConsumersData = null;

      before('fetch eventing-js-test data configMap', async function() {
        debug(`fetch configMap: ${jetStreamTestConfigMapName}...`);
        const cm = await getConfigMapWithRetries(jetStreamTestConfigMapName, testNamespace);
        if (!cm || !isUpgradeJob) {
          debug(`Skipping stream and consumers not re-created check`);
          this.skip();
          return;
        }

        // if configMap is found, then check for re-creation
        expect(cm.data).to.have.nested.property('stream');
        expect(cm.data).to.have.nested.property('consumers');
        preUpgradeStreamData = JSON.parse(cm.data.stream);
        preUpgradeConsumersData = JSON.parse(cm.data.consumers);
      });

      it('upgrade should not have re-created stream', async function() {
        debug('Verifying that the stream was not re-created by the kyma upgrade...');
        await checkStreamNotReCreated(natsApiRuleVSHost, preUpgradeStreamData);
      });

      it('upgrade should not have re-created consumers', async function() {
        debug('Verifying that the consumers were not re-created by the kyma upgrade...');
        await checkConsumerNotReCreated(natsApiRuleVSHost, preUpgradeConsumersData);
      });
    });
  }

<<<<<<< HEAD
=======
  // testStreamNotReCreated - compares the stream creation timestamp before and after upgrade
  // and if the timestamp is the same, we conclude that the stream is not re-created.
  function testStreamNotReCreated() {
    context('stream and consumer check with JetStream backend', function() {
      let wantStreamName = null;
      let wantStreamCreationTime = null;
      let gotStreamData = null;
      let cm;
      before('check if stream creation timestamp is available', async function() {
        try {
          cm = await getConfigMap(testDataConfigMapName);
          if (isStreamCreationTimeMissing(cm.data)) {
            debug('Skipping the stream recreation check as the stream creation timestamp is missing!');
            this.skip();
          }
          wantStreamName = cm.data.streamName;
          wantStreamCreationTime = cm.data.streamCreationTime;
        } catch (err) {
          if (err.statusCode === 404) {
            debug('Skipping the stream recreation check due to missing eventing test data configmap!');
            this.skip();
          } else {
            throw err;
          }
        }
      });

      it('Get the current stream creation timestamp', async function() {
        gotStreamData = await getJetStreamStreamData(natsApiRuleVSHost);
      });

      it('Compare the stream creation timestamp', async function() {
        assert.equal(gotStreamData.streamName, wantStreamName);
        assert.equal(
            getTimeStampsWithZeroMilliSeconds(gotStreamData.streamCreationTime),
            getTimeStampsWithZeroMilliSeconds(wantStreamCreationTime),
        );
      });
    });
  }

  // testConsumerNotReCreated - compares the consumer creation timestamp before and after upgrade
  // and if the timestamp is the same, we conclude that the consumer is not re-created.
  function testConsumerNotReCreated() {
    context('consumer check with JetStream backend', function() {
      let wantConsumerName = null;
      let wantConsumerCreationTime = null;
      let gotConsumerData = null;
      let cm;
      before('check if consumer creation timestamp is available', async function() {
        try {
          cm = await getConfigMap(testDataConfigMapName);
          if (isConsumerCreationTimeMissing(cm.data)) {
            debug('Skipping the consumer recreation check as the consumer creation timestamp is missing!');
            this.skip();
          }
          wantConsumerName = cm.data.consumerName;
          wantConsumerCreationTime = cm.data.consumerCreationTime;
        } catch (err) {
          if (err.statusCode === 404) {
            debug('Skipping the consumer recreation check due to missing eventing test data configmap!');
            this.skip();
          } else {
            throw err;
          }
        }
      });

      it('Get the current consumer creation timestamp', async function() {
        const consumerName = await getSubscriptionConsumerName(orderReceivedSubName, testNamespace, subCRDVersion);
        gotConsumerData = await getJetStreamConsumerData(consumerName, natsApiRuleVSHost);
      });

      it('Compare the consumer creation timestamp', async function() {
        assert.equal(gotConsumerData.consumerName, wantConsumerName);
        assert.equal(
            getTimeStampsWithZeroMilliSeconds(gotConsumerData.consumerCreationTime),
            getTimeStampsWithZeroMilliSeconds(wantConsumerCreationTime),
        );
      });
    });
  }

  // eventingTracingTestSuite - Runs Eventing tracing tests
  function eventingTracingTestSuite(isSKR) {
    // Only run tracing tests on OSS
    if (isSKR) {
      debug('Skipping eventing tracing tests on SKR');
      return;
    }

    it('In-cluster event should have correct tracing spans', async function() {
      await checkInClusterEventTracing(testNamespace);
    });
  }

  function jsTestAtLeastOnceDeliveryTestSuite(upgradeStage='pre') {
    // The test scenario is:
    // 1. Create a second sink + subscription and wait for them to be healthy.
    // 2. Send an event and verify if it is received by the sink.
    // 3. Delete the sink.
    // 4. Publish an event.
    // 5. Upgrade the Kyma cluster.
    // 6. Revert/Deploy back the second sink.
    // 7. Check if the sink receives the event which was sent before the upgrade.
    context('Test jetStream at-least once delivery during kyma upgrade', function() {
      const encoding = 'binary';
      const subName = `upgrade-${subscriptionsTypes[0].name}`;
      const subscriptions = [
        eventingSubscriptionV1Alpha2(
            subscriptionsTypes[0].type,
            subscriptionsTypes[0].source,
            `http://${eventingUpgradeSinkName}.${testNamespace}.svc.cluster.local`,
            `upgrade-${subscriptionsTypes[0].name}`,
            testNamespace),
      ];

      before('Check if this is an upgrade job', async function() {
        if (!isUpgradeJob || !isEventingSinkDeployed) {
          debug(`Skipping jetStream at-least once delivery test isUpgradeJob: ${isUpgradeJob}`);
          this.skip();
        }
      });

      context('Pre-upgrade tasks to publish event which should not be delivered', function() {
        before('Check if this is pre-upgrade stage', async function() {
          if (upgradeStage !== 'pre') {
            debug(`Skipping pre-upgrade tasks...`);
            this.skip();
          }
        });

        it('Deploy eventing-upgrade-sink', async function() {
          await deployEventingSinkFunction(eventingUpgradeSinkName);
          await waitForEventingSinkFunction(eventingUpgradeSinkName);
          debug(`checking if eventing upgrade sink is reachable through the api rule`);
          await checkFunctionReachable(eventingUpgradeSinkName, testNamespace, clusterHost);
        });

        it('Create subscriptions during pre-upgrade phase', async function() {
          await k8sApply(subscriptions, testNamespace);
          await waitForSubscription(subName, testNamespace, 'v1alpha2');
        });

        it('Verify if events delivery is working', async function() {
          await checkEventDelivery(clusterHost, 'binary', subscriptionsTypes[0].type,
              subscriptionsTypes[0].source, false, eventingUpgradeSinkName);
        });

        it('Delete the eventing-upgrade-sink', async function() {
          await undeployEventingFunction(eventingUpgradeSinkName);
          debug(`checking if eventing upgrade sink is not alive anymore...`);
          await checkFunctionUnreachable(eventingUpgradeSinkName, testNamespace, clusterHost);
        });

        it('Generate new eventId, save the id and publish events', async function() {
          let existingCMData = {};
          // get existing configMap
          const cm = await getConfigMapWithRetries(testDataConfigMapName, testNamespace);
          if (cm && cm.data) {
            existingCMData = cm.data;
          }

          const eventIdBinary = getRandomEventId(encoding);
          await createK8sConfigMap(
              {
                ...existingCMData,
                upgradeEventID: eventIdBinary,
              },
              testDataConfigMapName,
          );
          // publish the event, which should be delivered after the upgrade
          await publishEventWithRetry(clusterHost, encoding, eventIdBinary,
              subscriptionsTypes[0].type, subscriptionsTypes[0].source);
        });
      });

      context('Post-upgrade tasks to verify that event is delivered after sink is available', function() {
        let eventID;
        before('Check if this is pre-upgrade stage', async function() {
          if (upgradeStage !== 'post') {
            debug(`Skipping post-upgrade tasks...`);
            this.skip();
          }

          const cm = await getConfigMapWithRetries(testDataConfigMapName, 'default');
          if (!cm || !cm.data || !cm.data.upgradeEventID) {
            debug(`Skipping post-upgrade tasks because config map is not configured...`);
            this.skip();
          }
          eventID = cm.data.upgradeEventID;
        });

        it(`deploy again and wait for function: ${eventingUpgradeSinkName}`, async function() {
          await deployEventingSinkFunction(eventingUpgradeSinkName);
          await waitForEventingSinkFunction(eventingUpgradeSinkName);
          debug(`checking if eventing upgrade sink is reachable through the api rule`);
          await checkFunctionReachable(eventingUpgradeSinkName, testNamespace, clusterHost);
        });

        it('Label subscription to trigger reconciliation', async function() {
          subscriptions[0].metadata.labels = {
            'changed': 'now',
          };
          await k8sApply(subscriptions, testNamespace);
          await waitForSubscription(subName, testNamespace, 'v1alpha2');
        });

        it('Wait for the pending event to be delivered', async function() {
          await ensureEventReceivedWithRetry(eventingUpgradeSinkName, clusterHost,
              encoding, eventID, subscriptionsTypes[0].type, subscriptionsTypes[0].source);
        });

        it(`Delete configMap: ${testDataConfigMapName}`, async function() {
          await deleteK8sConfigMap(testDataConfigMapName);
        });
      });
    });
  }

>>>>>>> 5097cb61
  // Tests
  context('with Nats backend', function() {
    it('Switch Eventing Backend to Nats', async function() {
      const currentBackend = await getEventingBackend();
      if (currentBackend && currentBackend.toLowerCase() === natsBackend) {
        this.skip();
      }
      await switchEventingBackend(backendK8sSecretName, backendK8sSecretNamespace, natsBackend);
    });

    // Running Eventing end-to-end event delivery tests
    eventDeliveryTestSuite(natsBackend);

    // Running Eventing tracing tests [v2]
    eventingTracingTestSuiteV2(isSKR);

    // Running Eventing monitoring tests.
    eventingMonitoringTestSuite(natsBackend, isSKR);

    // Running JetStream stream and consumers not re-created by upgrade tests.
    jsStreamAndConsumersNotReCreatedTestSuite();

    // Running JetStream At-least Once delivery Test during Upgrade
    jsTestAtLeastOnceDeliveryTestSuite('post');
  });

  context('with BEB backend', function() {
    // skip publishing cloud events for beb backend when event mesh credentials file is missing
    if (getEventMeshNamespace() === undefined) {
      debug('Skipping E2E eventing tests for BEB backend due to missing EVENTMESH_SECRET_FILE');
      return;
    }
    it('Switch Eventing Backend to BEB', async function() {
      const currentBackend = await getEventingBackend();
      if (currentBackend && currentBackend.toLowerCase() === bebBackend) {
        this.skip();
      }
      await switchEventingBackend(backendK8sSecretName, backendK8sSecretNamespace, bebBackend);
    });

    // Running Eventing end-to-end event delivery tests
    eventDeliveryTestSuite(bebBackend);

    // Running Eventing monitoring tests.
    eventingMonitoringTestSuite(bebBackend, isSKR);
  });

  context('with Nats backend switched back from BEB', async function() {
    it('Switch Eventing Backend to Nats', async function() {
      const currentBackend = await getEventingBackend();
      if (currentBackend && currentBackend.toLowerCase() === natsBackend) {
        this.skip();
      }
      await switchEventingBackend(backendK8sSecretName, backendK8sSecretNamespace, natsBackend);
    });

    // Running Eventing end-to-end event delivery tests
    eventDeliveryTestSuite(natsBackend);

    // Running Eventing tracing tests [v2]
    eventingTracingTestSuiteV2(isSKR);

    // Running Eventing monitoring tests.
    eventingMonitoringTestSuite(natsBackend, isSKR);

    // Record stream and consumer data for Kyma upgrade
    jsSaveStreamAndConsumersDataSuite();

    // Running JetStream At-least Once delivery Test during Upgrade
    jsTestAtLeastOnceDeliveryTestSuite('pre');
  });

  after('Delete the created APIRule', async function() {
    await deleteApiRule(eventingNatsApiRuleAName, kymaSystem);
  });

  after('Unexpose Grafana', async function() {
    await unexposeGrafana(isSKR);
    this.test.retries(3);
  });
});<|MERGE_RESOLUTION|>--- conflicted
+++ resolved
@@ -5,8 +5,6 @@
 });
 axios.defaults.httpsAgent = httpsAgent;
 const {
-<<<<<<< HEAD
-=======
   checkFunctionResponse,
   sendLegacyEventAndCheckResponse,
   sendCloudEventStructuredModeAndCheckResponse,
@@ -19,7 +17,6 @@
   getRandomEventId,
 } = require('../test/fixtures/commerce-mock');
 const {
->>>>>>> 5097cb61
   getEventingBackend,
   waitForNamespace,
   switchEventingBackend,
@@ -28,14 +25,11 @@
   waitForPodWithLabelAndCondition,
   createApiRuleForService,
   deleteApiRule,
-<<<<<<< HEAD
   getSubscription,
-=======
   k8sApply,
   waitForSubscription,
   eventingSubscriptionV1Alpha2,
   deleteK8sConfigMap,
->>>>>>> 5097cb61
 } = require('../utils');
 const {
   eventingMonitoringTest,
@@ -47,8 +41,6 @@
   timeoutTime,
   slowTime,
   isSKR,
-<<<<<<< HEAD
-=======
   isUpgradeJob,
   testCompassFlow,
   testSubscriptionV1Alpha2,
@@ -57,7 +49,6 @@
   isConsumerCreationTimeMissing,
   getJetStreamStreamData,
   testDataConfigMapName,
->>>>>>> 5097cb61
   eventingNatsSvcName,
   eventingNatsApiRuleAName,
   eventingSinkName,
@@ -75,12 +66,10 @@
   getConfigMapWithRetries,
   checkStreamNotReCreated,
   checkConsumerNotReCreated,
-<<<<<<< HEAD
   isUpgradeJob,
   waitForEventingSinkFunction,
   deployV1Alpha2Subscriptions,
   subCRDVersion,
-=======
   deployEventingSinkFunction,
   eventingUpgradeSinkName,
   waitForEventingSinkFunction,
@@ -88,7 +77,6 @@
   undeployEventingFunction,
   checkFunctionUnreachable,
   publishEventWithRetry,
->>>>>>> 5097cb61
 } = require('./utils');
 const {
   bebBackend,
@@ -304,104 +292,6 @@
         debug('Verifying that the consumers were not re-created by the kyma upgrade...');
         await checkConsumerNotReCreated(natsApiRuleVSHost, preUpgradeConsumersData);
       });
-    });
-  }
-
-<<<<<<< HEAD
-=======
-  // testStreamNotReCreated - compares the stream creation timestamp before and after upgrade
-  // and if the timestamp is the same, we conclude that the stream is not re-created.
-  function testStreamNotReCreated() {
-    context('stream and consumer check with JetStream backend', function() {
-      let wantStreamName = null;
-      let wantStreamCreationTime = null;
-      let gotStreamData = null;
-      let cm;
-      before('check if stream creation timestamp is available', async function() {
-        try {
-          cm = await getConfigMap(testDataConfigMapName);
-          if (isStreamCreationTimeMissing(cm.data)) {
-            debug('Skipping the stream recreation check as the stream creation timestamp is missing!');
-            this.skip();
-          }
-          wantStreamName = cm.data.streamName;
-          wantStreamCreationTime = cm.data.streamCreationTime;
-        } catch (err) {
-          if (err.statusCode === 404) {
-            debug('Skipping the stream recreation check due to missing eventing test data configmap!');
-            this.skip();
-          } else {
-            throw err;
-          }
-        }
-      });
-
-      it('Get the current stream creation timestamp', async function() {
-        gotStreamData = await getJetStreamStreamData(natsApiRuleVSHost);
-      });
-
-      it('Compare the stream creation timestamp', async function() {
-        assert.equal(gotStreamData.streamName, wantStreamName);
-        assert.equal(
-            getTimeStampsWithZeroMilliSeconds(gotStreamData.streamCreationTime),
-            getTimeStampsWithZeroMilliSeconds(wantStreamCreationTime),
-        );
-      });
-    });
-  }
-
-  // testConsumerNotReCreated - compares the consumer creation timestamp before and after upgrade
-  // and if the timestamp is the same, we conclude that the consumer is not re-created.
-  function testConsumerNotReCreated() {
-    context('consumer check with JetStream backend', function() {
-      let wantConsumerName = null;
-      let wantConsumerCreationTime = null;
-      let gotConsumerData = null;
-      let cm;
-      before('check if consumer creation timestamp is available', async function() {
-        try {
-          cm = await getConfigMap(testDataConfigMapName);
-          if (isConsumerCreationTimeMissing(cm.data)) {
-            debug('Skipping the consumer recreation check as the consumer creation timestamp is missing!');
-            this.skip();
-          }
-          wantConsumerName = cm.data.consumerName;
-          wantConsumerCreationTime = cm.data.consumerCreationTime;
-        } catch (err) {
-          if (err.statusCode === 404) {
-            debug('Skipping the consumer recreation check due to missing eventing test data configmap!');
-            this.skip();
-          } else {
-            throw err;
-          }
-        }
-      });
-
-      it('Get the current consumer creation timestamp', async function() {
-        const consumerName = await getSubscriptionConsumerName(orderReceivedSubName, testNamespace, subCRDVersion);
-        gotConsumerData = await getJetStreamConsumerData(consumerName, natsApiRuleVSHost);
-      });
-
-      it('Compare the consumer creation timestamp', async function() {
-        assert.equal(gotConsumerData.consumerName, wantConsumerName);
-        assert.equal(
-            getTimeStampsWithZeroMilliSeconds(gotConsumerData.consumerCreationTime),
-            getTimeStampsWithZeroMilliSeconds(wantConsumerCreationTime),
-        );
-      });
-    });
-  }
-
-  // eventingTracingTestSuite - Runs Eventing tracing tests
-  function eventingTracingTestSuite(isSKR) {
-    // Only run tracing tests on OSS
-    if (isSKR) {
-      debug('Skipping eventing tracing tests on SKR');
-      return;
-    }
-
-    it('In-cluster event should have correct tracing spans', async function() {
-      await checkInClusterEventTracing(testNamespace);
     });
   }
 
@@ -427,7 +317,7 @@
       ];
 
       before('Check if this is an upgrade job', async function() {
-        if (!isUpgradeJob || !isEventingSinkDeployed) {
+        if (!isUpgradeJob) {
           debug(`Skipping jetStream at-least once delivery test isUpgradeJob: ${isUpgradeJob}`);
           this.skip();
         }
@@ -529,7 +419,6 @@
     });
   }
 
->>>>>>> 5097cb61
   // Tests
   context('with Nats backend', function() {
     it('Switch Eventing Backend to Nats', async function() {
