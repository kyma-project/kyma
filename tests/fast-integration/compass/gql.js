/* eslint-disable max-len */
function registerApplication(appName, scenarioName) {
  return `mutation { result: registerApplication(in: { name: \\"${appName}\\" labels: { scenarios: [\\"${scenarioName}\\"] } }){id} }`;
}

function unregisterApplication(applicationID) {
  return `mutation { result: unregisterApplication(id: \\"${applicationID}\\") { id } }`;
}

function registerRuntime(runtimeName, scenarioName) {
  return `mutation { result: registerRuntime(in: { name: \\"${runtimeName}\\" labels: { scenarios: [\\"${scenarioName}\\"] } }){id} }`;
}

function unregisterRuntime(runtimeID) {
  return `mutation { result: unregisterRuntime(id: \\"${runtimeID}\\") { id } }`;
}

function requestOneTimeTokenForApplication(appID) {
  return `mutation { result: requestOneTimeTokenForApplication(id: \\"${appID}\\"){ token connectorURL } }`;
}

function requestOneTimeTokenForRuntime(runtimeID) {
  return `mutation { result: requestOneTimeTokenForRuntime(id: \\"${runtimeID}\\"){ token connectorURL } }`;
}

function queryLabelDefinition(key) {
  return `query { result: labelDefinition(key: \\"${key}\\") { key schema } }`;
}

function updateLabelDefinition(key, schema) {
  const schemaSerialized = escapeForGQL(JSON.stringify(schema));
  return `mutation { result: updateLabelDefinition(in: { key: \\"${key}\\" schema: \\"${schemaSerialized}\\" } ) { key schema } }`;
}

function queryRuntimesWithFilter(filter) {
  const querySerialized = escapeForGQL(filter.query);
  return `query { result: runtimes(filter: { key: \\"${filter.key}\\", query: \\"${querySerialized}\\" }) { data { id name } } }`;
}

function queryApplicationsWithFilter(filter) {
  const querySerialized = escapeForGQL(filter.query);
  return `query { result: applications(filter: { key: \\"${filter.key}\\", query: \\"${querySerialized}\\" }) { data { id name } } }`;
}

function setRuntimeLabel(runtimeID, key, value) {
  value = prepareLabelValue(value);
  return `mutation { result: setRuntimeLabel(runtimeID: \\"${runtimeID}\\" key: \\"${key}\\" value: ${value}) { key value } }`;
}

function deleteRuntimeLabel(runtimeID, key) {
  return `mutation { result: deleteRuntimeLabel(runtimeID: \\"${runtimeID}\\" key: \\"${key}\\") { key value } }`;
}

function queryRuntime(runtimeID) {
  return `query { result: runtime(id: \\"${runtimeID}\\") { id name labels status { condition } } }`;
}

function queryApplication(appID) {
  return `query { result: application(id: \\"${appID}\\") { id name labels } }`;
}

function setApplicationLabel(appID, key, value) {
  value = prepareLabelValue(value);
  return `mutation { result: setApplicationLabel(applicationID: \\"${appID}\\" key: \\"${key}\\" value: ${value}) { key value } }`;
}

function deleteApplicationLabel(appID, key) {
  return `mutation { result: deleteApplicationLabel(applicationID: \\"${appID}\\", key: \\"${key}\\") { key value } }`;
}

function escapeForGQL(str) {
<<<<<<< HEAD
  let parsed = str.split('"').join(`\\\\\\"`);

=======
  const parsed = str.split('"').join(`\\\\\\"`);
>>>>>>> 7f8899af
  return parsed.replace(/\\\\s/g, '\\\\\\\\\\\\\\\\s');
}

function escapeForGQLArray(str) {
  return str.split('"').join(`\\\"`);
}

function prepareLabelValue(value) {
  if (typeof value !== 'string') {
    value = Array.isArray(value) ?
            escapeForGQLArray(JSON.stringify(value)) :
            escapeForGQL(JSON.stringify(value));
  } else {
    value = `\\"${value}\\"`;
  }

  return value;
}

module.exports = {
  registerApplication,
  unregisterApplication,
  registerRuntime,
  unregisterRuntime,
  requestOneTimeTokenForApplication,
  requestOneTimeTokenForRuntime,
  queryLabelDefinition,
  updateLabelDefinition,
  queryRuntimesWithFilter,
  queryApplicationsWithFilter,
  setRuntimeLabel,
  deleteRuntimeLabel,
  queryRuntime,
  queryApplication,
  setApplicationLabel,
  deleteApplicationLabel,
};<|MERGE_RESOLUTION|>--- conflicted
+++ resolved
@@ -69,12 +69,7 @@
 }
 
 function escapeForGQL(str) {
-<<<<<<< HEAD
-  let parsed = str.split('"').join(`\\\\\\"`);
-
-=======
   const parsed = str.split('"').join(`\\\\\\"`);
->>>>>>> 7f8899af
   return parsed.replace(/\\\\s/g, '\\\\\\\\\\\\\\\\s');
 }
 
