const {
  assert,
  expect,
} = require('chai');

const {
  getEnvOrDefault,
  toBase64,
  k8sApply,
  k8sDelete,
  patchDeployment,
  k8sAppsApi,
  retryPromise,
  sleep,
  waitForDeployment,
  waitForPodWithLabel,
  info,
<<<<<<< HEAD
  retryPromise,
=======
  error,
>>>>>>> c0b7e950
} = require('../utils');

const {
  checkIfGrafanaIsReachable,
} = require('./client');

const kymaNs = 'kyma-system';
const kymaProxyDeployment = 'monitoring-auth-proxy-grafana';
const proxySecret = {
  apiVersion: 'v1',
  kind: 'Secret',
  metadata: {
    name: 'monitoring-auth-proxy-grafana-user',
    namespace: kymaNs,
  },
  type: 'Opaque',
  data: {
    OAUTH2_PROXY_SKIP_PROVIDER_BUTTON: toBase64('true'),
  },
};

async function assertPodsExist() {
  await waitForPodWithLabel('app', 'grafana', kymaNs);
}

async function assertGrafanaRedirectsExist() {
  if (getEnvOrDefault('KYMA_MAJOR_VERSION', '2') === '2') {
    await assertGrafanaRedirectsInKyma2();
  } else {
    await assertGrafanaRedirectsInKyma1();
  }
}

async function assertGrafanaRedirectsInKyma2() {
  info('Checking grafana redirect for kyma docs');
  let res = await checkGrafanaRedirect('https://kyma-project.io/docs', 403);
  assert.isTrue(res, 'Grafana redirect to kyma docs does not work!');

  await createProxySecret();
  await restartProxyPod();

  info('Checking grafana redirect for google as OIDC provider');
  res = await checkGrafanaRedirect('https://accounts.google.com/signin/oauth', 200);
  assert.isTrue(res, 'Grafana redirect to google does not work!');

  await updateProxyDeployment('--reverse-proxy=true', '--trusted-ip=0.0.0.0/0');

  info('Checking grafana redirect to grafana URL');
  res = await checkGrafanaRedirect('https://grafana.', 200);
  assert.isTrue(res, 'Grafana redirect to grafana landing page does not work!');
}

async function assertGrafanaRedirectsInKyma1() {
  info('Checking grafana redirect for dex');
  const res = await checkGrafanaRedirect('https://dex.', 200);
  assert.isTrue(res, 'Grafana redirect to dex does not work!');
}

async function setGrafanaProxy() {
  if (getEnvOrDefault('KYMA_MAJOR_VERSION', '2') === '2') {
<<<<<<< HEAD
    await createProxySecretWithIPAllowlisting();
    // Remove the --reverse-proxy flag from the deployment to make the whitelisting also working for old deployment
    // versions in the upgrade tests
    await patchProxyDeployment('--reverse-proxy=true');
    await restartProxyPod();

=======
    await createProxySecret();
    await restartProxyPod();
    await updateProxyDeployment('--reverse-proxy=true', '--trusted-ip=0.0.0.0/0');
>>>>>>> c0b7e950
    info('Checking grafana redirect to grafana URL');
    const res = await checkGrafanaRedirect('https://grafana.', 200);
    assert.isTrue(res, 'Grafana redirect to grafana landing page does not work!');
  }
}

async function resetGrafanaProxy() {
  if (getEnvOrDefault('KYMA_MAJOR_VERSION', '2') === '2') {
    await deleteProxySecret();
    await updateProxyDeployment('--trusted-ip=0.0.0.0/0', '--reverse-proxy=true');

    info('Checking grafana redirect to kyma docs');
    const res = await checkGrafanaRedirect('https://kyma-project.io/docs', 403);
    assert.isTrue(res, 'Authproxy reset was not successful. Grafana is not redirected to kyma docs!');
  }
}

<<<<<<< HEAD
async function patchProxyDeployment(toRemove) {
  const deployment = await retryPromise(
      async () => {
        return k8sAppsApi.readNamespacedDeployment(kymaProxyDeployment, kymaNs);
      },
      12,
      5000,
  ).catch((err) => {
    error(err);
    throw new Error(`Timeout: ${kymaProxyDeployment} is not found`);
  });

  const argPosFrom = deployment.body.spec.template.spec.containers[0].args.findIndex(
      (arg) => arg.toString().includes(toRemove),
  );

  if (argPosFrom === -1) {
    info(`Skipping updating Proxy Deployment as it is already in desired state`);
    return;
  }

  const patch = [
    {
      op: 'remove',
      path: `/spec/template/spec/containers/0/args/${argPosFrom}`,
    },
  ];

  await patchDeployment(kymaProxyDeployment, kymaNs, patch);
  const patchedDeployment = await k8sAppsApi.readNamespacedDeployment(kymaProxyDeployment, kymaNs);
  expect(patchedDeployment.body.spec.template.spec.containers[0].args.findIndex(
      (arg) => arg.toString().includes(toRemove),
  )).to.equal(-1);

  // We have to wait for the deployment to redeploy the actual pod.
  await sleep(1000);
  await waitForDeployment(kymaProxyDeployment, kymaNs);
}

async function createBasicProxySecret() {
=======
async function createProxySecret() {
>>>>>>> c0b7e950
  info(`Creating secret: ${proxySecret.metadata.name}`);
  await k8sApply([proxySecret], kymaNs);
}

async function deleteProxySecret() {
  info(`Deleting secret: ${proxySecret.metadata.name}`);
  await k8sDelete([proxySecret], kymaNs);
}

async function restartProxyPod() {
  const patchRep0 = [
    {
      op: 'replace',
      path: '/spec/replicas',
      value: 0,
    },
  ];
  await patchDeployment(kymaProxyDeployment, kymaNs, patchRep0);
  const patchedDeploymentRep0 = await k8sAppsApi.readNamespacedDeployment(kymaProxyDeployment, kymaNs);
  expect(patchedDeploymentRep0.body.spec.replicas).to.be.equal(0);

  const patchRep1 = [
    {
      op: 'replace',
      path: '/spec/replicas',
      value: 1,
    },
  ];
  await patchDeployment(kymaProxyDeployment, kymaNs, patchRep1);
  const patchedDeploymentRep1 = await k8sAppsApi.readNamespacedDeployment(kymaProxyDeployment, kymaNs);
  expect(patchedDeploymentRep1.body.spec.replicas).to.be.equal(1);

  // We have to wait for the deployment to redeploy the actual pod.
  await sleep(1000);
  await waitForDeployment(kymaProxyDeployment, kymaNs);
}

async function updateProxyDeployment(fromArg, toArg) {
  const deployment = await retryPromise(
      async () => {
        return k8sAppsApi.readNamespacedDeployment(kymaProxyDeployment, kymaNs);
      },
      12,
      5000,
  ).catch((err) => {
    error(err);
    throw new Error(`Timeout: ${kymaProxyDeployment} is not found`);
  });
  const argPosFrom = deployment.body.spec.template.spec.containers[0].args.findIndex(
      (arg) => arg.toString().includes(fromArg),
  );

  const argPosTo = deployment.body.spec.template.spec.containers[0].args.findIndex(
      (arg) => arg.toString().includes(toArg),
  );

  if (argPosFrom === -1 && argPosTo !== -1) {
    info(`Skipping updating Proxy Deployment as it is already in desired state`);
    return;
  }

  const patch = [
    {
      op: 'replace',
      path: `/spec/template/spec/containers/0/args/${argPosFrom}`,
      value: toArg,
    },
  ];

  await patchDeployment(kymaProxyDeployment, kymaNs, patch);
  const patchedDeployment = await k8sAppsApi.readNamespacedDeployment(kymaProxyDeployment, kymaNs);
  expect(patchedDeployment.body.spec.template.spec.containers[0].args.findIndex(
      (arg) => arg.toString().includes(toArg),
  )).to.not.equal(-1);

  // We have to wait for the deployment to redeploy the actual pod.
  await sleep(1000);
  await waitForDeployment(kymaProxyDeployment, kymaNs);
}

async function checkGrafanaRedirect(redirectURL, httpStatus) {
  let retries = 0;
  while (retries < 20) {
    const isReachable = await checkIfGrafanaIsReachable(redirectURL, httpStatus);
    if (isReachable === true) {
      return true;
    }
    await sleep(5 * 1000);
    retries++;
  }
  return false;
}

module.exports = {
  assertPodsExist,
  assertGrafanaRedirectsExist,
  setGrafanaProxy,
  resetGrafanaProxy,
};<|MERGE_RESOLUTION|>--- conflicted
+++ resolved
@@ -15,11 +15,7 @@
   waitForDeployment,
   waitForPodWithLabel,
   info,
-<<<<<<< HEAD
-  retryPromise,
-=======
   error,
->>>>>>> c0b7e950
 } = require('../utils');
 
 const {
@@ -80,18 +76,12 @@
 
 async function setGrafanaProxy() {
   if (getEnvOrDefault('KYMA_MAJOR_VERSION', '2') === '2') {
-<<<<<<< HEAD
     await createProxySecretWithIPAllowlisting();
     // Remove the --reverse-proxy flag from the deployment to make the whitelisting also working for old deployment
     // versions in the upgrade tests
     await patchProxyDeployment('--reverse-proxy=true');
     await restartProxyPod();
 
-=======
-    await createProxySecret();
-    await restartProxyPod();
-    await updateProxyDeployment('--reverse-proxy=true', '--trusted-ip=0.0.0.0/0');
->>>>>>> c0b7e950
     info('Checking grafana redirect to grafana URL');
     const res = await checkGrafanaRedirect('https://grafana.', 200);
     assert.isTrue(res, 'Grafana redirect to grafana landing page does not work!');
@@ -109,7 +99,6 @@
   }
 }
 
-<<<<<<< HEAD
 async function patchProxyDeployment(toRemove) {
   const deployment = await retryPromise(
       async () => {
@@ -149,10 +138,7 @@
   await waitForDeployment(kymaProxyDeployment, kymaNs);
 }
 
-async function createBasicProxySecret() {
-=======
-async function createProxySecret() {
->>>>>>> c0b7e950
+async function createProxySecretWithIPAllowlisting() {
   info(`Creating secret: ${proxySecret.metadata.name}`);
   await k8sApply([proxySecret], kymaNs);
 }
