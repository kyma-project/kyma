--- conflicted
+++ resolved
@@ -104,10 +104,6 @@
   info(`Creating secret with ip allowlisting: ${proxySecret.metadata.name}`);
 
   const secret = proxySecret;
-<<<<<<< HEAD
-  secret.data.OAUTH2_PROXY_REVERSE_PROXY = toBase64('false');
-=======
->>>>>>> 50d0fa8c
   secret.data.OAUTH2_PROXY_TRUSTED_IPS = toBase64('0.0.0.0/0');
   await k8sApply([secret], kymaNs);
 }
