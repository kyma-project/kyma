const {assert} = require('chai');
const util = require('util');

const {
  listResources,
  sleep,
  waitForPodWithLabel,
} = require('../utils');

const {
  getPrometheusActiveTargets,
  getPrometheusAlerts,
  queryPrometheus,
  getPrometheusRuleGroups,
} = require('./client');

async function assertPodsExist() {
  const namespace = 'kyma-system';
  await waitForPodWithLabel('app', 'prometheus', namespace);
  await waitForPodWithLabel('app', 'prometheus-node-exporter', namespace);
  await waitForPodWithLabel(
      'app.kubernetes.io/name',
      'kube-state-metrics',
      namespace,
  );
}

async function assertAllTargetsAreHealthy() {
  const unhealthyTargets = await retry(async () => {
    const activeTargets = await getPrometheusActiveTargets();
    return activeTargets
        .filter((t) => !shouldIgnoreTarget(t) && t.health != 'up')
        .map((t) => `${t.labels.job}: ${t.lastError}`);
  });

  assert.isEmpty(
      unhealthyTargets,
      `Following targets are unhealthy: ${unhealthyTargets.join(', ')}`,
  );
}

async function assertNoCriticalAlertsExist() {
  const firingAlerts = await retry(async () => {
    const allAlerts = await getPrometheusAlerts();
    return allAlerts
        .filter((a) => !shouldIgnoreAlert(a) && a.state == 'firing');
  });

  assert.isEmpty(
      firingAlerts,
      `Following alerts are firing: ${firingAlerts.map((a) => util.inspect(a, false, null, true)).join(', ')}`,
  );
}

async function assertScrapePoolTargetsExist() {
  const emptyScrapePools = await retry(async () => {
    const scrapePools = await buildScrapePoolSet();
    const activeTargets = await getPrometheusActiveTargets();

    for (const target of activeTargets) {
      scrapePools.delete(target.scrapePool);
    }
    return Array.from(scrapePools);
  });

  assert.isEmpty(
      emptyScrapePools,
      `Following scrape pools have no targets: ${emptyScrapePools.join(', ')}`);
}

async function assertAllRulesAreHealthy() {
  const unhealthyRules = await retry(async () => {
    const ruleGroups = await getPrometheusRuleGroups();
    const allRules = ruleGroups.flatMap((g) => g.rules);
    return allRules
        .filter((r) => r.health != 'ok')
        .map((r) => r.name);
  });

  assert.isEmpty(
      unhealthyRules,
      `Following rules are unhealthy: ${unhealthyRules.join(', ')}`,
  );
}

async function assertMetricsExist() {
<<<<<<< HEAD
    let metricsList = [
        {"kubelet":[
                {"container_memory_usage_bytes": ["pod","container"]},
                {"kubelet_volume_stats_available_bytes": []},
                {"kubelet_pod_start_duration_seconds_count": []}]},

        {"api-server":[
                {"apiserver_request_total": []},
                {"apiserver_request_duration_seconds_bucket": []},
                {"etcd_disk_backend_commit_duration_seconds_bucket": []}]},

        {"kube-state-metrics":[
                {"kube_deployment_status_replicas_available": ["deployment","namespace"]},
                {"kube_pod_info": ["pod"]},
                {"kube_pod_container_resource_limits_memory_bytes": ["pod","container"]}]},

        {"node_exporter":[
                {"process_open_fds": []},
                {"process_cpu_seconds_total": ["pod"]},
                {"go_memstats_heap_inuse_bytes": []}]},
    ]

    for(let index in metricsList ){
        for(const [exporter, object] of Object.entries(metricsList[index])){
            for(const [exp, obj] of Object.entries(object)) {
                await assertTimeSeriesExist(exporter, Object.keys(obj)[0], obj[Object.keys(obj)[0]]);
            }
        }

    }
=======
  await assertTimeSeriesExist('kube_deployment_status_replicas_available', [
    'deployment',
    'namespace',
  ]);
  await assertTimeSeriesExist('istio_requests_total', [
    'destination_service',
    'response_code',
    'source_workload',
  ]);
  await assertTimeSeriesExist('container_memory_usage_bytes', [
    'pod',
    'container',
  ]);
  await assertTimeSeriesExist(
      'kube_pod_container_resource_limits',
      ['pod', 'container'],
      'memory',
  );
  await assertTimeSeriesExist('container_cpu_usage_seconds_total', [
    'container',
    'pod',
    'namespace',
  ]);
  await assertTimeSeriesExist('kube_service_labels', ['namespace']);
>>>>>>> 1ac23f81
}

async function assertRulesAreRegistered() {
  const notRegisteredRules = await retry(
      getNotRegisteredPrometheusRuleNames,
  );

  assert.isEmpty(
      notRegisteredRules,
      `Following rules are not picked up by Prometheus: ${notRegisteredRules.join(', ')}`,
  );
}

function shouldIgnoreTarget(target) {
  const podsToBeIgnored = [
    // Ignore the pods that are created during tests.
    '-testsuite-',
    'test',
    'nodejs12-',
    'nodejs14-',
    'upgrade',
    // Ignore the pods created by jobs which are executed after installation of control-plane.
    'compass-migration',
    'compass-director-tenant-loader-default',
    'compass-agent-configuration',
  ];

  const namespacesToBeIgnored = ['test', 'e2e'];

  return podsToBeIgnored.includes(target.pod) || namespacesToBeIgnored.includes(target.namespace);
}

function shouldIgnoreAlert(alert) {
  // List of alerts that we don't care about and should be filtered
  const alertNamesToIgnore = [
    // Watchdog is an alert meant to ensure that the entire alerting pipeline is functional
    'Watchdog',
    // Scrape limits can be exceeded on long-running clusters and can be ignored
    'ScrapeLimitForTargetExceeded',
    // Overcommitting resources is fine for e2e test scenarios
    'KubeCPUOvercommit',
    'KubeMemoryOvercommit',
  ];

  return alert.labels.severity == 'critical' || alertNamesToIgnore.includes(alert.labels.alertname);
}

async function getServiceMonitors() {
  const path = '/apis/monitoring.coreos.com/v1/servicemonitors';

  const resources = await listResources(path);

  return resources.filter((r) => !shouldIgnoreServiceMonitor(r.metadata.name));
}

async function getPodMonitors() {
  const path = '/apis/monitoring.coreos.com/v1/podmonitors';

  const resources = await listResources(path);

  return resources.filter((r) => !shouldIgnorePodMonitor(r.metadata.name));
}

function shouldIgnoreServiceMonitor(serviceMonitorName) {
  const serviceMonitorsToBeIgnored = [
    // tracing-metrics is created automatically by jaeger operator and can't be disabled
    'tracing-metrics',
  ];
  return serviceMonitorsToBeIgnored.includes(serviceMonitorName);
}

function shouldIgnorePodMonitor(podMonitorName) {
  const podMonitorsToBeIgnored = [
    // The targets scraped by these podmonitors will be tested here: https://github.com/kyma-project/kyma/issues/6457
  ];
  return podMonitorsToBeIgnored.includes(podMonitorName);
}

async function buildScrapePoolSet() {
  const serviceMonitors = await getServiceMonitors();
  const podMonitors = await getPodMonitors();

  const scrapePools = new Set();

  for (const monitor of serviceMonitors) {
    const endpoints = monitor.spec.endpoints;
    for (let i = 0; i < endpoints.length; i++) {
      const scrapePool = `${monitor.metadata.namespace}/${monitor.metadata.name}/${i}`;
      scrapePools.add(scrapePool);
    }
  }
  for (const monitor of podMonitors) {
    const endpoints = monitor.spec.podmetricsendpoints;
    for (let i = 0; i < endpoints.length; i++) {
      const scrapePool = `${monitor.metadata.namespace}/${monitor.metadata.name}/${i}`;
      scrapePools.add(scrapePool);
    }
  }
  return scrapePools;
}

<<<<<<< HEAD
async function assertTimeSeriesExist(exporter, metric, labels) {
    let resultlessQueries = []
    for (const label of labels) {
        let query = `topk(10,${metric}{${label}=~\"..*\"})`;
        let result = await queryPrometheus(query);

        if (result.length == 0) {
            resultlessQueries.push(query.concat(" metric from service monitor:monitoring-".concat(exporter)));
        }
=======
async function assertTimeSeriesExist(metric, labels, resource='') {
  const resultlessQueries = [];
  let result = '';
  let query = '';

  for (const label of labels) {
    if (resource === '') {
      query = `topk(10,${metric}{${label}=~\"..*\"})`;
      result = await queryPrometheus(query);
    } else {
      query = `topk(10,${metric}{${label}=~\"..*\", resource=\"${resource}\"})`;
      result = await queryPrometheus(query);
    }

    if (result.length == 0) {
      resultlessQueries.push(query);
>>>>>>> 1ac23f81
    }
  }
  assert.isEmpty(resultlessQueries, `Following queries return no results: ${resultlessQueries.join(', ')}`);
}

async function getK8sPrometheusRuleNames() {
  const path = '/apis/monitoring.coreos.com/v1/prometheusrules';
  const rules = await listResources(path);
  return rules.map((o) => o.metadata.name);
}

async function getRegisteredPrometheusRuleNames() {
  const rules = await getPrometheusRuleGroups();
  return rules.map((o) => o.name);
}

function removeNamePrefixes(ruleNames) {
  return ruleNames.map((rule) =>
    rule
        .replace('monitoring-', '')
        .replace('kyma-', '')
        .replace('logging-', '')
        .replace('fluent-bit-', '')
        .replace('loki-', ''),
  );
}

async function getNotRegisteredPrometheusRuleNames() {
  const registeredRules = await getRegisteredPrometheusRuleNames();
  let k8sRuleNames = await getK8sPrometheusRuleNames();
  k8sRuleNames = removeNamePrefixes(k8sRuleNames);
  const notRegisteredRules = k8sRuleNames.filter((rule) => !registeredRules.includes(rule));
  return notRegisteredRules;
}

// Retries to execute getList() {maxRetries} times every {interval} ms until the returned list is empty
async function retry(getList, maxRetries = 20, interval = 5 * 1000) {
  let list = [];
  let retries = 0;
  while (retries < maxRetries) {
    list = await getList();
    if (list.length === 0) {
      break;
    }
    await sleep(interval);
    retries++;
  }
  return list;
}

module.exports = {
  assertPodsExist,
  assertAllTargetsAreHealthy,
  assertNoCriticalAlertsExist,
  assertScrapePoolTargetsExist,
  assertAllRulesAreHealthy,
  assertMetricsExist,
  assertRulesAreRegistered,
};<|MERGE_RESOLUTION|>--- conflicted
+++ resolved
@@ -84,7 +84,6 @@
 }
 
 async function assertMetricsExist() {
-<<<<<<< HEAD
     let metricsList = [
         {"kubelet":[
                 {"container_memory_usage_bytes": ["pod","container"]},
@@ -115,32 +114,6 @@
         }
 
     }
-=======
-  await assertTimeSeriesExist('kube_deployment_status_replicas_available', [
-    'deployment',
-    'namespace',
-  ]);
-  await assertTimeSeriesExist('istio_requests_total', [
-    'destination_service',
-    'response_code',
-    'source_workload',
-  ]);
-  await assertTimeSeriesExist('container_memory_usage_bytes', [
-    'pod',
-    'container',
-  ]);
-  await assertTimeSeriesExist(
-      'kube_pod_container_resource_limits',
-      ['pod', 'container'],
-      'memory',
-  );
-  await assertTimeSeriesExist('container_cpu_usage_seconds_total', [
-    'container',
-    'pod',
-    'namespace',
-  ]);
-  await assertTimeSeriesExist('kube_service_labels', ['namespace']);
->>>>>>> 1ac23f81
 }
 
 async function assertRulesAreRegistered() {
@@ -242,17 +215,6 @@
   return scrapePools;
 }
 
-<<<<<<< HEAD
-async function assertTimeSeriesExist(exporter, metric, labels) {
-    let resultlessQueries = []
-    for (const label of labels) {
-        let query = `topk(10,${metric}{${label}=~\"..*\"})`;
-        let result = await queryPrometheus(query);
-
-        if (result.length == 0) {
-            resultlessQueries.push(query.concat(" metric from service monitor:monitoring-".concat(exporter)));
-        }
-=======
 async function assertTimeSeriesExist(metric, labels, resource='') {
   const resultlessQueries = [];
   let result = '';
@@ -269,7 +231,7 @@
 
     if (result.length == 0) {
       resultlessQueries.push(query);
->>>>>>> 1ac23f81
+
     }
   }
   assert.isEmpty(resultlessQueries, `Following queries return no results: ${resultlessQueries.join(', ')}`);
