const {
  updateSKR,
  ensureValidShootOIDCConfig,
  ensureValidOIDCConfigInCustomerFacingKubeconfig,
} = require("../kyma-environment-broker");
const {
  ensureCommerceMockWithCompassTestFixture,
  checkFunctionResponse,
  sendEventAndCheckResponse,
  deleteMockTestFixture,
} = require("../test/fixtures/commerce-mock");
const {
  ensureKymaAdminBindingExistsForUser,
  ensureKymaAdminBindingDoesNotExistsForUser,
} = require("../utils");

const {
  AuditLogCreds,
  AuditLogClient,
  checkAuditLogs,
  checkAuditEventsThreshold,
} = require("../audit-log");

<<<<<<< HEAD
const {keb, gardener, director} = require('./helpers');
const {addScenarioInCompass, assignRuntimeToScenario} = require("../compass");
=======
const {
  prometheusPortForward
} = require("../monitoring/client");

describe("SKR test", function () {
  const keb = new KEBClient(KEBConfig.fromEnv());
  const gardener = new GardenerClient(GardenerConfig.fromEnv());
  const director = new DirectorClient(DirectorConfig.fromEnv());

  const suffix = genRandom(4);
  const appName = `app-${suffix}`;
  const runtimeName = `kyma-${suffix}`;
  const scenarioName = `test-${suffix}`;
  const runtimeID = uuid.v4();
  const oidc0 = {
    clientID: "abc-xyz",
    groupsClaim: "groups",
    issuerURL: "https://custom.ias.com",
    signingAlgs: ["RS256"],
    usernameClaim: "sub",
    usernamePrefix: "-",
  };

  const administrator0 = getEnvOrThrow("KEB_USER_ID");

  const oidc1 = {
    clientID: "foo-bar",
    groupsClaim: "groups1",
    issuerURL: "https://new.custom.ias.com",
    signingAlgs: ["RS256"],
    usernameClaim: "email",
    usernamePrefix: "acme-",
  };
  const administrators1 = ["admin1@acme.com", "admin2@acme.com"];

  debug(
    `RuntimeID ${runtimeID}`,
    `Scenario ${scenarioName}`,
    `Runtime ${runtimeName}`,
    `Application ${appName}`
  );

  const testNS = "skr-test";
  const AWS_PLAN_ID = "361c511f-f939-4621-b228-d0fb79a1fe15";
>>>>>>> f1dd7f95

function skrTest(skr, options) {
  const runtimeID = options.runtimeID;
  const testNS = options.testNS;
  const appName = options.appName;
  const scenarioName = options.scenarioName;

  const oidc0 = options.oidc0;
  const oidc1 = options.oidc1;

<<<<<<< HEAD
  const administrator0 = options.administrator0;
  const administrators1 = options.administrators1;
=======
  let cancelPortForward = null;
  before(() => {
    cancelPortForward = prometheusPortForward();
  });

  after(() => {
    cancelPortForward();
  });

  it(`Provision SKR with ID ${runtimeID}`, async function () {
    const customParams = {
      oidc: oidc0,
    };
>>>>>>> f1dd7f95

  const AWS_PLAN_ID = "361c511f-f939-4621-b228-d0fb79a1fe15";

  describe("SKR test", function () {
    it(`Assure initial OIDC config is applied on shoot cluster`, async function () {
      ensureValidShootOIDCConfig(skr.shoot, oidc0);
    });

    it(`Assure initial OIDC config is part of kubeconfig`, async function () {
      await ensureValidOIDCConfigInCustomerFacingKubeconfig(keb, runtimeID, oidc0);
    });

    it(`Assure initial cluster admin`, async function () {
      await ensureKymaAdminBindingExistsForUser(administrator0);
    });

    it(`Update SKR service instance with OIDC config`, async function () {
      const customParams = {
        oidc: oidc1,
      };

      skr = await updateSKR(keb, gardener, runtimeID, skr.shoot.name, customParams);
    });

    it(`Assure updated OIDC config is applied on shoot cluster`, async function () {
      ensureValidShootOIDCConfig(skr.shoot, oidc1);
    });

    it(`Assure updated OIDC config is part of kubeconfig`, async function () {
      await ensureValidOIDCConfigInCustomerFacingKubeconfig(keb, runtimeID, oidc1);
    });

    it(`Assure cluster admin is preserved`, async function () {
      await ensureKymaAdminBindingExistsForUser(administrator0);
    });

    it(`Update SKR service instance with new admins`, async function () {
      const customParams = {
        administrators: administrators1,
      };

      skr = await updateSKR(keb, gardener, runtimeID, skr.shoot.name, customParams);
    });

    it(`Assure only new cluster admins are configured`, async function () {
      await ensureKymaAdminBindingExistsForUser(administrators1[0]);
      await ensureKymaAdminBindingExistsForUser(administrators1[1]);
      await ensureKymaAdminBindingDoesNotExistsForUser(administrator0);
    });

    it("Assign SKR to scenario", async function () {
      await addScenarioInCompass(director, scenarioName);
      await assignRuntimeToScenario(director, skr.shoot.compassID, scenarioName);
    });

    it("CommerceMock test fixture should be ready", async function () {
      await ensureCommerceMockWithCompassTestFixture(
          director,
          appName,
          scenarioName,
          "mocks",
          testNS
      );
    });

    it("function should be reachable through secured API Rule", async function () {
      await checkFunctionResponse(testNS);
    });

    it("order.created.v1 event should trigger the lastorder function", async function () {
      await sendEventAndCheckResponse();
    });

<<<<<<< HEAD
    it("Deletes the resources that have been created", async function () {
      await deleteMockTestFixture("mocks", testNS);
=======
    it("Amount of audit events must not exceed a certain threshold", async function () {
      await checkAuditEventsThreshold(4);
>>>>>>> f1dd7f95
    });

    //Check audit log for AWS
    if (process.env.KEB_PLAN_ID === AWS_PLAN_ID) {
      const auditlogs = new AuditLogClient(AuditLogCreds.fromEnv());

      it("Check audit logs", async function () {
        await checkAuditLogs(auditlogs);
      });

      it("Amount of audit events must not exceed a certain threshold", async function () {
        await checkAuditEventsThreshold(2.5);
      });
    }
  });
}

module.exports = {
  skrTest,
}<|MERGE_RESOLUTION|>--- conflicted
+++ resolved
@@ -13,63 +13,15 @@
   ensureKymaAdminBindingExistsForUser,
   ensureKymaAdminBindingDoesNotExistsForUser,
 } = require("../utils");
-
 const {
   AuditLogCreds,
   AuditLogClient,
   checkAuditLogs,
   checkAuditEventsThreshold,
 } = require("../audit-log");
-
-<<<<<<< HEAD
 const {keb, gardener, director} = require('./helpers');
 const {addScenarioInCompass, assignRuntimeToScenario} = require("../compass");
-=======
-const {
-  prometheusPortForward
-} = require("../monitoring/client");
-
-describe("SKR test", function () {
-  const keb = new KEBClient(KEBConfig.fromEnv());
-  const gardener = new GardenerClient(GardenerConfig.fromEnv());
-  const director = new DirectorClient(DirectorConfig.fromEnv());
-
-  const suffix = genRandom(4);
-  const appName = `app-${suffix}`;
-  const runtimeName = `kyma-${suffix}`;
-  const scenarioName = `test-${suffix}`;
-  const runtimeID = uuid.v4();
-  const oidc0 = {
-    clientID: "abc-xyz",
-    groupsClaim: "groups",
-    issuerURL: "https://custom.ias.com",
-    signingAlgs: ["RS256"],
-    usernameClaim: "sub",
-    usernamePrefix: "-",
-  };
-
-  const administrator0 = getEnvOrThrow("KEB_USER_ID");
-
-  const oidc1 = {
-    clientID: "foo-bar",
-    groupsClaim: "groups1",
-    issuerURL: "https://new.custom.ias.com",
-    signingAlgs: ["RS256"],
-    usernameClaim: "email",
-    usernamePrefix: "acme-",
-  };
-  const administrators1 = ["admin1@acme.com", "admin2@acme.com"];
-
-  debug(
-    `RuntimeID ${runtimeID}`,
-    `Scenario ${scenarioName}`,
-    `Runtime ${runtimeName}`,
-    `Application ${appName}`
-  );
-
-  const testNS = "skr-test";
-  const AWS_PLAN_ID = "361c511f-f939-4621-b228-d0fb79a1fe15";
->>>>>>> f1dd7f95
+const {prometheusPortForward} = require("../monitoring/client");
 
 function skrTest(skr, options) {
   const runtimeID = options.runtimeID;
@@ -80,28 +32,21 @@
   const oidc0 = options.oidc0;
   const oidc1 = options.oidc1;
 
-<<<<<<< HEAD
   const administrator0 = options.administrator0;
   const administrators1 = options.administrators1;
-=======
-  let cancelPortForward = null;
-  before(() => {
-    cancelPortForward = prometheusPortForward();
-  });
-
-  after(() => {
-    cancelPortForward();
-  });
-
-  it(`Provision SKR with ID ${runtimeID}`, async function () {
-    const customParams = {
-      oidc: oidc0,
-    };
->>>>>>> f1dd7f95
 
   const AWS_PLAN_ID = "361c511f-f939-4621-b228-d0fb79a1fe15";
 
   describe("SKR test", function () {
+    let cancelPortForward = null;
+    before(() => {
+      cancelPortForward = prometheusPortForward();
+    });
+
+    after(() => {
+      cancelPortForward();
+    });
+
     it(`Assure initial OIDC config is applied on shoot cluster`, async function () {
       ensureValidShootOIDCConfig(skr.shoot, oidc0);
     });
@@ -171,13 +116,8 @@
       await sendEventAndCheckResponse();
     });
 
-<<<<<<< HEAD
     it("Deletes the resources that have been created", async function () {
       await deleteMockTestFixture("mocks", testNS);
-=======
-    it("Amount of audit events must not exceed a certain threshold", async function () {
-      await checkAuditEventsThreshold(4);
->>>>>>> f1dd7f95
     });
 
     //Check audit log for AWS
@@ -189,7 +129,7 @@
       });
 
       it("Amount of audit events must not exceed a certain threshold", async function () {
-        await checkAuditEventsThreshold(2.5);
+        await checkAuditEventsThreshold(4);
       });
     }
   });
