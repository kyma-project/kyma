const {
  updateSKR,
  ensureValidShootOIDCConfig,
  ensureValidOIDCConfigInCustomerFacingKubeconfig,
} = require('../kyma-environment-broker');
const {
  ensureCommerceMockWithCompassTestFixture,
  checkFunctionResponse,
  sendLegacyEventAndCheckResponse,
  deleteMockTestFixture, sendCloudEventStructuredModeAndCheckResponse, sendCloudEventBinaryModeAndCheckResponse,
  checkInClusterEventDelivery,
} = require('../test/fixtures/commerce-mock');
const {
  ensureKymaAdminBindingExistsForUser,
  ensureKymaAdminBindingDoesNotExistsForUser,
} = require('../utils');
const {
  AuditLogCreds,
  AuditLogClient,
  checkAuditLogs,
} = require('../audit-log');
const {keb, gardener, director} = require('./helpers');
const {KCPWrapper, KCPConfig} = require('../kcp/client');
const {exposeGrafana, unexposeGrafana} = require('../monitoring');

const kcp = new KCPWrapper(KCPConfig.fromEnv());

const updateTimeout = 1000 * 60 * 20; // 20m

function oidcE2ETest() {
  describe('OIDC E2E Test', function() {
    it('Assure initial OIDC config is applied on shoot cluster', async function() {
      ensureValidShootOIDCConfig(this.shoot, this.options.oidc0);
    });

    it('Assure initial OIDC config is part of kubeconfig', async function() {
      await ensureValidOIDCConfigInCustomerFacingKubeconfig(keb, this.options.instanceID, this.options.oidc0);
    });

    it('Assure initial cluster admin', async function() {
      await ensureKymaAdminBindingExistsForUser(this.options.administrator0);
    });

    it('Update SKR service instance with OIDC config', async function() {
      const customParams = {
        oidc: this.options.oidc1,
      };
      const skr = await updateSKR(keb,
          kcp,
          gardener,
          this.options.instanceID,
          this.shoot.name,
          customParams,
          updateTimeout,
          null,
          false);
      this.shoot = skr.shoot;
    });

    it('Should get Runtime Status after updating OIDC config', async function() {
      try {
        const runtimeStatus = await kcp.getRuntimeStatusOperations(this.options.instanceID);
        console.log(`\nRuntime status: ${runtimeStatus}`);
        await kcp.reconcileInformationLog(runtimeStatus);
      } catch (e) {
        console.log(`before hook failed: ${e.toString()}`);
      }
    });

    it('Assure updated OIDC config is applied on shoot cluster', async function() {
      ensureValidShootOIDCConfig(this.shoot, this.options.oidc1);
    });

    it('Assure updated OIDC config is part of kubeconfig', async function() {
      await ensureValidOIDCConfigInCustomerFacingKubeconfig(keb, this.options.instanceID, this.options.oidc1);
    });

    it('Assure cluster admin is preserved', async function() {
      await ensureKymaAdminBindingExistsForUser(this.options.administrator0);
    });

    it('Update SKR service instance with new admins', async function() {
      const customParams = {
        administrators: this.options.administrators1,
      };
      const skr = await updateSKR(keb,
          kcp,
          gardener,
          this.options.instanceID,
          this.shoot.name,
          customParams,
          updateTimeout,
          null,
          false);
      this.shoot = skr.shoot;
    });

    it('Should get Runtime Status after updating admins', async function() {
      const runtimeStatus = await kcp.getRuntimeStatusOperations(this.options.instanceID);
      console.log(`\nRuntime status: ${runtimeStatus}`);
      await kcp.reconcileInformationLog(runtimeStatus);
    });

    it('Assure only new cluster admins are configured', async function() {
      await ensureKymaAdminBindingExistsForUser(this.options.administrators1[0]);
      await ensureKymaAdminBindingExistsForUser(this.options.administrators1[1]);
      await ensureKymaAdminBindingDoesNotExistsForUser(this.options.administrator0);
    });
  });
}

function commerceMockTest() {
  describe('CommerceMockTest()', function() {
    const AWS_PLAN_ID = '361c511f-f939-4621-b228-d0fb79a1fe15';

    it('CommerceMock test fixture should be ready', async function() {
      await ensureCommerceMockWithCompassTestFixture(
          director,
          this.options.appName,
          this.options.scenarioName,
          'mocks',
          this.options.testNS,
          true,
      );
    });

    it('in-cluster event should be delivered (structured and binary mode)', async function() {
      await checkInClusterEventDelivery(this.options.testNS);
    });

    it('function should be reachable through secured API Rule', async function() {
      await checkFunctionResponse(this.options.testNS);
    });

    it('order.created.v1 legacy event should trigger the lastorder function', async function() {
      await sendLegacyEventAndCheckResponse();
    });

    it('order.created.v1 cloud event in structured mode should trigger the lastorder function', async function() {
      await sendCloudEventStructuredModeAndCheckResponse();
    });

    it('order.created.v1 cloud event in binary mode should trigger the lastorder function', async function() {
      await sendCloudEventBinaryModeAndCheckResponse();
    });

    it('Deletes the resources that have been created', async function() {
      await deleteMockTestFixture('mocks', this.options.testNS);
    });

    // Check audit log for AWS
    if (process.env.KEB_PLAN_ID === AWS_PLAN_ID) {
      const auditlogs = new AuditLogClient(AuditLogCreds.fromEnv());

      it('Check audit logs', async function() {
        await checkAuditLogs(auditlogs, null);
      });

<<<<<<< HEAD
      it('Expose Grafana', async function() {
        await exposeGrafana();
      });

      it('Amount of audit events must not exceed a certain threshold', async function() {
        await checkAuditEventsThreshold(4);
      });

      it('Unexpose Grafana', async function() {
        await unexposeGrafana(true);
      });
=======
      // TODO: Enable checkAuditEventsThreshold again when fix is ready by Andreas Thaler
      // it('Amount of audit events must not exceed a certain threshold', async function() {
      //   await checkAuditEventsThreshold(4);
      // });
>>>>>>> 45388d96
    }
  });
}

module.exports = {
  commerceMockTest,
  oidcE2ETest,
};<|MERGE_RESOLUTION|>--- conflicted
+++ resolved
@@ -156,7 +156,6 @@
         await checkAuditLogs(auditlogs, null);
       });
 
-<<<<<<< HEAD
       it('Expose Grafana', async function() {
         await exposeGrafana();
       });
@@ -168,12 +167,6 @@
       it('Unexpose Grafana', async function() {
         await unexposeGrafana(true);
       });
-=======
-      // TODO: Enable checkAuditEventsThreshold again when fix is ready by Andreas Thaler
-      // it('Amount of audit events must not exceed a certain threshold', async function() {
-      //   await checkAuditEventsThreshold(4);
-      // });
->>>>>>> 45388d96
     }
   });
 }
