const {gatherOptions} = require('./');
const {provisionSKR, deprovisionSKR, KEBClient, KEBConfig} = require('../kyma-environment-broker');
const {unregisterKymaFromCompass, addScenarioInCompass, assignRuntimeToScenario} = require('../compass');
const {oidcE2ETest, commerceMockTest} = require('./skr-test');
const {KCPWrapper, KCPConfig} = require('../kcp/client');
const {keb, director} = require('./helpers');
const {initializeK8sClient} = require('../utils');
const {
  GardenerConfig,
  GardenerClient,
} = require('../gardener');
const {
  genRandom,
} = require('../utils');
const {BTPOperatorCreds} = require('../smctl/helpers');

const kcp = new KCPWrapper(KCPConfig.fromEnv());

describe('Execute SKR test', function() {
  this.timeout(60 * 60 * 1000 * 3); // 3h
  this.slow(5000);

  const provisioningTimeout = 1000 * 60 * 30; // 30m
  const deprovisioningTimeout = 1000 * 60 * 95; // 95m
  before('Provision SKR', async function() {
    try {
      this.options = gatherOptions();
<<<<<<< HEAD
      console.log(`Provision SKR with instance ID ${this.options.instanceID}`);
      const customParams = {
        oidc: this.options.oidc0,
        kymaVersion: 'PR-14116',
        overridesVersion: '2.1.3',
      };
      const skr = await provisionSKR(keb, kcp, gardener,
=======

      const keb = new KEBClient(KEBConfig.fromEnv());
      const gardener = new GardenerClient(GardenerConfig.fromEnv());
      const btpOperatorCreds = BTPOperatorCreds.fromEnv();

      const suffix = genRandom(4);
      const runtimeName = `kyma-${suffix}`;
      this.options.appName = `app-${suffix}`;

      console.log(`\nInstanceID ${this.options.instanceID}`,
          `Runtime ${runtimeName}`, `Application ${this.options.appName}`, `Suffix ${suffix}`);

      const skr = await provisionSKR(keb,
          kcp, gardener,
>>>>>>> 45388d96
          this.options.instanceID,
          runtimeName,
          null,
          btpOperatorCreds,
          null,
          provisioningTimeout);

      this.shoot = skr.shoot;
      await addScenarioInCompass(director, this.options.scenarioName);
      await assignRuntimeToScenario(director, this.shoot.compassID, this.options.scenarioName);
      initializeK8sClient({kubeconfig: this.shoot.kubeconfig});
    } catch (e) {
      throw new Error(`before hook failed: ${e.toString()}`);
    } finally {
      const runtimeStatus = await kcp.getRuntimeStatusOperations(this.options.instanceID);
      console.log(`\nRuntime status after provisioning: ${runtimeStatus}`);
      await kcp.reconcileInformationLog(runtimeStatus);
    }
  });

  oidcE2ETest();
  commerceMockTest();

  after('Deprovision SKR', async function() {
    try {
      await deprovisionSKR(keb, kcp, this.options.instanceID, deprovisioningTimeout);
    } catch (e) {
      throw new Error(`before hook failed: ${e.toString()}`);
    } finally {
      const runtimeStatus = await kcp.getRuntimeStatusOperations(this.options.instanceID);
      console.log(`\nRuntime status after deprovisioning: ${runtimeStatus}`);
      await kcp.reconcileInformationLog(runtimeStatus);
    }
    await unregisterKymaFromCompass(director, this.options.scenarioName);
  });
});<|MERGE_RESOLUTION|>--- conflicted
+++ resolved
@@ -25,15 +25,6 @@
   before('Provision SKR', async function() {
     try {
       this.options = gatherOptions();
-<<<<<<< HEAD
-      console.log(`Provision SKR with instance ID ${this.options.instanceID}`);
-      const customParams = {
-        oidc: this.options.oidc0,
-        kymaVersion: 'PR-14116',
-        overridesVersion: '2.1.3',
-      };
-      const skr = await provisionSKR(keb, kcp, gardener,
-=======
 
       const keb = new KEBClient(KEBConfig.fromEnv());
       const gardener = new GardenerClient(GardenerConfig.fromEnv());
@@ -46,14 +37,18 @@
       console.log(`\nInstanceID ${this.options.instanceID}`,
           `Runtime ${runtimeName}`, `Application ${this.options.appName}`, `Suffix ${suffix}`);
 
+      const customParams = {
+        kymaVersion: 'PR-14116',
+        overridesVersion: '2.1.3',
+      };
+
       const skr = await provisionSKR(keb,
           kcp, gardener,
->>>>>>> 45388d96
           this.options.instanceID,
           runtimeName,
           null,
           btpOperatorCreds,
-          null,
+          customParams,
           provisioningTimeout);
 
       this.shoot = skr.shoot;
