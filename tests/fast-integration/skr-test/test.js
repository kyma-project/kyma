const {
  gatherOptions,
  withSuffix,
  withInstanceID,
  provisionSKRInstance,
  director,
  commerceMockTest,
  oidcE2ETest,
} = require('./index');
const {
  getEnvOrThrow,
  genRandom,
} = require('../utils');
const {unregisterKymaFromCompass} = require('../compass');
const {deprovisionSKRInstance} = require('./provision/deprovision-skr');
const {
  getSKRConfig,
  prepareCompassResources,
  initK8sConfig,
} = require('./helpers');

const skipProvisioning = process.env.SKIP_PROVISIONING === 'true';
const provisioningTimeout = 1000 * 60 * 30; // 30m
const deprovisioningTimeout = 1000 * 60 * 95; // 95m
let globalTimeout = 1000 * 60 * 70; // 70m
const slowTime = 5000;

describe('SKR test', function() {
  if (!skipProvisioning) {
    globalTimeout += provisioningTimeout + deprovisioningTimeout;
  }
  this.timeout(globalTimeout);
  this.slow(slowTime);

  let options = gatherOptions(); // with default values
  let shoot;
  const getShootInfoFunc = function() {
    return shoot;
  };

  before('Ensure SKR is provisioned', async function() {
    this.timeout(provisioningTimeout);
    if (skipProvisioning) {
      console.log('Gather information from externally provisioned SKR and prepare the compass resources');
      const instanceID = getEnvOrThrow('INSTANCE_ID');
      let suffix = process.env.TEST_SUFFIX;
      if (suffix === undefined) {
        suffix = genRandom(4);
      }
      options = gatherOptions(
          withInstanceID(instanceID),
          withSuffix(suffix),
      );
      shoot = await getSKRConfig(instanceID);
    } else {
      console.log('Provisioning new SKR instance...');
      shoot = await provisionSKRInstance(options, provisioningTimeout);
    }
    console.log('Preparing compass resources on the SKR instance...');
    await prepareCompassResources(shoot, options);

    console.log('Initiating K8s config...');
    await initK8sConfig(shoot);
  });

<<<<<<< HEAD
  oidcE2ETest(options, shoot);
=======
  // Run the OIDC tests
  oidcE2ETest(options, getShootInfoFunc);

  // Run the commerce mock tests
>>>>>>> 5ce0eee4
  commerceMockTest(options);

  after('Cleanup the resources', async function() {
    this.timeout(deprovisioningTimeout);
    if (!skipProvisioning) {
      await deprovisionSKRInstance(options, deprovisioningTimeout, false);
    } else {
      console.log('An external SKR cluster was used, de-provisioning skipped');
    }
    await unregisterKymaFromCompass(director, options.scenarioName);
  });
});<|MERGE_RESOLUTION|>--- conflicted
+++ resolved
@@ -63,14 +63,11 @@
     await initK8sConfig(shoot);
   });
 
-<<<<<<< HEAD
-  oidcE2ETest(options, shoot);
-=======
+
   // Run the OIDC tests
   oidcE2ETest(options, getShootInfoFunc);
 
   // Run the commerce mock tests
->>>>>>> 5ce0eee4
   commerceMockTest(options);
 
   after('Cleanup the resources', async function() {
