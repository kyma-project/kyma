const {gatherOptions} = require('./');
const {provisionSKR, deprovisionSKR} = require('../kyma-environment-broker');
const {keb, gardener, director} = require('./helpers');
const {initializeK8sClient} = require('../utils');
const {unregisterKymaFromCompass, addScenarioInCompass, assignRuntimeToScenario} = require('../compass');
const {oidcE2ETest, commerceMockTest} = require('./skr-test');
const {KCPWrapper, KCPConfig} = require('../kcp/client');

const kcp = new KCPWrapper(KCPConfig.fromEnv());

describe('Execute SKR test', function() {
  this.timeout(60 * 60 * 1000 * 3); // 3h
  this.slow(5000);

  const provisioningTimeout = 1000 * 60 * 30; // 30m
  const deprovisioningTimeout = 1000 * 60 * 95; // 95m

  before('Provision SKR', async function() {
    try {
      this.options = gatherOptions();
      console.log(`Provision SKR with instance ID ${this.options.instanceID}`);
      const customParams = {
        oidc: this.options.oidc0,
<<<<<<< HEAD
        kymaVersion: 'PR-14103',
        overridesVersion: '2.1',
=======
        kymaVersion: 'PR-14116',
        overridesVersion: '2.1.3',
>>>>>>> 5b0be7c4
      };
      const skr = await provisionSKR(keb, kcp, gardener,
          this.options.instanceID,
          this.options.runtimeName,
          null,
          null,
          customParams,
          provisioningTimeout);

      const runtimeStatus = await kcp.getRuntimeStatusOperations(this.options.instanceID);
      console.log(`\nRuntime status after provisioning: ${runtimeStatus}`);

      this.shoot = skr.shoot;
      await addScenarioInCompass(director, this.options.scenarioName);
      await assignRuntimeToScenario(director, this.shoot.compassID, this.options.scenarioName);
      initializeK8sClient({kubeconfig: this.shoot.kubeconfig});
    } catch (e) {
      throw new Error(`before hook failed: ${e.toString()}`);
    } finally {
      const runtimeStatus = await kcp.getRuntimeStatusOperations(this.options.instanceID);
      await kcp.reconcileInformationLog(runtimeStatus);
    }
  });

  oidcE2ETest();
  commerceMockTest();

  after('Deprovision SKR', async function() {
    try {
      await deprovisionSKR(keb, kcp, this.options.instanceID, deprovisioningTimeout);
    } catch (e) {
      throw new Error(`before hook failed: ${e.toString()}`);
    } finally {
      const runtimeStatus = await kcp.getRuntimeStatusOperations(this.options.instanceID);
      console.log(`\nRuntime status after deprovisioning: ${runtimeStatus}`);
      await kcp.reconcileInformationLog(runtimeStatus);
    }
    await unregisterKymaFromCompass(director, this.options.scenarioName);
  });
});<|MERGE_RESOLUTION|>--- conflicted
+++ resolved
@@ -21,13 +21,8 @@
       console.log(`Provision SKR with instance ID ${this.options.instanceID}`);
       const customParams = {
         oidc: this.options.oidc0,
-<<<<<<< HEAD
-        kymaVersion: 'PR-14103',
-        overridesVersion: '2.1',
-=======
         kymaVersion: 'PR-14116',
         overridesVersion: '2.1.3',
->>>>>>> 5b0be7c4
       };
       const skr = await provisionSKR(keb, kcp, gardener,
           this.options.instanceID,
