const {
  cleanMockTestFixture,
} = require('../test/fixtures/commerce-mock');
const {
} = require('../utils');

describe('Upgrade test cleanup', function() {
  this.timeout(10 * 60 * 1000);
  this.slow(5000);
  const testNamespace = 'test';

<<<<<<< HEAD
  it('Test namespaces should be deleted', async function() {
    await cleanMockTestFixture('mocks', testNamespace, false);
=======
  it("Test namespaces should be deleted", async function () {
    await cleanMockTestFixture("mocks", testNamespace, true);
>>>>>>> 4c7fdfa6
  });
});<|MERGE_RESOLUTION|>--- conflicted
+++ resolved
@@ -9,12 +9,7 @@
   this.slow(5000);
   const testNamespace = 'test';
 
-<<<<<<< HEAD
   it('Test namespaces should be deleted', async function() {
-    await cleanMockTestFixture('mocks', testNamespace, false);
-=======
-  it("Test namespaces should be deleted", async function () {
-    await cleanMockTestFixture("mocks", testNamespace, true);
->>>>>>> 4c7fdfa6
+    await cleanMockTestFixture('mocks', testNamespace, true);
   });
 });