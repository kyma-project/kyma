.PHONY: lint
lint:
	npm install
	npm run lint

.PHONY: lint-fix
lint-fix:
	npm install
	npm run lint-fix

.PHONY: ci
ci:
	npm install
	npm test

.PHONY: ci-compass
ci-compass:
	npm install
	npm run test-compass

.PHONY: ci-skr
ci-skr:
	npm install
	npm run test-skr

.PHONY: ci-skr-nightly
ci-skr-nightly:
	npm install
	npm run nightly-skr

.PHONY: ci-test-skr-nightly
ci-test-skr-nightly:
	npm install
	npm run test-nightly-skr

.PHONY: ci-skr-aws-upgrade-integration
ci-skr-aws-upgrade-integration:
	npm install
	npm run test-skr-aws-upgrade-integration

.PHONY: ci-skr-svcat-migration
ci-skr-svcat-migration:
	npm install
	npm run test-skr-svcat-migration

.PHONY: ci-pre-upgrade
ci-pre-upgrade:
	npm install
	npm run upgrade-test-prep
	npm run upgrade-test-tests

.PHONY: ci-post-upgrade
ci-post-upgrade:
	npm install
	npm run upgrade-test-tests
	npm run upgrade-test-cleanup

<<<<<<< HEAD
.PHONY: ci-application-connectivity-2
ci-application-connectivity-2:
	npm install
	npm test

=======
>>>>>>> bf759135
.PHONY: ci-application-connectivity-2-compass
ci-application-connectivity-2-compass:
	npm install
	npm run test-compass

.PHONY: ci-test-eventing
ci-test-eventing:
	npm install
	npm run eventing-test-prep
	npm run eventing-tests
	npm run eventing-test-cleanup

.PHONY: ci-test-eventing-pre-upgrade
ci-test-eventing-pre-upgrade:
	npm install
	npm run eventing-test-prep
	npm run eventing-tests

.PHONY: ci-test-eventing-post-upgrade
ci-test-eventing-post-upgrade:
	npm install
	npm run eventing-tests
	npm run eventing-test-cleanup

.PHONY: ci-test-eventing-tests
ci-test-eventing-tests:
	npm install
	npm run eventing-tests

.PHONY: ci-test-eventing-provision-skr
ci-test-eventing-provision-skr:
	npm ci
	npm run test-eventing-provision-skr

.PHONY: ci-test-eventing-deprovision-skr
ci-test-eventing-deprovision-skr:
	npm ci
	npm run test-eventing-deprovision-skr<|MERGE_RESOLUTION|>--- conflicted
+++ resolved
@@ -55,14 +55,6 @@
 	npm run upgrade-test-tests
 	npm run upgrade-test-cleanup
 
-<<<<<<< HEAD
-.PHONY: ci-application-connectivity-2
-ci-application-connectivity-2:
-	npm install
-	npm test
-
-=======
->>>>>>> bf759135
 .PHONY: ci-application-connectivity-2-compass
 ci-application-connectivity-2-compass:
 	npm install
