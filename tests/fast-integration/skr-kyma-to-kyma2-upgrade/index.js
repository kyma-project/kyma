--- conflicted
+++ resolved
@@ -210,17 +210,9 @@
     printRestartReport(initialRestarts, afterTestRestarts);
   });
 
-  // Perform Upgrade
-
-<<<<<<< HEAD
   it('Perform Upgrade', async function() {
-    await kcp.upgradeKyma(instanceID, kymaUpgradeVersion);
+    await kcp.upgradeKyma(instanceID, kymaUpgradeVersion, subAccountID);
     debug('Upgrade Done!');
-=======
-  it(`Perform Upgrade`, async function () {
-    let kcpUpgradeStatus = await kcp.upgradeKyma(instanceID, kymaUpgradeVersion, subAccountID)
-    debug("Upgrade Done!")
->>>>>>> 3c324449
   });
 
   it('Should get Runtime Status after upgrade', async function() {
@@ -229,7 +221,6 @@
   });
 
   // Perform Tests after Upgrade
-
   it('Listing all pods in cluster', async function() {
     await getContainerRestartsForAllNamespaces();
   });
@@ -256,7 +247,6 @@
     const afterTestRestarts = await getContainerRestartsForAllNamespaces();
     printRestartReport(initialRestarts, afterTestRestarts);
   });
-
 
   // Cleanup
   const skipCleanup = getEnvOrThrow('SKIP_CLEANUP');
