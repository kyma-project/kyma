const downloader = require("./chart-downloader");
const {
  helmInstallUpgrade,
  helmStatus,
  helmUninstall,
  helmList,
  helmTemplate
} = require("./helm");
const execa = require("execa");
const { join } = require("path");
const { installIstio, upgradeIstio } = require("./istioctl");
const pRetry = require("p-retry");
const k8s = require("@kubernetes/client-node");
const {
  debug,
  k8sCoreV1Api,
  k8sDynamicApi,
  kubectlDelete,
  kubectlApplyDir,
  kubectlApply,
  k8sDelete,
  deleteAllK8sResources,
  deleteNamespaces,
  getAllCRDs,
  k8sApply,
  waitForDeployment,
  waitForStatefulSet
} = require("../utils");
const notDeployed = "not-deployed";
const kymaCrds = require("./kyma-crds");
const defaultIstioVersion = "1.10.0";


async function waitForNodesToBeReady(timeout = "180s") {
  await execa("kubectl", [
    "wait",
    "--for=condition=Ready",
    "nodes",
    "--all",
    `--timeout=${timeout}`,
  ]);
  debug("All nodes are ready!");
}

async function updateCoreDNSConfigMap() {

  const cmName = "coredns";
  const cmNamespace = "kube-system";

  const { body } = await k8sCoreV1Api.readNamespacedConfigMap(
    "coredns",
    "kube-system"
  );

  const { stdout: registryIP } = await execa("docker", [
    "inspect",
    "-f",
    "{{range .NetworkSettings.Networks}}{{.IPAddress}}{{end}}",
    "/registry.localhost",
  ]).catch(() => "127.0.0.1");

  // this file need to be updated when we update k3s to use k8s 1.20
  body.data["Corefile"] = `registry.localhost:53 {
    hosts {
        ${registryIP} registry.localhost
    }
}
.:53 {
    errors
    health
    rewrite name regex (.*)\.local\.kyma\.dev istio-ingressgateway.istio-system.svc.cluster.local
    ready
    kubernetes cluster.local in-addr.arpa ip6.arpa {
      pods insecure
      upstream
      fallthrough in-addr.arpa ip6.arpa
    }
    hosts /etc/coredns/NodeHosts {
      reload 1s
      fallthrough
    }
    prometheus :9153
    forward . /etc/resolv.conf
    cache 30
    loop
    reload
    loadbalance
}
`;
  await k8sCoreV1Api.replaceNamespacedConfigMap(cmName, cmNamespace, body);
}

async function removeKymaGatewayCertsYaml(pathToResources) {
  // TODO: find some other mechanism, deleting that file is destructive
  // we can copy resources directory so that we can act on it
  try {
    await execa("rm", [
      join(
        pathToResources,
        "core/charts/gateway/templates/kyma-gateway-certs.yaml"
      ),
    ]);
  } catch (err) {
    console.log("kyma-gateway-certs.yaml already deleted");
  }
}
function skipHelmTest(r) {
  return !(r.metadata.annotations && r.metadata.annotations["helm.sh/hook"] && r.metadata.annotations["helm.sh/hook"].includes("test-success"));
}
function skipNull(r) {
  return (r != null);
}

async function applyRelease(
  release,
  namespace = "kyma-system",
  chart,
  values,
  profile,
  isUpgrade
) {
  const { stdout } = await helmTemplate(release, chart, namespace, values, profile);
  const yamls = k8s.loadAllYaml(stdout).filter(skipNull).filter(skipHelmTest);
  const deployments = yamls.filter((r) => r.kind === 'Deployment');
  const statefulsets = yamls.filter((r) => r.kind === 'StatefulSet');
  await k8sApply(yamls, namespace);
  for (let deployment of deployments) {
    console.log("Waitng for deployment: ", deployment)
    await waitForDeployment(deployment.metadata.name, deployment.metadata.namespace || namespace);
  }
  for (let ss of statefulsets) {
    console.log("Waitng for StatefulSet: ", ss)
    await waitForStatefulSet(ss.metadata.name, ss.metadata.namespace || namespace);
  }
}

async function installRelease(
  release,
  namespace = "kyma-system",
  chart,
  values,
  profile,
  isUpgrade
) {

  let status = await helmStatus(release, namespace);
  switch (status) {
    case "pending-install":
      debug(
        `Deleting ${release} from namespace ${namespace} because previous installation got stuck in pending-install`
      );
      await helmUninstall(release, namespace);
      break;
    case "failed":
      debug(
        `Deleting ${release} from namespace ${namespace} because previous installation failed`
      );
      await helmUninstall(release, namespace);
      break;
    case notDeployed:
      debug(`Installing release ${release}`);
      await helmInstallUpgrade(release, chart, namespace, values, profile);
      break;
    case "deployed":
      if (isUpgrade) {
        debug(`Upgrading release ${release}`);
        await helmInstallUpgrade(release, chart, namespace, values, profile);

      } else {
        debug(`Release ${release} already installed - skipped`);
        return;
      }
    default:
      break;
  }

  status = await helmStatus(release, namespace);
  if (status !== "deployed") {
    throw new Error(
      `Release ${release} is in status ${status}, which is not "deployed"`
    );
  }
  debug(`Release ${release} deployed`);
}

async function chartList(options) {  
  const gardenerDomain = await getGardenerDomain();
  const domain = process.env["KYMA_DOMAIN"] || gardenerDomain || "local.kyma.dev";

  const isGardener = (gardenerDomain ? true : false) || (process.env["GARDENER"] === "true");
  const isCompassEnabled = !!options.withCompass;
  const isCentralApplicationConnectivityEnabled = !!options.centralApplicationConnectivity;

  const overrides = [
    `authProxy.config.useDex=false`,
    `central_application_connectivity_validator.enabled=${isCentralApplicationConnectivityEnabled}`,
    `central_application_gateway.enabled=${isCentralApplicationConnectivityEnabled}`,
    `global.disableLegacyConnectivity=${isCompassEnabled}`,
    `global.domainName=${domain}`,
    `global.environment.gardener=${isGardener}`,
    `global.isLocalEnv=false`,
    `global.ingress.domainName=${domain}`,
    `global.tlsCrt=ZHVtbXkK`
  ].join(',');

  console.log("DEBUG overrides");
  console.log(overrides);

  // https://github.com/kyma-project/test-infra/pull/2967
  let registryOverrides;
  if (isGardener == true) {
    registryOverrides = [
      `dockerRegistry.enableInternal=true`,
      `global.ingress.domainName=${domain}`
    ].join(',');
  } else {
    registryOverrides = [
      `containers.manager.envs.functionBuildExecutorImage.value=eu.gcr.io/kyma-project/external/aerfio/kaniko-executor:v1.3.0`,
      `dockerRegistry.enableInternal=false`,
      `dockerRegistry.registryAddress=registry.localhost:5000`,
      `dockerRegistry.serverAddress=registry.localhost:5000`,
      `global.ingress.domainName=${domain}`
    ].join(',');
  }
  const kialiOverrides = overrides + ',kcproxy.enabled=false,virtualservice.enabled=false';
  const tracingOverrides = overrides + ',kcproxy.enabled=false,virtualservice.enabled=false';

  const kymaCharts = [
    {
      release: "pod-preset",
      namespace: "kyma-system",
      customPath: (root) =>
        join(root, "cluster-essentials", "charts", "pod-preset"),
    },
    {
      release: `cluster-users`,
      namespace: "kyma-system",
      values: `${overrides}`,
    },
    {
      release: "core",
      namespace: "kyma-system",
      values: `${overrides}`,
    },
    {
      release: "ory",
      namespace: "kyma-system",
      values: `${overrides}`,
    },
    {
      release: "serverless",
      namespace: "kyma-system",
      values: registryOverrides,
    },
    {
      release: "api-gateway",
      namespace: "kyma-system",
      values: `${overrides},deployment.resources.requests.cpu=10m`,
    },
    {
      release: "rafter",
      namespace: "kyma-system",
      values: `${overrides}`,
    },
    {
      release: "service-catalog",
      namespace: "kyma-system",
      values: `${overrides}`,
    },
    {
      release: "service-catalog-addons",
      namespace: "kyma-system",
      values: `${overrides}`,
    },
    {
      release: "helm-broker",
      namespace: "kyma-system",
      values: `${overrides}`,
    },
    {
      release: "eventing",
      namespace: "kyma-system",
      values: `${overrides}`
    },
    {
      release: "application-connector",
      namespace: "kyma-integration",
      values: `${overrides}`,
    },
    {
      release: "monitoring",
      namespace: "kyma-system",
      values: `${overrides}`,
    },
    {
      release: "kiali",
      namespace: "kyma-system",
      values: `${kialiOverrides}`,
    },
    {
      release: "tracing",
      namespace: "kyma-system",
      values: `${tracingOverrides}`,
    },
    {
      release: "logging",
      namespace: "kyma-system",
      values: `${overrides}`,
    },
    {
      release: "compass-runtime-agent",
      namespace: "compass-system",
      values: `${overrides}`,
      filter: isCompassEnabled
    },
    {
      release: "ingress-dns-cert",
      namespace: "istio-system",
      values: `global.ingress.domainName=${domain},global.environment.gardener=${isGardener}`,
      customPath: () => join(__dirname, "charts", "ingress-dns-cert"),
    },
  ];

  return kymaCharts.filter(c => c.filter == undefined || c.filter);
}

async function getGardenerDomain() {
  try {
    const { body } = await k8sCoreV1Api.readNamespacedConfigMap(
      "shoot-info",
      "kube-system"
    );
    return body.data.domain;
  } catch (err) {
    if (err.statusCode == 404) {
      return null;
    }
    throw err;
  }
}
async function uninstallIstio() {
  const crds = await getAllCRDs();
  const istioCRDs = crds.filter(crd => crd.spec.group.endsWith('istio.io'));
  await k8sDelete(istioCRDs);
  await deleteNamespaces(["istio-system"], true);
}
/**
 *
 * Uninstalls Kyma
 * @param {Object} options Uninstallation options
 * @param {boolean} options.skipCrd Do not delete CRDs
 * @param {Array<string>} options.skipComponents List of components that should not be uninstalled
 * @param {Array<string>} options.components List of components to uninstall
 * @param {boolean} options.deleteNamespaces
 */
async function uninstallKyma(options) {
  let releases = await helmList();
  debug("Releases in the cluster:", releases);
  const components = options.components;
  const skipComponents = options.skipComponents;
  if (components) {
    releases = releases.filter(r => components.includes(r.name))
  }
  if (skipComponents) {
    releases = releases.filter(r => !skipComponents.includes(r.name))
  }
  debug("Releases to uninstall:", releases);

  await Promise.allSettled(releases.map((r) => helmUninstall(r.name, r.namespace).catch(() => {
    // ignore errors during uninstall ()
  })));

  await kubectlDelete(join(__dirname, "installer-local.yaml")); // needed for the console to start
  if (!options.skipCrd) {
    const crds = await getAllCRDs();
    await k8sDelete(crds.filter(crd => kymaCrds.includes(crd.metadata.name)));
  }
  if (options.deleteNamespaces) {
    debug("Deleting kyma namespaces");
    await kubectlDelete(join(__dirname, "system-namespaces.yaml"));
  }

  const usualLeftovers = [
    '/api/v1/namespaces/kyma-system/secrets',
    '/apis/oathkeeper.ory.sh/v1alpha1/namespaces/kyma-system/rules',
    '/apis/rafter.kyma-project.io/v1beta1/clusterassets',
    '/apis/rafter.kyma-project.io/v1beta1/clusterbuckets',
  ]
  await Promise.allSettled(usualLeftovers.map(path => deleteAllK8sResources(path)));
  const skipIstio = (skipComponents && skipComponents.includes("istio")) || (components && !components.includes("istio"));

  if (!skipIstio) {
    debug("Uninstalling istio");
    await uninstallIstio();
  }

}

/**
 * Install Kyma on kubernetes cluster with current kubeconfig
 * @param {Object} options List of installation options
 * @param {string} options.resourcesPath Path to the resources folder with Kyma charts
 * @param {string} options.istioVersion Istio version, eg. 1.8.2
 * @param {boolean} options.isUpgrade Upgrade existing installation
<<<<<<< HEAD
 * @param {boolean} options.newEventing Use new eventing
 * @param {boolean} options.centralApplicationConnectivity Install Application Connectivity as single cluster-wide instances
=======
 * @param {boolean} options.withCentralApplicationGateway Install cluster-wide Application Gateway
>>>>>>> 52119413
 * @param {Array<string>} options.skipComponents List of components to not install
 * @param {Array<string>} options.components List of components to install
 * @param {boolean} options.isCompassEnabled
 * @param {boolean} options.useHelmTemplate Use "helm template | kubectl apply" instead of helm install/upgrade
 */
async function installKyma(options) {
  options = options || {};
  const installLocation = options.resourcesPath || join(__dirname, "..", "..", "..", "resources");
  const crdLocation = options.resourcesPath || join(__dirname, "..", "..", "..", "installation", "resources", "crds");
  const istioVersion = options.istioVersion || defaultIstioVersion;
  const isUpgrade = options.isUpgrade || false;
  const skipComponents = options.skipComponents || [];
  const components = options.components;
  console.time('Installation');
  console.log('Installing Kyma from folder', installLocation);
  await waitForNodesToBeReady();
  const crdsBefore = await getAllCRDs();
  const skipIstio = skipComponents.includes("istio") || (components && !components.includes("istio"));

  console.log("DEBUG");
  console.dir(options);

  if (!skipIstio) {
    if (options.isUpgrade) {
      await upgradeIstio(istioVersion);
    } else {
      await updateCoreDNSConfigMap();
      await installIstio(istioVersion);
    }
  }
  console.timeLog('Installation', 'Istio installed');
  await removeKymaGatewayCertsYaml(installLocation);
  await kubectlApply(join(__dirname, "system-namespaces.yaml"));
  if (options.withCompass) {
    await kubectlApply(join(__dirname, "compass-namespace.yaml"));
  }
  await kubectlApplyDir(crdLocation, "kyma-system");
  let kymaCharts = await chartList(options);
  if (components) {
    kymaCharts = kymaCharts.filter(c => components.includes(c.release));
  }
  if (skipComponents) {
    kymaCharts = kymaCharts.filter(c => !skipComponents.includes(c.release))
  }
  const installFn = options.useHelmTemplate ? applyRelease : installRelease;
  await Promise.all(
    kymaCharts.map(({ release, namespace, values, customPath, profile }) => {
      const chartLocation = !!customPath
        ? customPath(installLocation)
        : join(installLocation, release);
      return pRetry(
        async () =>
          installFn(release, namespace, chartLocation, values, profile || "evaluation", isUpgrade),
        {
          retries: 10,
          onFailedAttempt: async (err) => {
            console.log(`retrying install of ${release}`);
            console.log(err);
          },
        }
      );
    })
  );
  const crdsAfter = await getAllCRDs();
  const installedCrds = crdsAfter.filter(crd => !crdsBefore.some(c => c.metadata.name == crd.metadata.name));
  debug("Installed crds:")
  debug(installedCrds.map(crd => crd.metadata.name));
  console.timeEnd('Installation');
}

module.exports = {
  installKyma,
  uninstallKyma,
  ...downloader
};<|MERGE_RESOLUTION|>--- conflicted
+++ resolved
@@ -402,12 +402,7 @@
  * @param {string} options.resourcesPath Path to the resources folder with Kyma charts
  * @param {string} options.istioVersion Istio version, eg. 1.8.2
  * @param {boolean} options.isUpgrade Upgrade existing installation
-<<<<<<< HEAD
- * @param {boolean} options.newEventing Use new eventing
  * @param {boolean} options.centralApplicationConnectivity Install Application Connectivity as single cluster-wide instances
-=======
- * @param {boolean} options.withCentralApplicationGateway Install cluster-wide Application Gateway
->>>>>>> 52119413
  * @param {Array<string>} options.skipComponents List of components to not install
  * @param {Array<string>} options.components List of components to install
  * @param {boolean} options.isCompassEnabled
