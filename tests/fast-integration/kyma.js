#!/usr/bin/env node
const installer = require("./installer")
const k3d = require("./provisioner/k3d")
const { switchDebug } = require("./utils");

function provisionCommand(yargs) {
  yargs.command('k3d', 'Provision k3d cluster', {}, provision);
}
function deprovisionCommand(yargs) {
  yargs.command('k3d', 'Deprovision k3d cluster', {}, deprovision);
}

async function provision() {
  await k3d.provisionK3d()
  console.log("k3d cluster created");
}
async function deprovision() {
  await k3d.deprovisionK3d()
  console.log("k3d cluster deleted");
}

function installOptions(yargs) {
  yargs.options({
    'source': {
      alias: 's',
      describe: 'Installation source. \n\
          - To use a specific release, write "kyma install --source=1.15.1".\n\
          - To use the local sources, write "kyma install --source=local".'
    },
    'skip-components': {
      describe: 'Skip components  (comma separated list)'
    },
    'components': {
      describe: 'Install only these components (comma separated list)'
    },
    'upgrade': {
      describe: 'Upgrade components if already installed'
    },
    'use-helm-template' : {
      describe: 'Use helm template | kubectl apply instead of helm upgrade -i'
    },
    'new-eventing': {
      describe: 'Install new eventing instead of knative'
    },
    'with-compass': {
      describe: 'Install with compass-runtime-agent and disable legacy connectivity'
    },
    'with-central-application-gateway': {
      describe: 'Install a single cluster-wide application gateway'
    }
  });

}
function uninstallOptions(yargs) {
  yargs.options({
    'skip-crd': {
      describe: 'Do not delete CRDs'
    },
    'skip-istio': {
      describe: 'Do not delete istio'
    },
    'delete-namespaces': {
      describe: 'Delete kyma namespaces (kyma-system, kyma-integration)'
    },
    'skip-components': {
      describe: 'Skip components  (comma separated list)'
    },
    'components': {
      describe: 'Install only these components (comma separated list)'
    }
  });

}

function verbose(argv) {
  if (argv.verbose) {
    switchDebug(true);
  }
}
const argv = require('yargs/yargs')(process.argv.slice(2))
  .usage('Usage: $0 <command> [options]')
  .options({ 'verbose': { alias: 'v', describe: 'Displays details of actions triggered by the command.' } })
  .command('install', 'Installs Kyma on a running Kubernetes cluster in 5 minutes', installOptions, install)
  .command('uninstall', 'Removes Kyma from cluster', uninstallOptions, uninstall)
  .command('provision', 'Provision kubernetes cluster', provisionCommand)
  .command('deprovision', 'Deprovision kubernetes cluster', deprovisionCommand)
  .demandCommand(1, 1, 'Command is missing')
  .example('Install kyma from local sources:\n  $0 install --skip-modules=monitoring,tracing,kiali')
  .example('Install kyma from kyma-project/kyma main branch:\n  $0 install -s main')
  .example('Install kyma 1.19.1:\n  $0 install -s 1.19.1')
  .example('Upgrade kyma to the current main and use new eventing:\n  $0 install -s main --upgrade --new-eventing')
  .example('Upgrade application-connector and eventing modules to the current main and use new eventing:\n  $0 install --components=application-connector,eventing -s main --upgrade --new-eventing')
  .example('Uninstall kyma:\n  $0 uninstall')
  .example('Uninstall kyma, but keep istio and CRDs:\n  $0 uninstall --skip-istio --skip-crd')
  .strict()
  .wrap(null)
  .help()
  .completion()
  .argv

async function install(argv) {
  let src = undefined;
  verbose(argv);
  if (argv.source) {
    src = await installer.downloadCharts(argv)
  }
  const skipComponents = argv.skipComponents ? argv.skipComponents.split(',').map(c => c.trim()) : [];
  const components = argv.components ? argv.components.split(',').map(c => c.trim()) : undefined;
  const newEventing = argv.newEventing;
  const withCompass = argv.withCompass;
<<<<<<< HEAD
  const withCentralApplicationGateway = argv.withCentralApplicationGateway;
=======
  const useHelmTemplate = argv.useHelmTemplate;
>>>>>>> e650ef18

  await installer.installKyma({
    resourcesPath: src,
    components,
    skipComponents,
    isUpgrade: !!argv.upgrade,
    newEventing,
    withCompass,
<<<<<<< HEAD
    withCentralApplicationGateway
=======
    useHelmTemplate
>>>>>>> e650ef18
  });
  console.log('Kyma installed');
}

async function uninstall(argv) {
  verbose(argv);
  await installer.uninstallKyma(argv);
  console.log('Kyma uninstalled')
}<|MERGE_RESOLUTION|>--- conflicted
+++ resolved
@@ -108,11 +108,8 @@
   const components = argv.components ? argv.components.split(',').map(c => c.trim()) : undefined;
   const newEventing = argv.newEventing;
   const withCompass = argv.withCompass;
-<<<<<<< HEAD
   const withCentralApplicationGateway = argv.withCentralApplicationGateway;
-=======
   const useHelmTemplate = argv.useHelmTemplate;
->>>>>>> e650ef18
 
   await installer.installKyma({
     resourcesPath: src,
@@ -121,11 +118,8 @@
     isUpgrade: !!argv.upgrade,
     newEventing,
     withCompass,
-<<<<<<< HEAD
-    withCentralApplicationGateway
-=======
+    withCentralApplicationGateway,
     useHelmTemplate
->>>>>>> e650ef18
   });
   console.log('Kyma installed');
 }
