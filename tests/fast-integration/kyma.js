#!/usr/bin/env node
const installer = require("./installer")
const k3d = require("./provisioner/k3d")
const { switchDebug } = require("./utils");

function provisionCommand(yargs) {
  yargs.command('k3d', 'Provision k3d cluster', {}, provision);
}
function deprovisionCommand(yargs) {
  yargs.command('k3d', 'Deprovision k3d cluster', {}, deprovision);
}

async function provision() {
  await k3d.provisionK3d()
  console.log("k3d cluster created");
}
async function deprovision() {
  await k3d.deprovisionK3d()
  console.log("k3d cluster deleted");
}

function installOptions(yargs) {
  yargs.options({
    'source': {
      alias: 's',
      describe: 'Installation source. \n\
          - To use a specific release, write "kyma install --source=1.15.1".\n\
          - To use the local sources, write "kyma install --source=local".'
    },
    'skip-components': {
      describe: 'Skip components  (comma separated list)'
    },
    'components': {
      describe: 'Install only these components (comma separated list)'
    },
    'upgrade': {
      describe: 'Upgrade components if already installed'
    },
    'use-helm-template' : {
      describe: 'Use helm template | kubectl apply instead of helm upgrade -i'
    },
<<<<<<< HEAD
    'new-eventing': {
      describe: 'Install new eventing instead of knative'
    },
    'central-application-connectivity': {
      describe: 'Install Application Connectivity components as single cluster-wide instances'
    },
=======
>>>>>>> 52119413
    'with-compass': {
      describe: 'Install with compass-runtime-agent and disable legacy connectivity'
    }
  });
}

function uninstallOptions(yargs) {
  yargs.options({
    'skip-crd': {
      describe: 'Do not delete CRDs'
    },
    'skip-istio': {
      describe: 'Do not delete istio'
    },
    'delete-namespaces': {
      describe: 'Delete kyma namespaces (kyma-system, kyma-integration)'
    },
    'skip-components': {
      describe: 'Skip components  (comma separated list)'
    },
    'components': {
      describe: 'Install only these components (comma separated list)'
    }
  });
}

function verbose(argv) {
  if (argv.verbose) {
    switchDebug(true);
  }
}
const argv = require('yargs/yargs')(process.argv.slice(2))
  .usage('Usage: $0 <command> [options]')
  .options({ 'verbose': { alias: 'v', describe: 'Displays details of actions triggered by the command.' } })
  .command('install', 'Installs Kyma on a running Kubernetes cluster in 5 minutes', installOptions, install)
  .command('uninstall', 'Removes Kyma from cluster', uninstallOptions, uninstall)
  .command('provision', 'Provision kubernetes cluster', provisionCommand)
  .command('deprovision', 'Deprovision kubernetes cluster', deprovisionCommand)
  .demandCommand(1, 1, 'Command is missing')
  .example('Install kyma from local sources:\n  $0 install --skip-modules=monitoring,tracing,kiali')
  .example('Install kyma from kyma-project/kyma main branch:\n  $0 install -s main')
  .example('Install kyma 1.19.1:\n  $0 install -s 1.19.1')
  .example('Upgrade kyma to the current main and use new eventing:\n  $0 install -s main --upgrade')
  .example('Upgrade application-connector:\n  $0 install --components=application-connector,eventing -s main --upgrade')
  .example('Uninstall kyma:\n  $0 uninstall')
  .example('Uninstall kyma, but keep istio and CRDs:\n  $0 uninstall --skip-istio --skip-crd')
  .strict()
  .wrap(null)
  .help()
  .completion()
  .argv

async function install(argv) {
  let src = undefined;
  verbose(argv);
  if (argv.source) {
    src = await installer.downloadCharts(argv)
  }
  const skipComponents = argv.skipComponents ? argv.skipComponents.split(',').map(c => c.trim()) : [];
  const components = argv.components ? argv.components.split(',').map(c => c.trim()) : undefined;
  const withCompass = argv.withCompass;
  const centralApplicationConnectivity = argv.centralApplicationConnectivity;
  const useHelmTemplate = argv.useHelmTemplate;

  await installer.installKyma({
    resourcesPath: src,
    components,
    skipComponents,
    isUpgrade: !!argv.upgrade,
<<<<<<< HEAD
    newEventing,
    centralApplicationConnectivity,
=======
>>>>>>> 52119413
    withCompass,
    useHelmTemplate
  });
  console.log('Kyma installed');
}

async function uninstall(argv) {
  verbose(argv);
  await installer.uninstallKyma(argv);
  console.log('Kyma uninstalled')
}<|MERGE_RESOLUTION|>--- conflicted
+++ resolved
@@ -39,15 +39,9 @@
     'use-helm-template' : {
       describe: 'Use helm template | kubectl apply instead of helm upgrade -i'
     },
-<<<<<<< HEAD
-    'new-eventing': {
-      describe: 'Install new eventing instead of knative'
-    },
     'central-application-connectivity': {
       describe: 'Install Application Connectivity components as single cluster-wide instances'
     },
-=======
->>>>>>> 52119413
     'with-compass': {
       describe: 'Install with compass-runtime-agent and disable legacy connectivity'
     }
@@ -117,11 +111,7 @@
     components,
     skipComponents,
     isUpgrade: !!argv.upgrade,
-<<<<<<< HEAD
-    newEventing,
     centralApplicationConnectivity,
-=======
->>>>>>> 52119413
     withCompass,
     useHelmTemplate
   });
