--- conflicted
+++ resolved
@@ -67,11 +67,7 @@
 
 3. Install Kyma without some modules:
     ```
-<<<<<<< HEAD
-    kyma-js install -v --skip-components=monitoring,tracing,logging,kiali --new-eventing
-=======
-    kyma-js install -v --skip-modules=monitoring,tracing,logging,kiali
->>>>>>> e650ef18
+    kyma-js install -v --skip-components=monitoring,tracing,logging,kiali
     ```
 
 4. Execute the Commerce Mock test with `DEBUG` enabled:
