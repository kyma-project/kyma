--- conflicted
+++ resolved
@@ -116,56 +116,6 @@
   return k8s.loadAllYaml(commerceMockYaml.toString().replace(/%%MOCK_NAMESPACE%%/g, mockNamespace));
 }
 
-async function callFunctionWithToken(functionNamespace, mockNamespace = 'mocks'){
-  const vs = await waitForVirtualService(mockNamespace, 'commerce-mock');
-  const mockHost = vs.spec.hosts[0];
-  const host = mockHost.split('.').slice(1).join('.');
-
-  // get OAuth client id and client secret from Kubernetes Secret
-  const oAuthSecretData = await getSecretData('lastorder-oauth', functionNamespace);
-
-  // get access token from OAuth server
-  const oAuthTokenGetter = new OAuthToken(
-      `https://oauth2.${host}/oauth2/token`,
-      new OAuthCredentials(oAuthSecretData['client_id'], oAuthSecretData['client_secret']),
-  );
-  const accessToken = await oAuthTokenGetter.getToken(['read', 'write']);
-  let res = await retryPromise(
-    () => axios.post(`https://lastorder.${host}/function`, {orderCode: '789'}, {
-      timeout: 5000,
-      headers: {Authorization: `bearer ${accessToken}`},
-    }),
-    45,
-    2000,
-  ).catch((err) => {
-    throw convertAxiosError(err, 'Function lastorder responded with error');
-  });
-
-  return res;
-}
-
-function assertSuccessfulFunctionResponse(functionResponse){
-  expect(functionResponse.data).to.have.nested.property('order.totalPriceWithTax.value', 100);
-}
-
-async function callFunctionWithNoToken(){
-  let errorOccurred = false;
-  let error = null;
-  try {
-    res = await axios.post(`https://lastorder.${host}/function`, {orderCode: '789'}, {timeout: 5000});
-  } catch (err) {
-    error = err;
-    errorOccurred = true;
-    expect(errorOccurred).to.be.equal(true);
-  }
-
-  return error;
-}
-
-function assertUnauthorizedFunctionResponse(functionResponse){
-  expect(functionResponse.response.status).to.be.equal(401);
-}
-
 async function checkFunctionResponse(functionNamespace, mockNamespace = 'mocks') {
   const vs = await waitForVirtualService(mockNamespace, 'commerce-mock');
   const mockHost = vs.spec.hosts[0];
@@ -262,63 +212,6 @@
   };
 
   return await sendEventAndCheckResponse('legacy event', body, params, mockNamespace);
-}
-
-async function sendLegacyEvent(mockNamespace = 'mocks') {
-  const body = {
-    'event-type': 'order.created',
-    'event-type-version': 'v1',
-    'event-time': '2020-09-28T14:47:16.491Z',
-    'data': {'orderCode': '567'},
-    // this parameter sets the x-b3-sampled header on the commerce-mock side,
-    // which configures istio-proxies to collect the traces no matter what sampling rate is configured
-    'event-tracing': true,
-  };
-  const params = {
-    headers: {
-      'content-type': 'application/json',
-    },
-  };
-
-  const vs = await waitForVirtualService(mockNamespace, 'commerce-mock');
-  const mockHost = vs.spec.hosts[0];
-  const host = mockHost.split('.').slice(1).join('.');
-  const url = `https://${mockHost}/events`;
-
-  let response = null;
-  await retryPromise(
-      async () => {
-        await axios
-            .post(url, body, params)
-            .catch((e) => {
-              console.log('Cannot send %s, the response from event gateway: %s', 'legacy event', e.response.data);
-              throw convertAxiosError(e, 'Cannot send %s, the response from event gateway', eventType);
-            });
-
-        await sleep(500);
-
-        return axios
-            .get(`https://lastorder.${host}`, {timeout: 5000})
-            .then((res) => {
-              response = res;
-            })
-            .catch((e) => {
-              throw convertAxiosError(e, 'Error during request to function lastorder');
-            });
-      },
-      30,
-      2 * 1000,
-  );
-}
-
-function checkLegacyEventResponse(response){
-    expect(response.data).to.have.nested.property('event.data.orderCode', '567');
-    expect(response.data).to.have.nested.property('event.ce-type').that.contains('order.created');
-    expect(response.data).to.have.nested.property('event.ce-source');
-    expect(response.data).to.have.nested.property('event.ce-eventtypeversion', 'v1');
-    expect(response.data).to.have.nested.property('event.ce-specversion', '1.0');
-    expect(response.data).to.have.nested.property('event.ce-id');
-    expect(response.data).to.have.nested.property('event.ce-time');
 }
 
 async function sendCloudEventStructuredModeAndCheckResponse(backendType ='nats', mockNamespace = 'mocks') {
@@ -1021,60 +914,6 @@
       });
 }
 
-<<<<<<< HEAD
-async function sendInClusterEvent(targetNamespace, encoding) {
-  const eventId = 'event-' + encoding + '-' + genRandom(5);
-  const vs = await waitForVirtualService(targetNamespace, 'lastorder');
-  const mockHost = vs.spec.hosts[0];
-
-  await printStatusOfInClusterEventingInfrastructure(targetNamespace, encoding, 'lastorder');
-
-  // send event using function query parameter send=true
-  await retryPromise(async () => {
-    const response = await axios.post(`https://${mockHost}`, {id: eventId}, {
-      params: {
-        send: true,
-        encoding: encoding,
-      },
-      headers: {
-        'X-B3-Sampled': 1,
-      },
-    });
-    debug('Event publishing result:', {
-      status: response.status,
-      statusText: response.statusText,
-      data: response.data,
-    });
-    if (response.data.eventPublishError) {
-      throw convertAxiosError(response.data.statusText);
-    }
-    expect(response.status).to.be.equal(200);
-  }, 10, 1000);
-  debug(`Event ${eventId} was successfully published`);
-  return {
-    'eventId': eventId,
-    'mockHost': mockHost
-  };
-}
-
-async function verifyInClusterEventIsReceivedCorrectly(mockHost, eventId){
-  // verify if event was received using function query parameter inappevent=eventId
-  return await retryPromise(async () => {
-    debug('Waiting for event: ', eventId);
-    const response = await axios.get(`https://${mockHost}`, {params: {inappevent: eventId}});
-    debug('Received Event response: ', {
-      status: response.status,
-      statusText: response.statusText,
-      data: response.data,
-    });
-    expect(response.data).to.have.nested.property('event.id', eventId, 'The same event id expected in the result');
-    expect(response.data).to.have.nested.property('event.shipped', true, 'Order should have property shipped');
-    return response;
-  }, 30, 2 * 1000)
-      .catch((err) => {
-        throw convertAxiosError(err, 'Fetching published event responded with error');
-      });
-=======
 function getRandomEventId(encoding) {
   return 'event-' + encoding + '-' + genRandom(5);
 }
@@ -1094,7 +933,6 @@
 
   await sendInClusterEventWithRetry(mockHost, eventId, encoding);
   return ensureInClusterEventReceivedWithRetry(mockHost, eventId);
->>>>>>> 875f9976
 }
 
 module.exports = {
@@ -1119,19 +957,8 @@
   setEventMeshSourceNamespace,
   cleanCompassResourcesSKR,
   sendEventAndCheckResponse,
-<<<<<<< HEAD
-  sendInClusterEvent,
-  verifyInClusterEventIsReceivedCorrectly,
-  callFunctionWithToken,
-  assertSuccessfulFunctionResponse,
-  callFunctionWithNoToken,
-  assertUnauthorizedFunctionResponse,
-  sendLegacyEvent,
-  checkLegacyEventResponse
-=======
   getRandomEventId,
   getVirtualServiceHost,
   sendInClusterEventWithRetry,
   ensureInClusterEventReceivedWithRetry,
->>>>>>> 875f9976
 };