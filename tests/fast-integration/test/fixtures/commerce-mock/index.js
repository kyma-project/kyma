const k8s = require("@kubernetes/client-node");
const fs = require("fs");
const path = require("path");
const { expect } = require("chai");
const https = require("https");
const axios = require("axios").default;
const httpsAgent = new https.Agent({
  rejectUnauthorized: false, // curl -k
});
axios.defaults.httpsAgent = httpsAgent;

const {
  retryPromise,
  convertAxiosError,
  sleep,
  k8sApply,
  waitForServiceClass,
  waitForServicePlanByServiceClass,
  waitForServiceInstance,
  waitForServiceBinding,
  waitForServiceBindingUsage,
  waitForVirtualService,
  waitForDeployment,
  waitForTokenRequest,
  waitForFunction,
  waitForSubscription,
  deleteAllK8sResources,
  genRandom,
  k8sDynamicApi,
  deleteNamespaces,
  debug,
  toBase64,
  ensureApplicationMapping,
  patchApplicationGateway,
  eventingSubscription,
  k8sDelete,
  getSecretData,
  namespaceObj,
  serviceInstanceObj,
  getTraceDAG,
  printStatusOfInClusterEventingInfrastructure,
} = require("../../../utils");

const {
  registerOrReturnApplication,
  deregisterApplication,
  removeApplicationFromScenario,
  removeScenarioFromCompass,
  getApplicationByName,
  unassignRuntimeFromScenario,
} = require("../../../compass");

const {
  jaegerPortForward,
  getJaegerTrace,
} = require("../../../monitoring/client")

const {
  OAuthToken,
  OAuthCredentials
} = require("../../../lib/oauth");

const commerceMockYaml = fs.readFileSync(
  path.join(__dirname, "./commerce-mock.yaml"),
  {
    encoding: "utf8",
  }
);

const applicationMockYaml = fs.readFileSync(
  path.join(__dirname, "./application.yaml"),
  {
    encoding: "utf8",
  }
);


const lastorderFunctionYaml = fs.readFileSync(
  path.join(__dirname, "./lastorder-function.yaml"),
  {
    encoding: "utf8",
  }
);

const applicationObjs = k8s.loadAllYaml(applicationMockYaml);
const lastorderObjs = k8s.loadAllYaml(lastorderFunctionYaml);
let eventMeshSourceNamespace = "/default/sap.kyma/tunas-prow"

function setEventMeshSourceNamespace(namespace) {
  eventMeshSourceNamespace = `/${namespace.trimStart("/")}`;
}

function prepareLastorderObjs(type = 'standard', appName = 'commerce') {
  const lastOrderFunctionDataYaml = lastorderFunctionYaml.toString().replace(/%%BEB_NAMESPACE%%/g, eventMeshSourceNamespace)

  switch (type) {
    case "central-app-gateway":
      return k8s.loadAllYaml(lastOrderFunctionDataYaml.toString()
        .replace('%%URL%%', '"http://central-application-gateway.kyma-system:8080/commerce/sap-commerce-cloud-commerce-webservices/site/orders/" + code'));
    case "central-app-gateway-compass":
      return k8s.loadAllYaml(lastOrderFunctionDataYaml.toString()
        .replace('%%URL%%', '"http://central-application-gateway.kyma-system:8082/%%APP_NAME%%/sap-commerce-cloud/commerce-webservices/site/orders/" + code')
        .replace('%%APP_NAME%%', appName));
    default:
      return k8s.loadAllYaml(lastOrderFunctionDataYaml.toString()
        .replace('%%URL%%', 'findEnv("GATEWAY_URL") + "/site/orders/" + code'));
  }
}

// Allows creating Commerce Mock objects in a specific namespace
function prepareCommerceObjs(mockNamespace) {
  return k8s.loadAllYaml(commerceMockYaml.toString().replace(/%%MOCK_NAMESPACE%%/g, mockNamespace))
}

async function checkFunctionResponse(functionNamespace, mockNamespace = 'mocks') {
  const vs = await waitForVirtualService(mockNamespace, "commerce-mock");
  const mockHost = vs.spec.hosts[0];
  const host = mockHost.split(".").slice(1).join(".");

  // get OAuth client id and client secret from Kubernetes Secret
  const oAuthSecretData = await getSecretData("lastorder-oauth", functionNamespace);

  // get access token from OAuth server
  const oAuthTokenGetter = new OAuthToken(
    `https://oauth2.${host}/oauth2/token`,
    new OAuthCredentials(oAuthSecretData["client_id"], oAuthSecretData["client_secret"])
  );
  const accessToken = await oAuthTokenGetter.getToken(["read", "write"]);

  // expect no error when authorized
  let res = await retryPromise(
    () => axios.post(`https://lastorder.${host}/function`, { orderCode: "789" }, { 
      timeout: 5000,
      headers: { Authorization: `bearer ${accessToken}`}
    }),
    45,
    2000
  ).catch((err) => {
    throw convertAxiosError(err, "Function lastorder responded with error");
  });

  expect(res.data).to.have.nested.property("order.totalPriceWithTax.value", 100);

  // expect error when unauthorized
  let errorOccurred = false
  try {
    res = await axios.post(`https://lastorder.${host}/function`, { orderCode: "789" }, { timeout: 5000 })
  } catch (err) {
    errorOccurred = true;
    expect(err.response.status).to.be.equal(401);
  }
  expect(errorOccurred).to.be.equal(true);
}

async function sendEventAndCheckResponse(mockNamespace = 'mocks') {
  const vs = await waitForVirtualService(mockNamespace, "commerce-mock");
  const mockHost = vs.spec.hosts[0];
  const host = mockHost.split(".").slice(1).join(".");

  return await retryPromise(
    async () => {
      await axios
        .post(
          `https://${mockHost}/events`,
          {
            "event-type": "order.created",
            "event-type-version": "v1",
            "event-time": "2020-09-28T14:47:16.491Z",
            "data": { "orderCode": "567" },
            "event-tracing": true,
          },
          {
            headers: {
              "content-type": "application/json",
            },
          }
        )
        .catch((e) => {
          console.log("Cannot send event, the response from event gateway:");
          console.dir(e.response.data);
          throw convertAxiosError(e, "Cannot send event, the response from event gateway");
        });

      await sleep(500);

      return axios
        .get(`https://lastorder.${host}`, { timeout: 5000 })
        .then((res) => {
          expect(res.data).to.have.nested.property("event.data.orderCode", "567");
          // See: https://github.com/kyma-project/kyma/issues/10720
          expect(res.data).to.have.nested.property("event.ce-type").that.contains("order.created");
          expect(res.data).to.have.nested.property("event.ce-source");
          expect(res.data).to.have.nested.property("event.ce-eventtypeversion", "v1");
          expect(res.data).to.have.nested.property("event.ce-specversion", "1.0");
          expect(res.data).to.have.nested.property("event.ce-id");
          expect(res.data).to.have.nested.property("event.ce-time");
          return res;
        })
        .catch((e) => {
          throw convertAxiosError(e, "Error during request to function lastorder")
        });
    },
    30,
    2 * 1000
  );
}

<<<<<<< HEAD
async function sendLegacyEventAndCheckTracing(targetNamespace) {
=======
async function sendLegacyEventAndCheckTracing(mockNamespace = 'mocks') {
>>>>>>> deb12a5f
  // Send an event and get it back from the lastorder function
  const res = await sendEventAndCheckResponse(mockNamespace);
  expect(res.data).to.have.nested.property("event.headers.x-b3-traceid");
  expect(res.data).to.have.nested.property("podName");

  // Extract traceId from response
  const traceId = res.data.event.headers["x-b3-traceid"];

  // Define expected trace data
  const correctTraceSpansLength = 6;
  const correctTraceProcessSequence = [
    'istio-ingressgateway.istio-system',
    'central-application-connectivity-validator.kyma-system',
    'central-application-connectivity-validator.kyma-system',
    'eventing-publisher-proxy.kyma-system',
    'eventing-controller.kyma-system',
    `lastorder-${res.data.podName.split('-')[1]}.${targetNamespace}`,
  ];

  // wait sometime for jaeger to complete tracing data
  await sleep(10 * 1000)
  await checkTrace(traceId, correctTraceSpansLength, correctTraceProcessSequence)
}

async function checkInClusterEventTracing(targetNamespace) {
  const res = await checkInClusterEventDeliveryHelper(targetNamespace, 'structured');
  expect(res.data).to.have.nested.property("event.headers.x-b3-traceid");
  expect(res.data).to.have.nested.property("podName");

  // Extract traceId from response
  const traceId = res.data.event.headers["x-b3-traceid"];

  // Define expected trace data
  const correctTraceSpansLength = 4;
  const correctTraceProcessSequence = [
    `lastorder-${res.data.podName.split('-')[1]}.${targetNamespace}`, // We are sending the in-cluster event from inside the lastorder pod.
    'eventing-publisher-proxy.kyma-system',
    'eventing-controller.kyma-system',
    `lastorder-${res.data.podName.split('-')[1]}.${targetNamespace}`,
  ];

  // wait sometime for jaeger to complete tracing data
  await sleep(10 * 1000)
  await checkTrace(traceId, correctTraceSpansLength, correctTraceProcessSequence)
}

async function checkTrace(traceId, expectedTraceLength, expectedTraceProcessSequence) {
  // Port-forward to Jaeger and fetch trace data for the traceId
  const cancelJaegerPortForward = await jaegerPortForward();
  var traceRes;
  try{
    traceRes = await getJaegerTrace(traceId)
  }
  finally{
    // finally block will run even if exception is thrown (reference: https://developer.mozilla.org/en-US/docs/Web/JavaScript/Reference/Statements/try...catch#the_finally-block)
    cancelJaegerPortForward();
  }

  // the trace response should have data for single trace
  expect(traceRes.data).to.have.length(1)

  // Extract trace data from response
  const traceData = traceRes.data[0]
  expect(traceData["spans"]).to.have.length(expectedTraceLength)

  // Generate DAG for trace spans
  const traceDAG = await getTraceDAG(traceData)
  expect(traceDAG).to.have.length(1)

  // Check the tracing spans are correct
  let currentSpan = traceDAG[0]
  for (let i = 0; i < expectedTraceLength; i++) {
    const processServiceName = traceData.processes[currentSpan.processID].serviceName;
    debug(`Checking Trace Sequence # ${i}: Expected process: ${expectedTraceProcessSequence[i]}, Received process: ${processServiceName}`)
    expect(processServiceName).to.be.equal(expectedTraceProcessSequence[i]);

    // Traverse to next trace span
    if (i < expectedTraceLength - 1) {
      expect(currentSpan.childSpans).to.have.length(1)
      currentSpan = currentSpan.childSpans[0]
    }
  }
}

async function registerAllApis(mockHost) {
  debug("Listing Commerce Mock local APIs")
  const localApis = await axios.get(`https://${mockHost}/local/apis`, { timeout: 5000 }).catch((err) => {
    throw convertAxiosError(err, "API registration error - commerce mock local API not available");
  });
  debug("Commerce Mock local APIs received")
  const filteredApis = localApis.data.filter((api) => (api.name.includes("Commerce Webservices") || api.name.includes("Events")));
  for (let api of filteredApis) {
    debug("Registering", api.name)
    await axios
      .post(
        `https://${mockHost}/local/apis/${api.id}/register`,
        {},
        {
          headers: {
            "content-type": "application/json",
            origin: `https://${mockHost}`,
          },
          timeout: 30000
        }
      ).catch((err) => {
        throw convertAxiosError(err, "Error during Commerce Mock API registration");
      });
  }
  debug("Verifying if APIs are properly registered")

  const remoteApis = await axios
    .get(`https://${mockHost}/remote/apis`)
    .catch((err) => {
      throw convertAxiosError(err, "Commerce Mock registered apis not available");
    });
  expect(remoteApis.data).to.have.lengthOf.at.least(2);
  debug("Commerce APIs registered");
  return remoteApis;
}

async function connectMockLocal(mockHost, targetNamespace) {
  const tokenRequest = {
    apiVersion: "applicationconnector.kyma-project.io/v1alpha1",
    kind: "TokenRequest",
    metadata: { name: "commerce", namespace: targetNamespace },
  };
  await k8sDynamicApi.delete(tokenRequest).catch(() => { }); // Ignore delete error
  await k8sDynamicApi.create(tokenRequest);
  const tokenObj = await waitForTokenRequest("commerce", targetNamespace);

  const pairingBody = {
    token: tokenObj.status.url,
    baseUrl: `https://${mockHost}`,
    insecure: true,
  };
  debug("Token URL", tokenObj.status.url);
  await connectCommerceMock(mockHost, pairingBody);
  await ensureApplicationMapping("commerce", targetNamespace);
  debug("Commerce mock connected locally");
}

async function connectMockCompass(client, appName, scenarioName, mockHost, targetNamespace) {
  const appID = await registerOrReturnApplication(client, appName, scenarioName);
  debug(`Application ID in Compass ${appID}`);

  const pairingData = await client.requestOneTimeTokenForApplication(appID);
  const pairingToken = toBase64(JSON.stringify(pairingData));
  const pairingBody = {
    token: pairingToken,
    baseUrl: mockHost,
    insecure: true
  };

  debug(`Connecting ${mockHost}`);
  await connectCommerceMock(mockHost, pairingBody);

  debug(`Creating application mapping for mp-${appName} in ${targetNamespace}`);
  await ensureApplicationMapping(`mp-${appName}`, targetNamespace);
  debug("Commerce mock connected to Compass");
}

async function connectCommerceMock(mockHost, tokenData) {
  const url = `https://${mockHost}/connection`;
  const body = tokenData;
  const params = {
    headers: {
      "Content-Type": "application/json"
    },
<<<<<<< HEAD
    timeout: 30000,
=======
    timeout: 10 * 1000,
>>>>>>> deb12a5f
  };

  try {
    await axios.post(url, body, params);
  } catch (err) {
    throw convertAxiosError(err, "Error during establishing connection from Commerce Mock to Kyma connector service");
  }
}

async function ensureCommerceMockWithCompassTestFixture(client, appName, scenarioName, mockNamespace, targetNamespace, withCentralApplicationConnectivity = false) {
  const mockHost = await provisionCommerceMockResources(
    `mp-${appName}`,
    mockNamespace,
    targetNamespace,
    withCentralApplicationConnectivity ? prepareLastorderObjs('central-app-gateway-compass', `mp-${appName}`) : prepareLastorderObjs());
  await retryPromise(() => connectMockCompass(client, appName, scenarioName, mockHost, targetNamespace), 10, 3000);
  await retryPromise(() => registerAllApis(mockHost), 10, 3000);

  const commerceSC = await waitForServiceClass(appName, targetNamespace, 300 * 1000);
  await waitForServicePlanByServiceClass(commerceSC.metadata.name, targetNamespace, 300 * 1000);
  await retryPromise(
    () => k8sApply([serviceInstanceObj("commerce", commerceSC.spec.externalName)], targetNamespace, false),
    5,
    2000
  );
  await waitForServiceInstance("commerce", targetNamespace, 600 * 1000);

  if (withCentralApplicationConnectivity) {
    await waitForDeployment('central-application-gateway', 'kyma-system');
    await waitForDeployment('central-application-connectivity-validator', 'kyma-system');
    await patchApplicationGateway('central-application-gateway', 'kyma-system');
  } else {
    await waitForDeployment(`${targetNamespace}-gateway`, targetNamespace);
    await patchApplicationGateway(`${targetNamespace}-gateway`, targetNamespace);
  }

  const serviceBinding = {
    apiVersion: "servicecatalog.k8s.io/v1beta1",
    kind: "ServiceBinding",
    metadata: { name: "commerce-binding" },
    spec: {
      instanceRef: { name: "commerce" },
    },
  };
  await k8sApply([serviceBinding], targetNamespace, false);
  await waitForServiceBinding("commerce-binding", targetNamespace);

  const serviceBindingUsage = {
    apiVersion: "servicecatalog.kyma-project.io/v1alpha1",
    kind: "ServiceBindingUsage",
    metadata: { name: "commerce-lastorder-sbu" },
    spec: {
      serviceBindingRef: { name: "commerce-binding" },
      usedBy: { kind: "serverless-function", name: "lastorder" },
    },
  };
  await k8sApply([serviceBindingUsage], targetNamespace);
  await waitForServiceBindingUsage("commerce-lastorder-sbu", targetNamespace);

  await waitForFunction("lastorder", targetNamespace);

  await k8sApply([eventingSubscription(
    `sap.kyma.custom.inapp.order.received.v1`,
    `http://lastorder.${targetNamespace}.svc.cluster.local`,
    "order-received",
    targetNamespace)]);
  await waitForSubscription("order-received", targetNamespace);
  await waitForSubscription("order-created", targetNamespace);

  return mockHost;
}

async function cleanCompassResourcesSKR(client, appName, scenarioName, runtimeID) {
  const application = await getApplicationByName(client, appName, scenarioName)
  if (application) {
    console.log(`Removing application from scenario...`)
    await removeApplicationFromScenario(client, application.id, scenarioName);

    console.log(`De-registering application: ${application.id}...`)
    await deregisterApplication(client, application.id);
  }

  try {
    console.log(`Un-assigning runtime from scenario: ${scenarioName}...`)
    await unassignRuntimeFromScenario(client, runtimeID, scenarioName);

    console.log(`Removing scenario from compass: ${scenarioName}...`)
    await removeScenarioFromCompass(client, scenarioName)
  }
  catch (err) {
    console.log(`Error: Failed to remove scenario from compass`)
    console.log(err)
  }
}

async function ensureCommerceMockLocalTestFixture(mockNamespace, targetNamespace, withCentralApplicationConnectivity = false) {
  await k8sApply(applicationObjs);
  const mockHost = await provisionCommerceMockResources(
    "commerce",
    mockNamespace,
    targetNamespace,
    withCentralApplicationConnectivity ? prepareLastorderObjs('central-app-gateway') : prepareLastorderObjs());
  await retryPromise(() => connectMockLocal(mockHost, targetNamespace), 10, 3000);
  await retryPromise(() => registerAllApis(mockHost), 10, 3000);

  if (withCentralApplicationConnectivity) {
    await waitForDeployment('central-application-gateway', 'kyma-system');
    await waitForDeployment('central-application-connectivity-validator', 'kyma-system');
    await patchApplicationGateway('central-application-gateway', 'kyma-system');
  }

  const webServicesSC = await waitForServiceClass(
    "webservices",
    targetNamespace,
    400 * 1000
  );
  const eventsSC = await waitForServiceClass("events", targetNamespace);
  const webServicesSCExternalName = webServicesSC.spec.externalName;
  const eventsSCExternalName = eventsSC.spec.externalName;
  const serviceCatalogObjs = [
    serviceInstanceObj("commerce-webservices", webServicesSCExternalName),
    serviceInstanceObj("commerce-events", eventsSCExternalName),
  ];

  await retryPromise(
    () => k8sApply(serviceCatalogObjs, targetNamespace, false),
    5,
    2000
  );
  await waitForServiceInstance("commerce-webservices", targetNamespace);
  await waitForServiceInstance("commerce-events", targetNamespace);

  const serviceBinding = {
    apiVersion: "servicecatalog.k8s.io/v1beta1",
    kind: "ServiceBinding",
    metadata: {
      name: "commerce-binding",
    },
    spec: {
      instanceRef: { name: "commerce-webservices" },
    },
  };
  await k8sApply([serviceBinding], targetNamespace, false);
  await waitForServiceBinding("commerce-binding", targetNamespace);

  const serviceBindingUsage = {
    apiVersion: "servicecatalog.kyma-project.io/v1alpha1",
    kind: "ServiceBindingUsage",
    metadata: { name: "commerce-lastorder-sbu" },
    spec: {
      serviceBindingRef: { name: "commerce-binding" },
      usedBy: { kind: "serverless-function", name: "lastorder" },
    },
  };
  await k8sApply([serviceBindingUsage], targetNamespace);
  await waitForServiceBindingUsage("commerce-lastorder-sbu", targetNamespace);

  await waitForFunction("lastorder", targetNamespace);

  await k8sApply([eventingSubscription(
    `sap.kyma.custom.inapp.order.received.v1`,
    `http://lastorder.${targetNamespace}.svc.cluster.local`,
    "order-received",
    targetNamespace)]);
  await waitForSubscription("order-received", targetNamespace);
  await waitForSubscription("order-created", targetNamespace);

  return mockHost;
}

async function provisionCommerceMockResources(appName, mockNamespace, targetNamespace, functionObjs = lastorderObjs) {
  await k8sApply([namespaceObj(mockNamespace), namespaceObj(targetNamespace)]);
  await k8sApply(prepareCommerceObjs(mockNamespace));
  await k8sApply(functionObjs, targetNamespace, true);
  await k8sApply([
    eventingSubscription(
      `sap.kyma.custom.${appName}.order.created.v1`,
      `http://lastorder.${targetNamespace}.svc.cluster.local`,
      "order-created",
      targetNamespace)
  ]);
  await waitForDeployment("commerce-mock", mockNamespace, 120 * 1000);
  const vs = await waitForVirtualService(mockNamespace, "commerce-mock");
  const mockHost = vs.spec.hosts[0];
  await retryPromise(
    () =>
      axios.get(`https://${mockHost}/local/apis`).catch((err) => {
        throw convertAxiosError(err, "Commerce mock local API not available - timeout");
      }),
    40,
    3000
  );

  return mockHost;
}

function getResourcePaths(namespace) {
  return [
    `/apis/servicecatalog.kyma-project.io/v1alpha1/namespaces/${namespace}/servicebindingusages`,
    `/apis/servicecatalog.k8s.io/v1beta1/namespaces/${namespace}/servicebindings`,
    `/apis/servicecatalog.k8s.io/v1beta1/namespaces/${namespace}/serviceinstances`,
    `/apis/serverless.kyma-project.io/v1alpha1/namespaces/${namespace}/functions`,
    `/apis/addons.kyma-project.io/v1alpha1/namespaces/${namespace}/addonsconfigurations`,
    `/apis/gateway.kyma-project.io/v1alpha1/namespaces/${namespace}/apirules`,
    `/apis/apps/v1/namespaces/${namespace}/deployments`,
    `/api/v1/namespaces/${namespace}/services`,
    `/apis/applicationconnector.kyma-project.io/v1alpha1/namespaces/${namespace}/applicationmappings`,
  ];
}

function cleanMockTestFixture(mockNamespace, targetNamespace, wait = true) {
  for (let path of getResourcePaths(mockNamespace).concat(
    getResourcePaths(targetNamespace)
  )) {
    deleteAllK8sResources(path);
  }
  k8sDynamicApi.delete({
    apiVersion: "applicationconnector.kyma-project.io/v1alpha1",
    kind: "Application",
    metadata: {
      name: "commerce",
    },
  });
  return deleteNamespaces([mockNamespace, targetNamespace], wait);
}

async function deleteMockTestFixture(mockNamespace) {
  const serviceBindingUsage = {
    apiVersion: "servicecatalog.kyma-project.io/v1alpha1",
    kind: "ServiceBindingUsage",
    metadata: { name: "commerce-lastorder-sbu" },
    spec: {
      serviceBindingRef: { name: "commerce-binding" },
      usedBy: { kind: "serverless-function", name: "lastorder" },
    },
  };
  await k8sDelete([serviceBindingUsage], mockNamespace);
  const serviceBinding = {
    apiVersion: "servicecatalog.k8s.io/v1beta1",
    kind: "ServiceBinding",
    metadata: { name: "commerce-binding" },
    spec: {
      instanceRef: { name: "commerce" },
    },
  };
  await k8sDelete([serviceBinding], mockNamespace, false);
  await k8sDelete(lastorderObjs)
  await k8sDelete(prepareCommerceObjs(mockNamespace))
  await k8sDelete(applicationObjs)
}

async function waitForSubscriptionsTillReady(targetNamespace) {
  await waitForSubscription("order-received", targetNamespace);
  await waitForSubscription("order-created", targetNamespace);
}

async function checkInClusterEventDelivery(targetNamespace) {
  await checkInClusterEventDeliveryHelper(targetNamespace, 'structured');
  await checkInClusterEventDeliveryHelper(targetNamespace, 'binary');
}

async function checkInClusterEventDeliveryHelper(targetNamespace, encoding) {
  const eventId = "event-" + encoding + "-" + genRandom(5);
  const vs = await waitForVirtualService(targetNamespace, "lastorder");
  const mockHost = vs.spec.hosts[0];

  await printStatusOfInClusterEventingInfrastructure(targetNamespace, encoding, "lastorder");

  // send event using function query parameter send=true
  await retryPromise(() => axios.post(`https://${mockHost}`, { id: eventId }, { params: { send: true, encoding: encoding } }), 10, 1000)
  // verify if event was received using function query parameter inappevent=eventId
  return await retryPromise(async () => {
    debug("Waiting for event: ", eventId);
    let response = await axios.get(`https://${mockHost}`, { params: { inappevent: eventId } })
    expect(response.data).to.have.nested.property("event.id", eventId, "The same event id expected in the result");
    expect(response.data).to.have.nested.property("event.shipped", true, "Order should have property shipped");

    return response;
  }, 30, 2 * 1000);
}

module.exports = {
  ensureCommerceMockLocalTestFixture,
  ensureCommerceMockWithCompassTestFixture,
  sendEventAndCheckResponse,
  sendLegacyEventAndCheckTracing,
  checkFunctionResponse,
  checkInClusterEventDelivery,
  checkInClusterEventTracing,
  cleanMockTestFixture,
  deleteMockTestFixture,
  waitForSubscriptionsTillReady,
  setEventMeshSourceNamespace,
  cleanCompassResourcesSKR,
};<|MERGE_RESOLUTION|>--- conflicted
+++ resolved
@@ -205,11 +205,7 @@
   );
 }
 
-<<<<<<< HEAD
-async function sendLegacyEventAndCheckTracing(targetNamespace) {
-=======
-async function sendLegacyEventAndCheckTracing(mockNamespace = 'mocks') {
->>>>>>> deb12a5f
+async function sendLegacyEventAndCheckTracing(targetNamespace = "test", mockNamespace = 'mocks') {
   // Send an event and get it back from the lastorder function
   const res = await sendEventAndCheckResponse(mockNamespace);
   expect(res.data).to.have.nested.property("event.headers.x-b3-traceid");
@@ -378,11 +374,7 @@
     headers: {
       "Content-Type": "application/json"
     },
-<<<<<<< HEAD
-    timeout: 30000,
-=======
-    timeout: 10 * 1000,
->>>>>>> deb12a5f
+    timeout: 30 * 1000,
   };
 
   try {
