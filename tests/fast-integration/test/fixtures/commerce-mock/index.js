const k8s = require('@kubernetes/client-node');
const fs = require('fs');
const path = require('path');
const {expect} = require('chai');
const https = require('https');
const axios = require('axios').default;
const httpsAgent = new https.Agent({
  rejectUnauthorized: false, // curl -k
});
axios.defaults.httpsAgent = httpsAgent;

const {
  retryPromise,
  convertAxiosError,
  sleep,
  k8sApply,
  waitForApplicationCr,
  waitForVirtualService,
  waitForDeployment,
  waitForFunction,
  waitForSubscription,
  deleteAllK8sResources,
  genRandom,
  k8sDynamicApi,
  deleteNamespaces,
  error,
  debug,
  isDebugEnabled,
  toBase64,
<<<<<<< HEAD
  ensureApplicationMapping,
=======
>>>>>>> bf759135
  eventingSubscription,
  k8sDelete,
  getSecretData,
  namespaceObj,
  getTraceDAG,
  printStatusOfInClusterEventingInfrastructure,
} = require('../../../utils');

const {
  registerOrReturnApplication,
  deregisterApplication,
  removeApplicationFromScenario,
  removeScenarioFromCompass,
  getApplicationByName,
  unassignRuntimeFromScenario,
} = require('../../../compass');

const {getJaegerTrace} = require('../../../tracing/client');

const {
  OAuthToken,
  OAuthCredentials,
} = require('../../../lib/oauth');

const {bebBackend, getEventMeshNamespace} = require('../../../eventing-test/common/common');

const commerceMockYaml = fs.readFileSync(
    path.join(__dirname, './commerce-mock.yaml'),
    {
      encoding: 'utf8',
    },
);

const applicationMockYaml = fs.readFileSync(
    path.join(__dirname, './application.yaml'),
    {
      encoding: 'utf8',
    },
);

const lastorderFunctionYaml = fs.readFileSync(
    path.join(__dirname, './lastorder-function.yaml'),
    {
      encoding: 'utf8',
    },
);

const applicationObjs = k8s.loadAllYaml(applicationMockYaml);
const lastorderObjs = k8s.loadAllYaml(lastorderFunctionYaml);
let eventMeshSourceNamespace = '/default/sap.kyma/tunas-prow';

function setEventMeshSourceNamespace(namespace) {
  eventMeshSourceNamespace = `/${namespace.trimStart('/')}`;
}

function prepareFunction(type = 'standard', appName = 'commerce') {
  const functionYaml = lastorderFunctionYaml.toString().replace(/%%BEB_NAMESPACE%%/g, eventMeshSourceNamespace);
  const gatewayUrl = 'http://central-application-gateway.kyma-system';
  switch (type) {
<<<<<<< HEAD
    case 'compass':
      const orderWithCompass = `${gatewayUrl}:8082/%%APP_NAME%%/sap-commerce-cloud/commerce-webservices/site/orders/`;
=======
    case 'central-app-gateway':
      const orders = `${gatewayUrl}:8080/commerce/sap-commerce-cloud-commerce-webservices/site/orders/`;
      return k8s.loadAllYaml(functionYaml.toString()
          .replace('%%URL%%', `"${orders}" + code`));
    case 'central-app-gateway-compass':
      const ordersWithCompass = `${gatewayUrl}:8082/%%APP_NAME%%/sap-commerce-cloud/commerce-webservices/site/orders/`;
>>>>>>> bf759135
      return k8s.loadAllYaml(functionYaml.toString()
          .replace('%%URL%%', `"${ordersWithCompass}" + code`)
          .replace('%%APP_NAME%%', appName));
    default:
      const orders = `${gatewayUrl}:8080/commerce/sap-commerce-cloud-commerce-webservices/site/orders/`;
      return k8s.loadAllYaml(functionYaml.toString()
          .replace('%%URL%%', `"${orders}" + code`));
  }
}

// Allows creating Commerce Mock objects in a specific namespace
function prepareCommerceObjs(mockNamespace) {
  return k8s.loadAllYaml(commerceMockYaml.toString().replace(/%%MOCK_NAMESPACE%%/g, mockNamespace));
}

async function checkFunctionResponse(functionNamespace, mockNamespace = 'mocks') {
  const vs = await waitForVirtualService(mockNamespace, 'commerce-mock');
  const mockHost = vs.spec.hosts[0];
  const host = mockHost.split('.').slice(1).join('.');

  // get OAuth client id and client secret from Kubernetes Secret
  const oAuthSecretData = await getSecretData('lastorder-oauth', functionNamespace);

  // get access token from OAuth server
  const oAuthTokenGetter = new OAuthToken(
      `https://oauth2.${host}/oauth2/token`,
      new OAuthCredentials(oAuthSecretData['client_id'], oAuthSecretData['client_secret']),
  );
  const accessToken = await oAuthTokenGetter.getToken(['read', 'write']);

  // expect no error when authorized
  const res = await retryPromise(
      () => axios.post(`https://lastorder.${host}/function`, {orderCode: '789'}, {
        timeout: 5000,
        headers: {Authorization: `bearer ${accessToken}`},
      }),
      45,
      2000,
  ).catch((err) => {
    throw convertAxiosError(err, 'Function lastorder responded with error');
  });

  expect(res.data).to.have.nested.property('order.totalPriceWithTax.value', 100);

  // expect error when unauthorized
  let errorOccurred = false;
  try {
    await axios.post(`https://lastorder.${host}/function`, {orderCode: '789'}, {timeout: 5000});
  } catch (err) {
    errorOccurred = true;
    expect(err.response.status).to.be.equal(401);
  }
  expect(errorOccurred).to.be.equal(true);
}

async function sendEventAndCheckResponse(eventType, body, params, mockNamespace = 'mocks') {
  const vs = await waitForVirtualService(mockNamespace, 'commerce-mock');
  const mockHost = vs.spec.hosts[0];
  const host = mockHost.split('.').slice(1).join('.');

  return await retryPromise(
      async () => {
        await axios
            .post(`https://${mockHost}/events`, body, params)
            .catch((e) => {
              error('Cannot send %s, the response from event gateway: %s', eventType, e.response.data);
              console.log(e);
              throw convertAxiosError(e, 'Cannot send %s, the response from event gateway', eventType);
            });

        await sleep(500);

        return axios
            .get(`https://lastorder.${host}`, {timeout: 5000})
            .then((res) => {
              expect(res.data).to.have.nested.property('event.data.orderCode', '567');
              // See: https://github.com/kyma-project/kyma/issues/10720
              expect(res.data).to.have.nested.property('event.ce-type').that.contains('order.created');
              expect(res.data).to.have.nested.property('event.ce-source');
              expect(res.data).to.have.nested.property('event.ce-eventtypeversion', 'v1');
              expect(res.data).to.have.nested.property('event.ce-specversion', '1.0');
              expect(res.data).to.have.nested.property('event.ce-id');
              expect(res.data).to.have.nested.property('event.ce-time');
              return res;
            })
            .catch((e) => {
              throw convertAxiosError(e, 'Error during request to function lastorder');
            });
      },
      10,
      30 * 1000,
  );
}

async function sendLegacyEventAndCheckResponse(mockNamespace = 'mocks') {
  const body = {
    'event-type': 'order.created',
    'event-type-version': 'v1',
    'event-time': '2020-09-28T14:47:16.491Z',
    'data': {'orderCode': '567'},
    // this parameter sets the x-b3-sampled header on the commerce-mock side,
    // which configures istio-proxies to collect the traces no matter what sampling rate is configured
    'event-tracing': true,
  };
  const params = {
    headers: {
      'content-type': 'application/json',
    },
  };

  return await sendEventAndCheckResponse('legacy event', body, params, mockNamespace);
}

async function sendCloudEventStructuredModeAndCheckResponse(backendType ='nats', mockNamespace = 'mocks') {
  let source = 'commerce';
  if (backendType === bebBackend) {
    source = getEventMeshNamespace();
  }
  const body = {
    'specversion': '1.0',
    'source': source,
    'type': 'sap.kyma.custom.noapp.order.created.v1',
    'eventtypeversion': 'v1',
    'id': 'A234-1234-1234',
    'data': {'orderCode': '567'},
    'datacontenttype': 'application/json',
    'eventtracing': true,
  };
  const params = {
    headers: {
      'content-type': 'application/cloudevents+json',
    },
  };

  return await sendEventAndCheckResponse('cloud event', body, params, mockNamespace);
}

async function sendCloudEventBinaryModeAndCheckResponse(backendType = 'nats', mockNamespace = 'mocks') {
  let source = 'commerce';
  if (backendType === bebBackend) {
    source = getEventMeshNamespace();
  }
  const body = {
    'data': {'orderCode': '567'},
    'eventtracing': true,
  };
  const params = {
    headers: {
      'content-type': 'application/json',
      'ce-specversion': '1.0',
      'ce-type': 'sap.kyma.custom.noapp.order.created.v1',
      'ce-source': source,
      'ce-id': 'A234-1234-1234',
    },
  };

  return await sendEventAndCheckResponse('cloud event binary', body, params, mockNamespace);
}

async function checkEventTracing(targetNamespace = 'test', res) {
  expect(res.data).to.have.nested.property('event.headers.x-b3-traceid');
  expect(res.data).to.have.nested.property('podName');

  // Extract traceId from response
  const traceId = res.data.event.headers['x-b3-traceid'];

  // Define expected trace data
  const correctTraceProcessSequence = [
    'istio-ingressgateway.istio-system',
    'central-application-connectivity-validator.kyma-system',
    'central-application-connectivity-validator.kyma-system',
    'eventing-publisher-proxy.kyma-system',
    'eventing-controller.kyma-system',
    `lastorder-${res.data.podName.split('-')[1]}.${targetNamespace}`,
  ];
  // wait some time for jaeger to complete tracing data
  await sleep(10 * 1000);
  await checkTrace(traceId, correctTraceProcessSequence);
}

async function sendLegacyEventAndCheckTracing(targetNamespace = 'test', mockNamespace = 'mocks') {
  // Send an event and get it back from the lastorder function
  const res = await sendLegacyEventAndCheckResponse(mockNamespace);

  // Check the correct event tracing
  await checkEventTracing(targetNamespace, res);
}

async function sendCloudEventStructuredModeAndCheckTracing(targetNamespace = 'test', mockNamespace = 'mocks') {
  // Send an event and get it back from the lastorder function
  const res = await sendCloudEventStructuredModeAndCheckResponse(mockNamespace);

  // Check the correct event tracing
  await checkEventTracing(targetNamespace, res);
}

async function sendCloudEventBinaryModeAndCheckTracing(targetNamespace = 'test', mockNamespace = 'mocks') {
  // Send an event and get it back from the lastorder function
  const res = await sendCloudEventBinaryModeAndCheckResponse(mockNamespace);

  // Check the correct event tracing
  await checkEventTracing(targetNamespace, res);
}

async function checkInClusterEventTracing(targetNamespace) {
  const res = await checkInClusterEventDeliveryHelper(targetNamespace, 'structured');
  expect(res.data).to.have.nested.property('event.headers.x-b3-traceid');
  expect(res.data).to.have.nested.property('podName');

  // Extract traceId from response
  const traceId = res.data.event.headers['x-b3-traceid'];

  // Define expected trace data
  const correctTraceProcessSequence = [
    // We are sending the in-cluster event from inside the lastorder pod
    'istio-ingressgateway.istio-system',
    `lastorder-${res.data.podName.split('-')[1]}.${targetNamespace}`,
    'eventing-publisher-proxy.kyma-system',
    'eventing-controller.kyma-system',
    `lastorder-${res.data.podName.split('-')[1]}.${targetNamespace}`,
  ];

  // wait sometime for jaeger to complete tracing data
  await sleep(10 * 1000);
  await checkTrace(traceId, correctTraceProcessSequence);
}

async function checkTrace(traceId, expectedTraceProcessSequence) {
  const traceRes = await getJaegerTrace(traceId);

  // the trace response should have data for single trace
  expect(traceRes.data).to.have.length(1);

  // extract trace data from response
  const traceData = traceRes.data[0];
  expect(traceData['spans'].length).to.be.gte(expectedTraceProcessSequence.length);

  // generate DAG for trace spans
  const traceDAG = await getTraceDAG(traceData);
  expect(traceDAG).to.have.length(1);

  // searching through the trace-graph for the expected span sequence staring at the root element
  const wasFound = findSpanSequence(expectedTraceProcessSequence, 0, traceDAG[0], traceData);
  if (!wasFound) {
    debug(`Not all expected spans found in the expected order:`);
    for (let i = 0; i < expectedTraceProcessSequence.length; i++) {
      debug(`${expectedTraceProcessSequence[i]}`);
    }
  }
  expect(wasFound).to.be.true;
}

// findSpanSequence recursively searches through the trace-graph to find all expected spans in the right, consecutive
// order while ignoring the spans that are not expected.
function findSpanSequence(expectedSpans, position, currentSpan, traceData) {
  // validate if the actual span is the expected span
  const actualSpan = traceData.processes[currentSpan.processID].serviceName;
  const expectedSpan = expectedSpans[position];
  let newPosition = position;
  const debugMsg = `${buildLevel(position)} ${actualSpan}`;
  // if this span contains the currently expected span, the position will be increased
  if (actualSpan === expectedSpan) {
    newPosition++;
    debug(debugMsg);
  } else {
    debug(`${debugMsg} expected ${expectedSpan}`);
  }

  // check if all traces have been found yet
  if (newPosition === expectedSpans.length) {
    return true;
  }

  // recursive search through all the child spans
  for (let i = 0; i < currentSpan.childSpans.length; i++) {
    if (findSpanSequence(expectedSpans, newPosition, currentSpan.childSpans[i], traceData)) {
      return true;
    }
  }

  // if nothing was found on this branch of the graph, close it
  return false;
}

// buildLevel helps to display trace hierarchy by adding a whitespace for each level of hierarchy in front of the trace
// to get output like
// -> myTrace
//  └> myChildTrace
//   └> ChildOfMyChildTrace
// ...
function buildLevel(n) {
  if (n === 0) {
    return '  ->';
  }

  let level = '';
  for (let i = 0; i < n+1; i++) {
    level += ' ';
  }
  return `${level} └>`;
}

async function addService() {
  const vs = await waitForVirtualService('mocks', 'commerce-mock');
  const mockHost = vs.spec.hosts[0];
  const url = `https://${mockHost}/remote/apis`;
  const body = {
    'name': 'my-service-http-bin',
    'provider': 'myCompany',
    'description': 'This is some service',
    'api': {
      'targetUrl': 'https://httpbin.org',
      'spec': {
        'swagger': '2.0',
      },
    },
  };
  const params = {
    headers: {
      'Content-Type': 'application/json',
    },
    timeout: 5000,
  };

  let serviceId;
  try {
    serviceId = await axios.post(url, body, params);
  } catch (err) {
    throw convertAxiosError(err, 'Error during adding a Service');
  }
  return serviceId.data.id;
}

async function updateService(serviceId) {
  const vs = await waitForVirtualService('mocks', 'commerce-mock');
  const mockHost = vs.spec.hosts[0];
  const url = `https://${mockHost}/remote/apis/${serviceId}`;
  const body = {
    'name': 'my-service-http-bin',
    'provider': 'myCompany',
    'description': 'This is some service - an updated description',
    'api': {
      'targetUrl': 'https://httpbin.org',
      'spec': {
        'swagger': '2.0',
      },
    },
  };
  const params = {
    headers: {
      'Content-Type': 'application/json',
    },
    timeout: 5000,
  };

  try {
    await axios.put(url, body, params);
  } catch (err) {
    throw convertAxiosError(err, 'Error during updating a Service');
  }
}

async function deleteService(serviceId) {
  const vs = await waitForVirtualService('mocks', 'commerce-mock');
  const mockHost = vs.spec.hosts[0];
  const url = `https://${mockHost}/remote/apis/${serviceId}`;
  const params = {
    headers: {
      'Content-Type': 'application/json',
    },
    timeout: 5000,
  };

  try {
    await axios.delete(url, params);
  } catch (err) {
    throw convertAxiosError(err, 'Error during deleting a Service');
  }
}

async function registerAllApis(mockHost) {
  debug('Listing Commerce Mock local APIs');
  const localApis = await axios.get(`https://${mockHost}/local/apis`, {timeout: 5000}).catch((err) => {
    throw convertAxiosError(err, 'API registration error - commerce mock local API not available');
  });
  debug('Commerce Mock local APIs received');
  const filteredApis = localApis.data
      .filter((api) => (api.name.includes('Commerce Webservices') || api.name.includes('Events')));
  for (const api of filteredApis) {
    debug('Registering', api.name);
    await axios
        .post(
            `https://${mockHost}/local/apis/${api.id}/register`,
            {},
            {
              headers: {
                'content-type': 'application/json',
                'origin': `https://${mockHost}`,
              },
              timeout: 30000,
            },
        ).catch((err) => {
          throw convertAxiosError(err, 'Error during Commerce Mock API registration');
        });
  }
  debug('Verifying if APIs are properly registered');

  const remoteApis = await axios
      .get(`https://${mockHost}/remote/apis`)
      .catch((err) => {
        throw convertAxiosError(err, 'Commerce Mock registered apis not available');
      });
  expect(remoteApis.data).to.have.lengthOf.at.least(2);
  debug('Commerce APIs registered');
  return remoteApis;
}

async function connectMockCompass(client, appName, scenarioName, mockHost, targetNamespace) {
  const appID = await registerOrReturnApplication(client, appName, scenarioName);
  debug(`Application ID in Compass ${appID}`);

  const pairingData = await client.requestOneTimeTokenForApplication(appID);
  const pairingToken = toBase64(JSON.stringify(pairingData));
  const pairingBody = {
    token: pairingToken,
    baseUrl: mockHost,
    insecure: true,
  };

  debug(`Connecting ${mockHost}`);
  await connectCommerceMock(mockHost, pairingBody);

  debug('Commerce mock connected to Compass');
}

async function connectCommerceMock(mockHost, tokenData) {
  const url = `https://${mockHost}/connection`;
  const body = tokenData;
  const params = {
    headers: {
      'Content-Type': 'application/json',
    },
    timeout: 30 * 1000,
  };

  try {
    await axios.post(url, body, params);
  } catch (err) {
    throw convertAxiosError(err, 'Error during establishing connection from Commerce Mock to Kyma connector service');
  }
}

<<<<<<< HEAD
async function ensureCommerceMockWithCompassTestFixture(client, appName, scenarioName, mockNamespace, targetNamespace) {
  const lastOrderFunction = prepareFunction('compass', `mp-${appName}`);
=======
async function ensureCommerceMockWithCompassTestFixture(
    client,
    appName,
    scenarioName,
    mockNamespace,
    targetNamespace,
    compassScenarioAlreadyExist = false) {
  const lastOrderFunction = prepareFunction('central-app-gateway-compass', `mp-${appName}`);
>>>>>>> bf759135

  const mockHost = await provisionCommerceMockResources(
      `mp-${appName}`,
      mockNamespace,
      targetNamespace,
      lastOrderFunction);
<<<<<<< HEAD
  await retryPromise(() => connectMockCompass(client, appName, scenarioName, mockHost, targetNamespace), 10, 3000);
  await retryPromise(() => registerAllApis(mockHost), 10, 3000);

  const commerceSC = await waitForServiceClass(appName, targetNamespace, 300 * 1000);
  await waitForServicePlanByServiceClass(commerceSC.metadata.name, targetNamespace, 300 * 1000);
  await retryPromise(
      () => k8sApply([serviceInstanceObj('commerce', commerceSC.spec.externalName)], targetNamespace, false),
      5,
      2000,
  );
  await waitForServiceInstance('commerce', targetNamespace, 600 * 1000);

  await waitForDeployment('central-application-gateway', 'kyma-system');
  await waitForDeployment('central-application-connectivity-validator', 'kyma-system');
=======
  await retryPromise(() => connectMockCompass(client, appName, scenarioName, mockHost, targetNamespace), 10, 30000);
  // do not register the apis again for an already existing compass scenario
  if (!compassScenarioAlreadyExist) {
    await retryPromise(() => registerAllApis(mockHost), 10, 30000);
  }
>>>>>>> bf759135

  await waitForDeployment('central-application-gateway', 'kyma-system');
  await waitForDeployment('central-application-connectivity-validator', 'kyma-system');

  await waitForFunction('lastorder', targetNamespace);

  await waitForApplicationCr(`mp-${appName}`);

  await k8sApply([eventingSubscription(
      `sap.kyma.custom.inapp.order.received.v1`,
      `http://lastorder.${targetNamespace}.svc.cluster.local`,
      'order-received',
      targetNamespace)]);
  await waitForSubscription('order-received', targetNamespace);
  await waitForSubscription('order-created', targetNamespace);
  return mockHost;
}

async function cleanCompassResourcesSKR(client, appName, scenarioName, runtimeID) {
  const application = await getApplicationByName(client, appName, scenarioName);
  if (application) {
    // detach Commerce-mock application from scenario
    // so that we can de-register the app from compass
    console.log(`Removing application from scenario...`);
    await removeApplicationFromScenario(client, application.id, scenarioName);

    // Disconnect Commerce-mock app from compass
    console.log(`De-registering application: ${application.id}...`);
    await deregisterApplication(client, application.id);
  }

  try {
    // detach the target SKR from scenario
    // so that we can remove scenario from compass
    console.log(`Un-assigning runtime from scenario: ${scenarioName}...`);
    await unassignRuntimeFromScenario(client, runtimeID, scenarioName);

    console.log(`Removing scenario from compass: ${scenarioName}...`);
    await removeScenarioFromCompass(client, scenarioName);
  } catch (err) {
    console.log(`Error: Failed to remove scenario from compass`);
    console.log(err);
  }
}

async function ensureCommerceMockLocalTestFixture(mockNamespace, targetNamespace) {
  await k8sApply(applicationObjs);
  const mockHost = await provisionCommerceMockResources(
      'commerce',
      mockNamespace,
      targetNamespace,
<<<<<<< HEAD
      prepareFunction());
  await retryPromise(() => connectMockLocal(mockHost, targetNamespace), 10, 3000);
  await retryPromise(() => registerAllApis(mockHost), 10, 3000);

  await waitForDeployment('central-application-gateway', 'kyma-system');
  await waitForDeployment('central-application-connectivity-validator', 'kyma-system');

  const webServicesSC = await waitForServiceClass(
      'webservices',
      targetNamespace,
      400 * 1000,
  );
  const eventsSC = await waitForServiceClass('events', targetNamespace);
  const webServicesSCExternalName = webServicesSC.spec.externalName;
  const eventsSCExternalName = eventsSC.spec.externalName;
  const serviceCatalogObjs = [
    serviceInstanceObj('commerce-webservices', webServicesSCExternalName),
    serviceInstanceObj('commerce-events', eventsSCExternalName),
  ];
=======
      prepareFunction('central-app-gateway'));
>>>>>>> bf759135

  await waitForDeployment('central-application-gateway', 'kyma-system');

  await waitForFunction('lastorder', targetNamespace);

  await k8sApply([eventingSubscription(
      `sap.kyma.custom.inapp.order.received.v1`,
      `http://lastorder.${targetNamespace}.svc.cluster.local`,
      'order-received',
      targetNamespace)]);
  await waitForSubscription('order-received', targetNamespace);
  await waitForSubscription('order-created', targetNamespace);

  return mockHost;
}

async function provisionCommerceMockResources(appName, mockNamespace, targetNamespace, functionObjs = lastorderObjs) {
  await k8sApply([namespaceObj(mockNamespace), namespaceObj(targetNamespace)]);
  await k8sApply(prepareCommerceObjs(mockNamespace));
  await k8sApply(functionObjs, targetNamespace, true);
  await waitForFunction('lastorder', targetNamespace);
  await k8sApply([
    eventingSubscription(
        `sap.kyma.custom.${appName}.order.created.v1`,
        `http://lastorder.${targetNamespace}.svc.cluster.local`,
        'order-created',
        targetNamespace),
  ]);
  await waitForDeployment('commerce-mock', mockNamespace, 120 * 1000);
  const vs = await waitForVirtualService(mockNamespace, 'commerce-mock');
  const mockHost = vs.spec.hosts[0];
  await retryPromise(
      () =>
        axios.get(`https://${mockHost}/local/apis`).catch((err) => {
          throw convertAxiosError(err, 'Commerce mock local API not available - timeout');
        }),
      40,
      3000,
  );

  return mockHost;
}

function getResourcePaths(namespace) {
  return [
    `/apis/serverless.kyma-project.io/v1alpha1/namespaces/${namespace}/functions`,
    `/apis/addons.kyma-project.io/v1alpha1/namespaces/${namespace}/addonsconfigurations`,
    `/apis/gateway.kyma-project.io/v1alpha1/namespaces/${namespace}/apirules`,
    `/apis/apps/v1/namespaces/${namespace}/deployments`,
    `/api/v1/namespaces/${namespace}/services`,
  ];
}

async function cleanMockTestFixture(mockNamespace, targetNamespace, wait = true) {
  for (const path of getResourcePaths(mockNamespace).concat(
      getResourcePaths(targetNamespace),
  )) {
    await deleteAllK8sResources(path);
  }

  try {
    debug('Deleting applicationconnector.kyma-project.io/v1alpha1');
    await k8sDynamicApi.delete({
      apiVersion: 'applicationconnector.kyma-project.io/v1alpha1',
      kind: 'Application',
      metadata: {
        name: 'commerce',
      },
    });
  } catch (err) {
    // Ignore delete error
  }

  debug('Deleting test namespaces');
  return deleteNamespaces([mockNamespace, targetNamespace], wait);
}

async function deleteMockTestFixture(mockNamespace) {
  await k8sDelete(lastorderObjs);
  await k8sDelete(prepareCommerceObjs(mockNamespace));
  await k8sDelete(applicationObjs);
}

async function waitForSubscriptions(subscriptions) {
  for (let i = 0; i < subscriptions.length; i++) {
    const subscription = subscriptions[i];
    await waitForSubscription(subscription.metadata.name, subscription.metadata.namespace);
  }
}

async function waitForSubscriptionsTillReady(targetNamespace) {
  await waitForSubscription('order-received', targetNamespace);
  await waitForSubscription('order-created', targetNamespace);
}

async function checkInClusterEventDelivery(targetNamespace) {
  await checkInClusterEventDeliveryHelper(targetNamespace, 'structured');
  await checkInClusterEventDeliveryHelper(targetNamespace, 'binary');
  await checkInClusterLegacyEvent(targetNamespace);
}

// send event using function query parameter send=true
async function sendInClusterEventWithRetry(mockHost, eventId, encoding, retriesLeft = 10) {
  await retryPromise(async () => {
    const response = await axios.post(`https://${mockHost}`, {id: eventId}, {
      params: {
        send: true,
        encoding: encoding,
      },
      headers: {
        'X-B3-Sampled': 1,
      },
    });

    debug('Send response:', {
      status: response.status,
      statusText: response.statusText,
      data: response.data,
    });

    if (response.data.eventPublishError) {
      throw convertAxiosError(response.data.statusText);
    }
    expect(response.status).to.be.equal(200);
  }, retriesLeft, 1000);

  debug(`Event "${eventId}" is sent`);
}

// send legacy event using function query parameter send=true
async function sendInClusterLegacyEventWithRetry(mockHost, eventData, retriesLeft = 10) {
  await retryPromise(async () => {
    const response = await axios.post(`https://${mockHost}`, eventData, {
      params: {
        send: true,
        isLegacyEvent: true,
      },
      headers: {
        'X-B3-Sampled': 1,
      },
    });

    debug('Send response:', {
      status: response.status,
      statusText: response.statusText,
      data: response.data,
    });

    if (response.data.eventPublishError) {
      throw convertAxiosError(response.data.statusText);
    }
    expect(response.status).to.be.equal(200);
  }, retriesLeft, 1000);

  debug(`Legacy event is sent: `, eventData);
}

// verify if event was received using function query parameter inappevent=eventId
async function ensureInClusterEventReceivedWithRetry(mockHost, eventId, retriesLeft = 10) {
  return await retryPromise(async () => {
    debug(`Waiting to receive event "${eventId}"`);

    const response = await axios.get(`https://${mockHost}`, {params: {inappevent: eventId}});

    debug('Received response:', {
      status: response.status,
      statusText: response.statusText,
      data: response.data,
    });

    expect(response.data).to.have.nested.property('event.id', eventId, 'The same event id expected in the result');
    expect(response.data).to.have.nested.property('event.shipped', true, 'Order should have property shipped');
    return response;
  }, retriesLeft, 2 * 1000)
      .catch((err) => {
        throw convertAxiosError(err, 'Fetching published event responded with error');
      });
}

// verify if legacy event was received using function query parameter inappevent=eventId
async function ensureInClusterLegacyEventReceivedWithRetry(mockHost, eventId, retriesLeft = 10) {
  return await retryPromise(async () => {
    debug(`Waiting to receive legacy event "${eventId}"`);

    const response = await axios.get(`https://${mockHost}`, {params: {inappevent: eventId}});

    debug('Received response:', {
      status: response.status,
      statusText: response.statusText,
      data: response.data,
    });

    expect(response.data).to.have.nested.property('event.id', eventId, 'The same event id expected in the result');
    expect(response.data).to.have.nested.property('event.shipped', true, 'Order should have property shipped');
    expect(response.data).to.have.nested.property('event.ce-type').that.contains('order.received');
    expect(response.data).to.have.nested.property('event.ce-source');
    expect(response.data).to.have.nested.property('event.ce-eventtypeversion', 'v1');
    expect(response.data).to.have.nested.property('event.ce-specversion', '1.0');
    expect(response.data).to.have.nested.property('event.ce-id');
    expect(response.data).to.have.nested.property('event.ce-time');

    return response;
  }, retriesLeft, 2 * 1000)
      .catch((err) => {
        throw convertAxiosError(err, 'Fetching published legacy event responded with error');
      });
}

function getRandomEventId(encoding) {
  return 'event-' + encoding + '-' + genRandom(5);
}

async function getVirtualServiceHost(targetNamespace, funcName) {
  const vs = await waitForVirtualService(targetNamespace, funcName);
  return vs.spec.hosts[0];
}

async function checkInClusterEventDeliveryHelper(targetNamespace, encoding) {
  const eventId = getRandomEventId(encoding);
  const mockHost = await getVirtualServiceHost(targetNamespace, 'lastorder');

  if (isDebugEnabled()) {
    await printStatusOfInClusterEventingInfrastructure(targetNamespace, encoding, 'lastorder');
  }

  await sendInClusterEventWithRetry(mockHost, eventId, encoding);
  return ensureInClusterEventReceivedWithRetry(mockHost, eventId);
}

async function checkInClusterLegacyEvent(targetNamespace) {
  const eventId = getRandomEventId('legacy');
  const mockHost = await getVirtualServiceHost(targetNamespace, 'lastorder');

  if (isDebugEnabled()) {
    await printStatusOfInClusterEventingInfrastructure(targetNamespace, 'legacy', 'lastorder');
  }

  const eventData = {'id': eventId, 'legacyOrder': '987'};
  await sendInClusterLegacyEventWithRetry(mockHost, eventData);
  return ensureInClusterLegacyEventReceivedWithRetry(mockHost, eventId);
}

module.exports = {
  ensureCommerceMockLocalTestFixture,
  ensureCommerceMockWithCompassTestFixture,
  sendLegacyEventAndCheckResponse,
  sendCloudEventStructuredModeAndCheckResponse,
  sendCloudEventBinaryModeAndCheckResponse,
  sendLegacyEventAndCheckTracing,
  sendCloudEventStructuredModeAndCheckTracing,
  sendCloudEventBinaryModeAndCheckTracing,
  addService,
  updateService,
  deleteService,
  checkFunctionResponse,
  checkInClusterEventDelivery,
  checkInClusterEventTracing,
  cleanMockTestFixture,
  deleteMockTestFixture,
  waitForSubscriptionsTillReady,
  waitForSubscriptions,
  setEventMeshSourceNamespace,
  cleanCompassResourcesSKR,
  sendEventAndCheckResponse,
  getRandomEventId,
  getVirtualServiceHost,
  sendInClusterEventWithRetry,
  ensureInClusterEventReceivedWithRetry,
};<|MERGE_RESOLUTION|>--- conflicted
+++ resolved
@@ -27,10 +27,6 @@
   debug,
   isDebugEnabled,
   toBase64,
-<<<<<<< HEAD
-  ensureApplicationMapping,
-=======
->>>>>>> bf759135
   eventingSubscription,
   k8sDelete,
   getSecretData,
@@ -90,24 +86,18 @@
   const functionYaml = lastorderFunctionYaml.toString().replace(/%%BEB_NAMESPACE%%/g, eventMeshSourceNamespace);
   const gatewayUrl = 'http://central-application-gateway.kyma-system';
   switch (type) {
-<<<<<<< HEAD
-    case 'compass':
-      const orderWithCompass = `${gatewayUrl}:8082/%%APP_NAME%%/sap-commerce-cloud/commerce-webservices/site/orders/`;
-=======
     case 'central-app-gateway':
       const orders = `${gatewayUrl}:8080/commerce/sap-commerce-cloud-commerce-webservices/site/orders/`;
       return k8s.loadAllYaml(functionYaml.toString()
           .replace('%%URL%%', `"${orders}" + code`));
     case 'central-app-gateway-compass':
       const ordersWithCompass = `${gatewayUrl}:8082/%%APP_NAME%%/sap-commerce-cloud/commerce-webservices/site/orders/`;
->>>>>>> bf759135
       return k8s.loadAllYaml(functionYaml.toString()
           .replace('%%URL%%', `"${ordersWithCompass}" + code`)
           .replace('%%APP_NAME%%', appName));
     default:
-      const orders = `${gatewayUrl}:8080/commerce/sap-commerce-cloud-commerce-webservices/site/orders/`;
       return k8s.loadAllYaml(functionYaml.toString()
-          .replace('%%URL%%', `"${orders}" + code`));
+          .replace('%%URL%%', 'findEnv("GATEWAY_URL") + "/site/orders/" + code'));
   }
 }
 
@@ -553,10 +543,6 @@
   }
 }
 
-<<<<<<< HEAD
-async function ensureCommerceMockWithCompassTestFixture(client, appName, scenarioName, mockNamespace, targetNamespace) {
-  const lastOrderFunction = prepareFunction('compass', `mp-${appName}`);
-=======
 async function ensureCommerceMockWithCompassTestFixture(
     client,
     appName,
@@ -565,35 +551,17 @@
     targetNamespace,
     compassScenarioAlreadyExist = false) {
   const lastOrderFunction = prepareFunction('central-app-gateway-compass', `mp-${appName}`);
->>>>>>> bf759135
 
   const mockHost = await provisionCommerceMockResources(
       `mp-${appName}`,
       mockNamespace,
       targetNamespace,
       lastOrderFunction);
-<<<<<<< HEAD
-  await retryPromise(() => connectMockCompass(client, appName, scenarioName, mockHost, targetNamespace), 10, 3000);
-  await retryPromise(() => registerAllApis(mockHost), 10, 3000);
-
-  const commerceSC = await waitForServiceClass(appName, targetNamespace, 300 * 1000);
-  await waitForServicePlanByServiceClass(commerceSC.metadata.name, targetNamespace, 300 * 1000);
-  await retryPromise(
-      () => k8sApply([serviceInstanceObj('commerce', commerceSC.spec.externalName)], targetNamespace, false),
-      5,
-      2000,
-  );
-  await waitForServiceInstance('commerce', targetNamespace, 600 * 1000);
-
-  await waitForDeployment('central-application-gateway', 'kyma-system');
-  await waitForDeployment('central-application-connectivity-validator', 'kyma-system');
-=======
   await retryPromise(() => connectMockCompass(client, appName, scenarioName, mockHost, targetNamespace), 10, 30000);
   // do not register the apis again for an already existing compass scenario
   if (!compassScenarioAlreadyExist) {
     await retryPromise(() => registerAllApis(mockHost), 10, 30000);
   }
->>>>>>> bf759135
 
   await waitForDeployment('central-application-gateway', 'kyma-system');
   await waitForDeployment('central-application-connectivity-validator', 'kyma-system');
@@ -645,29 +613,7 @@
       'commerce',
       mockNamespace,
       targetNamespace,
-<<<<<<< HEAD
-      prepareFunction());
-  await retryPromise(() => connectMockLocal(mockHost, targetNamespace), 10, 3000);
-  await retryPromise(() => registerAllApis(mockHost), 10, 3000);
-
-  await waitForDeployment('central-application-gateway', 'kyma-system');
-  await waitForDeployment('central-application-connectivity-validator', 'kyma-system');
-
-  const webServicesSC = await waitForServiceClass(
-      'webservices',
-      targetNamespace,
-      400 * 1000,
-  );
-  const eventsSC = await waitForServiceClass('events', targetNamespace);
-  const webServicesSCExternalName = webServicesSC.spec.externalName;
-  const eventsSCExternalName = eventsSC.spec.externalName;
-  const serviceCatalogObjs = [
-    serviceInstanceObj('commerce-webservices', webServicesSCExternalName),
-    serviceInstanceObj('commerce-events', eventsSCExternalName),
-  ];
-=======
       prepareFunction('central-app-gateway'));
->>>>>>> bf759135
 
   await waitForDeployment('central-application-gateway', 'kyma-system');
 
