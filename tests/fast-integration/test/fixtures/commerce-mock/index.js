const k8s = require('@kubernetes/client-node');
const fs = require('fs');
const path = require('path');
const {expect} = require('chai');
const https = require('https');
const axios = require('axios').default;
const httpsAgent = new https.Agent({
  rejectUnauthorized: false, // curl -k
});
axios.defaults.httpsAgent = httpsAgent;

const {
  retryPromise,
  convertAxiosError,
  sleep,
  k8sApply,
  waitForApplicationCr,
  waitForVirtualService,
  waitForDeployment,
  waitForFunction,
  waitForSubscription,
  deleteAllK8sResources,
  genRandom,
  k8sDynamicApi,
  deleteNamespaces,
  error,
  debug,
  isDebugEnabled,
  toBase64,
  ensureApplicationMapping,
  eventingSubscription,
  k8sDelete,
  getSecretData,
  namespaceObj,
  getTraceDAG,
  printStatusOfInClusterEventingInfrastructure,
} = require('../../../utils');

const {
  registerOrReturnApplication,
  deregisterApplication,
  removeApplicationFromScenario,
  removeScenarioFromCompass,
  getApplicationByName,
  unassignRuntimeFromScenario,
} = require('../../../compass');

const {getJaegerTrace} = require('../../../tracing/client');

const {
  OAuthToken,
  OAuthCredentials,
} = require('../../../lib/oauth');

const {bebBackend, eventMeshNamespace} = require('../../../eventing-test/common/common');

const commerceMockYaml = fs.readFileSync(
    path.join(__dirname, './commerce-mock.yaml'),
    {
      encoding: 'utf8',
    },
);

const applicationMockYaml = fs.readFileSync(
    path.join(__dirname, './application.yaml'),
    {
      encoding: 'utf8',
    },
);

const lastorderFunctionYaml = fs.readFileSync(
    path.join(__dirname, './lastorder-function.yaml'),
    {
      encoding: 'utf8',
    },
);

const applicationObjs = k8s.loadAllYaml(applicationMockYaml);
const lastorderObjs = k8s.loadAllYaml(lastorderFunctionYaml);
let eventMeshSourceNamespace = '/default/sap.kyma/tunas-prow';

function setEventMeshSourceNamespace(namespace) {
  eventMeshSourceNamespace = `/${namespace.trimStart('/')}`;
}

function prepareFunction(type = 'standard', appName = 'commerce') {
  const functionYaml = lastorderFunctionYaml.toString().replace(/%%BEB_NAMESPACE%%/g, eventMeshSourceNamespace);
  const gatewayUrl = 'http://central-application-gateway.kyma-system';
  switch (type) {
    case 'central-app-gateway':
      const orders = `${gatewayUrl}:8080/commerce/sap-commerce-cloud-commerce-webservices/site/orders/`;
      return k8s.loadAllYaml(functionYaml.toString()
          .replace('%%URL%%', `"${orders}" + code`));
    case 'central-app-gateway-compass':
      const ordersWithCompass = `${gatewayUrl}:8082/%%APP_NAME%%/sap-commerce-cloud/commerce-webservices/site/orders/`;
      return k8s.loadAllYaml(functionYaml.toString()
          .replace('%%URL%%', `"${ordersWithCompass}" + code`)
          .replace('%%APP_NAME%%', appName));
    default:
      return k8s.loadAllYaml(functionYaml.toString()
          .replace('%%URL%%', 'findEnv("GATEWAY_URL") + "/site/orders/" + code'));
  }
}

// Allows creating Commerce Mock objects in a specific namespace
function prepareCommerceObjs(mockNamespace) {
  return k8s.loadAllYaml(commerceMockYaml.toString().replace(/%%MOCK_NAMESPACE%%/g, mockNamespace));
}

async function checkFunctionResponse(functionNamespace, mockNamespace = 'mocks') {
  const vs = await waitForVirtualService(mockNamespace, 'commerce-mock');
  const mockHost = vs.spec.hosts[0];
  const host = mockHost.split('.').slice(1).join('.');

  // get OAuth client id and client secret from Kubernetes Secret
  const oAuthSecretData = await getSecretData('lastorder-oauth', functionNamespace);

  // get access token from OAuth server
  const oAuthTokenGetter = new OAuthToken(
      `https://oauth2.${host}/oauth2/token`,
      new OAuthCredentials(oAuthSecretData['client_id'], oAuthSecretData['client_secret']),
  );
  const accessToken = await oAuthTokenGetter.getToken(['read', 'write']);

  // expect no error when authorized
  let res = await retryPromise(
      () => axios.post(`https://lastorder.${host}/function`, {orderCode: '789'}, {
        timeout: 5000,
        headers: {Authorization: `bearer ${accessToken}`},
      }),
      45,
      2000,
  ).catch((err) => {
    throw convertAxiosError(err, 'Function lastorder responded with error');
  });

  expect(res.data).to.have.nested.property('order.totalPriceWithTax.value', 100);

  // expect error when unauthorized
  let errorOccurred = false;
  try {
    res = await axios.post(`https://lastorder.${host}/function`, {orderCode: '789'}, {timeout: 5000});
  } catch (err) {
    errorOccurred = true;
    expect(err.response.status).to.be.equal(401);
  }
  expect(errorOccurred).to.be.equal(true);
}

async function sendEventAndCheckResponse(eventType, body, params, mockNamespace = 'mocks') {
  const vs = await waitForVirtualService(mockNamespace, 'commerce-mock');
  const mockHost = vs.spec.hosts[0];
  const host = mockHost.split('.').slice(1).join('.');

  return await retryPromise(
      async () => {
        await axios
            .post(`https://${mockHost}/events`, body, params)
            .catch((e) => {
              error('Cannot send %s, the response from event gateway: %s', eventType, e.response.data);
              console.log(e);
              throw convertAxiosError(e, 'Cannot send %s, the response from event gateway', eventType);
            });

        await sleep(500);

        return axios
            .get(`https://lastorder.${host}`, {timeout: 5000})
            .then((res) => {
              expect(res.data).to.have.nested.property('event.data.orderCode', '567');
              // See: https://github.com/kyma-project/kyma/issues/10720
              expect(res.data).to.have.nested.property('event.ce-type').that.contains('order.created');
              expect(res.data).to.have.nested.property('event.ce-source');
              expect(res.data).to.have.nested.property('event.ce-eventtypeversion', 'v1');
              expect(res.data).to.have.nested.property('event.ce-specversion', '1.0');
              expect(res.data).to.have.nested.property('event.ce-id');
              expect(res.data).to.have.nested.property('event.ce-time');
              return res;
            })
            .catch((e) => {
              throw convertAxiosError(e, 'Error during request to function lastorder');
            });
      },
      10,
      30 * 1000,
  );
}

async function sendLegacyEventAndCheckResponse(mockNamespace = 'mocks') {
  const body = {
    'event-type': 'order.created',
    'event-type-version': 'v1',
    'event-time': '2020-09-28T14:47:16.491Z',
    'data': {'orderCode': '567'},
    // this parameter sets the x-b3-sampled header on the commerce-mock side,
    // which configures istio-proxies to collect the traces no matter what sampling rate is configured
    'event-tracing': true,
  };
  const params = {
    headers: {
      'content-type': 'application/json',
    },
  };

  return await sendEventAndCheckResponse('legacy event', body, params, mockNamespace);
}

async function sendCloudEventStructuredModeAndCheckResponse(backendType ='nats', mockNamespace = 'mocks') {
  let source = 'commerce';
  if (backendType === bebBackend) {
    source = eventMeshNamespace;
  }
  const body = {
    'specversion': '1.0',
    'source': source,
    'type': 'sap.kyma.custom.noapp.order.created.v1',
    'eventtypeversion': 'v1',
    'id': 'A234-1234-1234',
    'data': {'orderCode': '567'},
    'datacontenttype': 'application/json',
    'eventtracing': true,
  };
  const params = {
    headers: {
      'content-type': 'application/cloudevents+json',
    },
  };

  return await sendEventAndCheckResponse('cloud event', body, params, mockNamespace);
}

async function sendCloudEventBinaryModeAndCheckResponse(backendType = 'nats', mockNamespace = 'mocks') {
  let source = 'commerce';
  if (backendType === bebBackend) {
    source = eventMeshNamespace;
  }
  const body = {
    'data': {'orderCode': '567'},
    'eventtracing': true,
  };
  const params = {
    headers: {
      'content-type': 'application/json',
      'ce-specversion': '1.0',
      'ce-type': 'sap.kyma.custom.noapp.order.created.v1',
      'ce-source': source,
      'ce-id': 'A234-1234-1234',
    },
  };

  return await sendEventAndCheckResponse('cloud event binary', body, params, mockNamespace);
}

async function checkEventTracing(targetNamespace = 'test', res) {
  expect(res.data).to.have.nested.property('event.headers.x-b3-traceid');
  expect(res.data).to.have.nested.property('podName');

  // Extract traceId from response
  const traceId = res.data.event.headers['x-b3-traceid'];

  // Define expected trace data
  const correctTraceProcessSequence = [
    'istio-ingressgateway.istio-system',
    'central-application-connectivity-validator.kyma-system',
    'central-application-connectivity-validator.kyma-system',
    'eventing-publisher-proxy.kyma-system',
    'eventing-controller.kyma-system',
    `lastorder-${res.data.podName.split('-')[1]}.${targetNamespace}`,
  ];
  // wait some time for jaeger to complete tracing data
  await sleep(10 * 1000);
  await checkTrace(traceId, correctTraceProcessSequence);
}

async function sendLegacyEventAndCheckTracing(targetNamespace = 'test', mockNamespace = 'mocks') {
  // Send an event and get it back from the lastorder function
  const res = await sendLegacyEventAndCheckResponse(mockNamespace);

  // Check the correct event tracing
  await checkEventTracing(targetNamespace, res);
}

async function sendCloudEventStructuredModeAndCheckTracing(targetNamespace = 'test', mockNamespace = 'mocks') {
  // Send an event and get it back from the lastorder function
  const res = await sendCloudEventStructuredModeAndCheckResponse(mockNamespace);

  // Check the correct event tracing
  await checkEventTracing(targetNamespace, res);
}

async function sendCloudEventBinaryModeAndCheckTracing(targetNamespace = 'test', mockNamespace = 'mocks') {
  // Send an event and get it back from the lastorder function
  const res = await sendCloudEventBinaryModeAndCheckResponse(mockNamespace);

  // Check the correct event tracing
  await checkEventTracing(targetNamespace, res);
}

async function checkInClusterEventTracing(targetNamespace) {
  const res = await checkInClusterEventDeliveryHelper(targetNamespace, 'structured');
  expect(res.data).to.have.nested.property('event.headers.x-b3-traceid');
  expect(res.data).to.have.nested.property('podName');

  // Extract traceId from response
  const traceId = res.data.event.headers['x-b3-traceid'];

  // Define expected trace data
  const correctTraceProcessSequence = [
    // We are sending the in-cluster event from inside the lastorder pod
    'istio-ingressgateway.istio-system',
    `lastorder-${res.data.podName.split('-')[1]}.${targetNamespace}`,
    'eventing-publisher-proxy.kyma-system',
    'eventing-controller.kyma-system',
    `lastorder-${res.data.podName.split('-')[1]}.${targetNamespace}`,
  ];

  // wait sometime for jaeger to complete tracing data
  await sleep(10 * 1000);
  await checkTrace(traceId, correctTraceProcessSequence);
}

async function checkTrace(traceId, expectedTraceProcessSequence) {
  const traceRes = await getJaegerTrace(traceId);

  // the trace response should have data for single trace
  expect(traceRes.data).to.have.length(1);

  // extract trace data from response
  const traceData = traceRes.data[0];
  expect(traceData['spans'].length).to.be.gte(expectedTraceProcessSequence.length);

  // generate DAG for trace spans
  const traceDAG = await getTraceDAG(traceData);
  expect(traceDAG).to.have.length(1);

  // searching through the trace-graph for the expected span sequence staring at the root element
  const wasFound = findSpanSequence(expectedTraceProcessSequence, 0, traceDAG[0], traceData);
  if (!wasFound) {
    debug(`Not all expected spans found in the expected order:`);
    for (let i = 0; i < expectedTraceProcessSequence.length; i++) {
      debug(`${expectedTraceProcessSequence[i]}`);
    }
  }
  expect(wasFound).to.be.true;
}

// findSpanSequence recursively searches through the trace-graph to find all expected spans in the right, consecutive
// order while ignoring the spans that are not expected.
function findSpanSequence(expectedSpans, position, currentSpan, traceData) {
  // validate if the actual span is the expected span
  const actualSpan = traceData.processes[currentSpan.processID].serviceName;
  const expectedSpan = expectedSpans[position];
  let newPosition = position;
  const debugMsg = `${buildLevel(position)} ${actualSpan}`;
  // if this span contains the currently expected span, the position will be increased
  if (actualSpan === expectedSpan) {
    newPosition++;
    debug(debugMsg);
  } else {
    debug(`${debugMsg} expected ${expectedSpan}`);
  }

  // check if all traces have been found yet
  if (newPosition === expectedSpans.length) {
    return true;
  }

  // recursive search through all the child spans
  for (let i = 0; i < currentSpan.childSpans.length; i++) {
    if (findSpanSequence(expectedSpans, newPosition, currentSpan.childSpans[i], traceData)) {
      return true;
    }
  }

  // if nothing was found on this branch of the graph, close it
  return false;
}

// buildLevel helps to display trace hierarchy by adding a whitespace for each level of hierarchy in front of the trace
// to get output like
// -> myTrace
//  └> myChildTrace
//   └> ChildOfMyChildTrace
// ...
function buildLevel(n) {
  if (n === 0) {
    return '  ->';
  }

  let level = '';
  for (let i = 0; i < n+1; i++) {
    level += ' ';
  }
  return `${level} └>`;
}

async function addService() {
  const vs = await waitForVirtualService('mocks', 'commerce-mock');
  const mockHost = vs.spec.hosts[0];
  const url = `https://${mockHost}/remote/apis`;
  const body = {
    'name': 'my-service-http-bin',
    'provider': 'myCompany',
    'description': 'This is some service',
    'api': {
      'targetUrl': 'https://httpbin.org',
      'spec': {
        'swagger': '2.0',
      },
    },
  };
  const params = {
    headers: {
      'Content-Type': 'application/json',
    },
    timeout: 5000,
  };

  let serviceId;
  try {
    serviceId = await axios.post(url, body, params);
  } catch (err) {
    throw convertAxiosError(err, 'Error during adding a Service');
  }
  return serviceId.data.id;
}

async function updateService(serviceId) {
  const vs = await waitForVirtualService('mocks', 'commerce-mock');
  const mockHost = vs.spec.hosts[0];
  const url = `https://${mockHost}/remote/apis/${serviceId}`;
  const body = {
    'name': 'my-service-http-bin',
    'provider': 'myCompany',
    'description': 'This is some service - an updated description',
    'api': {
      'targetUrl': 'https://httpbin.org',
      'spec': {
        'swagger': '2.0',
      },
    },
  };
  const params = {
    headers: {
      'Content-Type': 'application/json',
    },
    timeout: 5000,
  };

  try {
    await axios.put(url, body, params);
  } catch (err) {
    throw convertAxiosError(err, 'Error during updating a Service');
  }
}

async function deleteService(serviceId) {
  const vs = await waitForVirtualService('mocks', 'commerce-mock');
  const mockHost = vs.spec.hosts[0];
  const url = `https://${mockHost}/remote/apis/${serviceId}`;
  const params = {
    headers: {
      'Content-Type': 'application/json',
    },
    timeout: 5000,
  };

  try {
    await axios.delete(url, params);
  } catch (err) {
    throw convertAxiosError(err, 'Error during deleting a Service');
  }
}

async function registerAllApis(mockHost) {
  debug('Listing Commerce Mock local APIs');
  const localApis = await axios.get(`https://${mockHost}/local/apis`, {timeout: 5000}).catch((err) => {
    throw convertAxiosError(err, 'API registration error - commerce mock local API not available');
  });
  debug('Commerce Mock local APIs received');
  const filteredApis = localApis.data
      .filter((api) => (api.name.includes('Commerce Webservices') || api.name.includes('Events')));
  for (const api of filteredApis) {
    debug('Registering', api.name);
    await axios
        .post(
            `https://${mockHost}/local/apis/${api.id}/register`,
            {},
            {
              headers: {
                'content-type': 'application/json',
                'origin': `https://${mockHost}`,
              },
              timeout: 30000,
            },
        ).catch((err) => {
          throw convertAxiosError(err, 'Error during Commerce Mock API registration');
        });
  }
  debug('Verifying if APIs are properly registered');

  const remoteApis = await axios
      .get(`https://${mockHost}/remote/apis`)
      .catch((err) => {
        throw convertAxiosError(err, 'Commerce Mock registered apis not available');
      });
  expect(remoteApis.data).to.have.lengthOf.at.least(2);
  debug('Commerce APIs registered');
  return remoteApis;
}

async function connectMockCompass(client, appName, scenarioName, mockHost, targetNamespace) {
  const appID = await registerOrReturnApplication(client, appName, scenarioName);
  debug(`Application ID in Compass ${appID}`);

  const pairingData = await client.requestOneTimeTokenForApplication(appID);
  const pairingToken = toBase64(JSON.stringify(pairingData));
  const pairingBody = {
    token: pairingToken,
    baseUrl: mockHost,
    insecure: true,
  };

  debug(`Connecting ${mockHost}`);
  await connectCommerceMock(mockHost, pairingBody);

  debug(`Creating application mapping for mp-${appName} in ${targetNamespace}`);
  await ensureApplicationMapping(`mp-${appName}`, targetNamespace);
  debug('Commerce mock connected to Compass');
}

async function connectCommerceMock(mockHost, tokenData) {
  const url = `https://${mockHost}/connection`;
  const body = tokenData;
  const params = {
    headers: {
      'Content-Type': 'application/json',
    },
    timeout: 30 * 1000,
  };

  try {
    await axios.post(url, body, params);
  } catch (err) {
    throw convertAxiosError(err, 'Error during establishing connection from Commerce Mock to Kyma connector service');
  }
}

async function ensureCommerceMockWithCompassTestFixture(
    client,
    appName,
    scenarioName,
    mockNamespace,
    targetNamespace) {
  const lastOrderFunction = prepareFunction('central-app-gateway-compass', `mp-${appName}`);

  const mockHost = await provisionCommerceMockResources(
      `mp-${appName}`,
      mockNamespace,
      targetNamespace,
      lastOrderFunction);
  await retryPromise(() => connectMockCompass(client, appName, scenarioName, mockHost, targetNamespace), 10, 30000);
  // do not register the apis again for an already existing compass scenario
  if (!compassScenarioAlreadyExist) {
    await retryPromise(() => registerAllApis(mockHost), 10, 30000);
  }

<<<<<<< HEAD

  if (withCentralApplicationConnectivity) {
    await waitForDeployment('central-application-gateway', 'kyma-system');
    await waitForDeployment('central-application-connectivity-validator', 'kyma-system');
  } else {
    // deprecated after sc migration
    // const commerceSC = await waitForServiceClass(appName, targetNamespace, 300 * 1000);
    await waitForServicePlanByServiceClass(commerceSC.metadata.name, targetNamespace, 300 * 1000);
    await retryPromise(
        () => k8sApply([serviceInstanceObj('commerce', commerceSC.spec.externalName)], targetNamespace, false),
        5,
        2000,
    );
    // deprecated after sc migration
    // await waitForServiceInstance('commerce', targetNamespace, 600 * 1000);
    await waitForDeployment(`${targetNamespace}-gateway`, targetNamespace);
    await patchApplicationGateway(`${targetNamespace}-gateway`, targetNamespace);

    const serviceBinding = {
      apiVersion: 'servicecatalog.k8s.io/v1beta1',
      kind: 'ServiceBinding',
      metadata: {name: 'commerce-binding'},
      spec: {
        instanceRef: {name: 'commerce'},
      },
    };
    await k8sApply([serviceBinding], targetNamespace, false);
    // deprecated after sc migration
    // await waitForServiceBinding('commerce-binding', targetNamespace);

    const serviceBindingUsage = {
      apiVersion: 'servicecatalog.kyma-project.io/v1alpha1',
      kind: 'ServiceBindingUsage',
      metadata: {name: 'commerce-lastorder-sbu'},
      spec: {
        serviceBindingRef: {name: 'commerce-binding'},
        usedBy: {kind: 'serverless-function', name: 'lastorder'},
      },
    };
    await k8sApply([serviceBindingUsage], targetNamespace);
    // deprecated after sc migration
    // await waitForServiceBindingUsage('commerce-lastorder-sbu', targetNamespace);
  }
=======
  await waitForDeployment('central-application-gateway', 'kyma-system');
  await waitForDeployment('central-application-connectivity-validator', 'kyma-system');
>>>>>>> 2d4959c2

  await waitForFunction('lastorder', targetNamespace);

  await waitForApplicationCr(`mp-${appName}`);

  await k8sApply([eventingSubscription(
      `sap.kyma.custom.inapp.order.received.v1`,
      `http://lastorder.${targetNamespace}.svc.cluster.local`,
      'order-received',
      targetNamespace)]);
  await waitForSubscription('order-received', targetNamespace);
  await waitForSubscription('order-created', targetNamespace);
  return mockHost;
}

async function cleanCompassResourcesSKR(client, appName, scenarioName, runtimeID) {
  const application = await getApplicationByName(client, appName, scenarioName);
  if (application) {
    // detach Commerce-mock application from scenario
    // so that we can de-register the app from compass
    console.log(`Removing application from scenario...`);
    await removeApplicationFromScenario(client, application.id, scenarioName);

    // Disconnect Commerce-mock app from compass
    console.log(`De-registering application: ${application.id}...`);
    await deregisterApplication(client, application.id);
  }

  try {
    // detach the target SKR from scenario
    // so that we can remove scenario from compass
    console.log(`Un-assigning runtime from scenario: ${scenarioName}...`);
    await unassignRuntimeFromScenario(client, runtimeID, scenarioName);

    console.log(`Removing scenario from compass: ${scenarioName}...`);
    await removeScenarioFromCompass(client, scenarioName);
  } catch (err) {
    console.log(`Error: Failed to remove scenario from compass`);
    console.log(err);
  }
}

async function ensureCommerceMockLocalTestFixture(mockNamespace, targetNamespace) {
  await k8sApply(applicationObjs);
  const mockHost = await provisionCommerceMockResources(
      'commerce',
      mockNamespace,
      targetNamespace,
      prepareFunction('central-app-gateway'));

  await waitForDeployment('central-application-gateway', 'kyma-system');

  await waitForFunction('lastorder', targetNamespace);

  await k8sApply([eventingSubscription(
      `sap.kyma.custom.inapp.order.received.v1`,
      `http://lastorder.${targetNamespace}.svc.cluster.local`,
      'order-received',
      targetNamespace)]);
  await waitForSubscription('order-received', targetNamespace);
  await waitForSubscription('order-created', targetNamespace);

  return mockHost;
}

async function provisionCommerceMockResources(appName, mockNamespace, targetNamespace, functionObjs = lastorderObjs) {
  await k8sApply([namespaceObj(mockNamespace), namespaceObj(targetNamespace)]);
  await k8sApply(prepareCommerceObjs(mockNamespace));
  await k8sApply(functionObjs, targetNamespace, true);
  await waitForFunction('lastorder', targetNamespace);
  await k8sApply([
    eventingSubscription(
        `sap.kyma.custom.${appName}.order.created.v1`,
        `http://lastorder.${targetNamespace}.svc.cluster.local`,
        'order-created',
        targetNamespace),
  ]);
  await waitForDeployment('commerce-mock', mockNamespace, 120 * 1000);
  const vs = await waitForVirtualService(mockNamespace, 'commerce-mock');
  const mockHost = vs.spec.hosts[0];
  await retryPromise(
      () =>
        axios.get(`https://${mockHost}/local/apis`).catch((err) => {
          throw convertAxiosError(err, 'Commerce mock local API not available - timeout');
        }),
      40,
      3000,
  );

  return mockHost;
}

function getResourcePaths(namespace) {
  return [
    `/apis/servicecatalog.kyma-project.io/v1alpha1/namespaces/${namespace}/servicebindingusages`,
    `/apis/servicecatalog.k8s.io/v1beta1/namespaces/${namespace}/servicebindings`,
    `/apis/servicecatalog.k8s.io/v1beta1/namespaces/${namespace}/serviceinstances`,
    `/apis/serverless.kyma-project.io/v1alpha1/namespaces/${namespace}/functions`,
    `/apis/addons.kyma-project.io/v1alpha1/namespaces/${namespace}/addonsconfigurations`,
    `/apis/gateway.kyma-project.io/v1alpha1/namespaces/${namespace}/apirules`,
    `/apis/apps/v1/namespaces/${namespace}/deployments`,
    `/api/v1/namespaces/${namespace}/services`,
    `/apis/applicationconnector.kyma-project.io/v1alpha1/namespaces/${namespace}/applicationmappings`,
  ];
}

async function cleanMockTestFixture(mockNamespace, targetNamespace, wait = true) {
  for (const path of getResourcePaths(mockNamespace).concat(
      getResourcePaths(targetNamespace),
  )) {
    await deleteAllK8sResources(path);
  }

  try {
    debug('Deleting applicationconnector.kyma-project.io/v1alpha1');
    await k8sDynamicApi.delete({
      apiVersion: 'applicationconnector.kyma-project.io/v1alpha1',
      kind: 'Application',
      metadata: {
        name: 'commerce',
      },
    });
  } catch (err) {
    // Ignore delete error
  }

  debug('Deleting test namespaces');
  return deleteNamespaces([mockNamespace, targetNamespace], wait);
}

async function deleteMockTestFixture(mockNamespace) {
  const serviceBindingUsage = {
    apiVersion: 'servicecatalog.kyma-project.io/v1alpha1',
    kind: 'ServiceBindingUsage',
    metadata: {name: 'commerce-lastorder-sbu'},
    spec: {
      serviceBindingRef: {name: 'commerce-binding'},
      usedBy: {kind: 'serverless-function', name: 'lastorder'},
    },
  };
  await k8sDelete([serviceBindingUsage], mockNamespace);
  const serviceBinding = {
    apiVersion: 'servicecatalog.k8s.io/v1beta1',
    kind: 'ServiceBinding',
    metadata: {name: 'commerce-binding'},
    spec: {
      instanceRef: {name: 'commerce'},
    },
  };
  await k8sDelete([serviceBinding], mockNamespace, false);
  await k8sDelete(lastorderObjs);
  await k8sDelete(prepareCommerceObjs(mockNamespace));
  await k8sDelete(applicationObjs);
}

async function waitForSubscriptions(subscriptions) {
  for (let i = 0; i < subscriptions.length; i++) {
    const subscription = subscriptions[i];
    await waitForSubscription(subscription.metadata.name, subscription.metadata.namespace);
  }
}

async function waitForSubscriptionsTillReady(targetNamespace) {
  await waitForSubscription('order-received', targetNamespace);
  await waitForSubscription('order-created', targetNamespace);
}

async function checkInClusterEventDelivery(targetNamespace) {
  await checkInClusterEventDeliveryHelper(targetNamespace, 'structured');
  await checkInClusterEventDeliveryHelper(targetNamespace, 'binary');
  await checkInClusterLegacyEvent(targetNamespace);
}

// send event using function query parameter send=true
async function sendInClusterEventWithRetry(mockHost, eventId, encoding, retriesLeft = 10) {
  await retryPromise(async () => {
    const response = await axios.post(`https://${mockHost}`, {id: eventId}, {
      params: {
        send: true,
        encoding: encoding,
      },
      headers: {
        'X-B3-Sampled': 1,
      },
    });

    debug('Send response:', {
      status: response.status,
      statusText: response.statusText,
      data: response.data,
    });

    if (response.data.eventPublishError) {
      throw convertAxiosError(response.data.statusText);
    }
    expect(response.status).to.be.equal(200);
  }, retriesLeft, 1000);

  debug(`Event "${eventId}" is sent`);
}

// send legacy event using function query parameter send=true
async function sendInClusterLegacyEventWithRetry(mockHost, eventData, retriesLeft = 10) {
  await retryPromise(async () => {
    const response = await axios.post(`https://${mockHost}`, eventData, {
      params: {
        send: true,
        isLegacyEvent: true,
      },
      headers: {
        'X-B3-Sampled': 1,
      },
    });

    debug('Send response:', {
      status: response.status,
      statusText: response.statusText,
      data: response.data,
    });

    if (response.data.eventPublishError) {
      throw convertAxiosError(response.data.statusText);
    }
    expect(response.status).to.be.equal(200);
  }, retriesLeft, 1000);

  debug(`Legacy event is sent: `, eventData);
}

// verify if event was received using function query parameter inappevent=eventId
async function ensureInClusterEventReceivedWithRetry(mockHost, eventId, retriesLeft = 10) {
  return await retryPromise(async () => {
    debug(`Waiting to receive event "${eventId}"`);

    const response = await axios.get(`https://${mockHost}`, {params: {inappevent: eventId}});

    debug('Received response:', {
      status: response.status,
      statusText: response.statusText,
      data: response.data,
    });

    expect(response.data).to.have.nested.property('event.id', eventId, 'The same event id expected in the result');
    expect(response.data).to.have.nested.property('event.shipped', true, 'Order should have property shipped');
    return response;
  }, retriesLeft, 2 * 1000)
      .catch((err) => {
        throw convertAxiosError(err, 'Fetching published event responded with error');
      });
}

// verify if legacy event was received using function query parameter inappevent=eventId
async function ensureInClusterLegacyEventReceivedWithRetry(mockHost, eventId, retriesLeft = 10) {
  return await retryPromise(async () => {
    debug(`Waiting to receive legacy event "${eventId}"`);

    const response = await axios.get(`https://${mockHost}`, {params: {inappevent: eventId}});

    debug('Received response:', {
      status: response.status,
      statusText: response.statusText,
      data: response.data,
    });

    expect(response.data).to.have.nested.property('event.id', eventId, 'The same event id expected in the result');
    expect(response.data).to.have.nested.property('event.shipped', true, 'Order should have property shipped');
    expect(response.data).to.have.nested.property('event.ce-type').that.contains('order.received');
    expect(response.data).to.have.nested.property('event.ce-source');
    expect(response.data).to.have.nested.property('event.ce-eventtypeversion', 'v1');
    expect(response.data).to.have.nested.property('event.ce-specversion', '1.0');
    expect(response.data).to.have.nested.property('event.ce-id');
    expect(response.data).to.have.nested.property('event.ce-time');

    return response;
  }, retriesLeft, 2 * 1000)
      .catch((err) => {
        throw convertAxiosError(err, 'Fetching published legacy event responded with error');
      });
}

function getRandomEventId(encoding) {
  return 'event-' + encoding + '-' + genRandom(5);
}

async function getVirtualServiceHost(targetNamespace, funcName) {
  const vs = await waitForVirtualService(targetNamespace, funcName);
  return vs.spec.hosts[0];
}

async function checkInClusterEventDeliveryHelper(targetNamespace, encoding) {
  const eventId = getRandomEventId(encoding);
  const mockHost = await getVirtualServiceHost(targetNamespace, 'lastorder');

  if (isDebugEnabled()) {
    await printStatusOfInClusterEventingInfrastructure(targetNamespace, encoding, 'lastorder');
  }

  await sendInClusterEventWithRetry(mockHost, eventId, encoding);
  return ensureInClusterEventReceivedWithRetry(mockHost, eventId);
}

async function checkInClusterLegacyEvent(targetNamespace) {
  const eventId = getRandomEventId('legacy');
  const mockHost = await getVirtualServiceHost(targetNamespace, 'lastorder');

  if (isDebugEnabled()) {
    await printStatusOfInClusterEventingInfrastructure(targetNamespace, 'legacy', 'lastorder');
  }

  const eventData = {'id': eventId, 'legacyOrder': '987'};
  await sendInClusterLegacyEventWithRetry(mockHost, eventData);
  return ensureInClusterLegacyEventReceivedWithRetry(mockHost, eventId);
}

module.exports = {
  ensureCommerceMockLocalTestFixture,
  ensureCommerceMockWithCompassTestFixture,
  sendLegacyEventAndCheckResponse,
  sendCloudEventStructuredModeAndCheckResponse,
  sendCloudEventBinaryModeAndCheckResponse,
  sendLegacyEventAndCheckTracing,
  sendCloudEventStructuredModeAndCheckTracing,
  sendCloudEventBinaryModeAndCheckTracing,
  addService,
  updateService,
  deleteService,
  checkFunctionResponse,
  checkInClusterEventDelivery,
  checkInClusterEventTracing,
  cleanMockTestFixture,
  deleteMockTestFixture,
  waitForSubscriptionsTillReady,
  waitForSubscriptions,
  setEventMeshSourceNamespace,
  cleanCompassResourcesSKR,
  sendEventAndCheckResponse,
  getRandomEventId,
  getVirtualServiceHost,
  sendInClusterEventWithRetry,
  ensureInClusterEventReceivedWithRetry,
};<|MERGE_RESOLUTION|>--- conflicted
+++ resolved
@@ -565,54 +565,8 @@
     await retryPromise(() => registerAllApis(mockHost), 10, 30000);
   }
 
-<<<<<<< HEAD
-
-  if (withCentralApplicationConnectivity) {
-    await waitForDeployment('central-application-gateway', 'kyma-system');
-    await waitForDeployment('central-application-connectivity-validator', 'kyma-system');
-  } else {
-    // deprecated after sc migration
-    // const commerceSC = await waitForServiceClass(appName, targetNamespace, 300 * 1000);
-    await waitForServicePlanByServiceClass(commerceSC.metadata.name, targetNamespace, 300 * 1000);
-    await retryPromise(
-        () => k8sApply([serviceInstanceObj('commerce', commerceSC.spec.externalName)], targetNamespace, false),
-        5,
-        2000,
-    );
-    // deprecated after sc migration
-    // await waitForServiceInstance('commerce', targetNamespace, 600 * 1000);
-    await waitForDeployment(`${targetNamespace}-gateway`, targetNamespace);
-    await patchApplicationGateway(`${targetNamespace}-gateway`, targetNamespace);
-
-    const serviceBinding = {
-      apiVersion: 'servicecatalog.k8s.io/v1beta1',
-      kind: 'ServiceBinding',
-      metadata: {name: 'commerce-binding'},
-      spec: {
-        instanceRef: {name: 'commerce'},
-      },
-    };
-    await k8sApply([serviceBinding], targetNamespace, false);
-    // deprecated after sc migration
-    // await waitForServiceBinding('commerce-binding', targetNamespace);
-
-    const serviceBindingUsage = {
-      apiVersion: 'servicecatalog.kyma-project.io/v1alpha1',
-      kind: 'ServiceBindingUsage',
-      metadata: {name: 'commerce-lastorder-sbu'},
-      spec: {
-        serviceBindingRef: {name: 'commerce-binding'},
-        usedBy: {kind: 'serverless-function', name: 'lastorder'},
-      },
-    };
-    await k8sApply([serviceBindingUsage], targetNamespace);
-    // deprecated after sc migration
-    // await waitForServiceBindingUsage('commerce-lastorder-sbu', targetNamespace);
-  }
-=======
   await waitForDeployment('central-application-gateway', 'kyma-system');
   await waitForDeployment('central-application-connectivity-validator', 'kyma-system');
->>>>>>> 2d4959c2
 
   await waitForFunction('lastorder', targetNamespace);
 
