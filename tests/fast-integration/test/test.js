const {
  commerceMockTests,
  gettingStartedGuideTests,
} = require('./');

const {monitoringTests, resetGrafanaProxy} = require('../monitoring');
const {loggingTests} = require('../logging');
const {tracingTests} = require('../tracing');
const {cleanMockTestFixture} = require('./fixtures/commerce-mock');
const {ensureCommerceMockLocalTestFixture} = require('../test/fixtures/commerce-mock');
<<<<<<< HEAD
const {error} = require('../utils');

=======
const {apiExposureTests} = require('../api-exposure');
>>>>>>> b5a539d1

describe('Executing Standard Testsuite:', function() {
  this.timeout(10 * 60 * 1000);
  this.slow(5000);

  const withCentralAppConnectivity = (process.env.WITH_CENTRAL_APP_CONNECTIVITY === 'true');
  const mockNamespace = process.env.MOCK_NAMESPACE || 'mocks';
  const testNamespace = 'test';

  before('CommerceMock test fixture should be ready', async function() {
    await ensureCommerceMockLocalTestFixture(mockNamespace, testNamespace,
        withCentralAppConnectivity).catch((err) => {
      error(err);
      return ensureCommerceMockLocalTestFixture(mockNamespace, testNamespace, withCentralAppConnectivity);
    });
  });

  after('Test Cleanup: Test namespaces should be deleted', async function() {
    await cleanMockTestFixture(mockNamespace, testNamespace, true);
  });

<<<<<<< HEAD
  monitoringTests();

=======
  apiExposureTests();
>>>>>>> b5a539d1
  commerceMockTests(testNamespace);
  gettingStartedGuideTests();

  loggingTests();
  tracingTests(mockNamespace, testNamespace);

  resetGrafanaProxy();
});<|MERGE_RESOLUTION|>--- conflicted
+++ resolved
@@ -3,17 +3,13 @@
   gettingStartedGuideTests,
 } = require('./');
 
+const {apiExposureTests} = require('../api-exposure');
 const {monitoringTests, resetGrafanaProxy} = require('../monitoring');
 const {loggingTests} = require('../logging');
 const {tracingTests} = require('../tracing');
 const {cleanMockTestFixture} = require('./fixtures/commerce-mock');
 const {ensureCommerceMockLocalTestFixture} = require('../test/fixtures/commerce-mock');
-<<<<<<< HEAD
 const {error} = require('../utils');
-
-=======
-const {apiExposureTests} = require('../api-exposure');
->>>>>>> b5a539d1
 
 describe('Executing Standard Testsuite:', function() {
   this.timeout(10 * 60 * 1000);
@@ -35,12 +31,9 @@
     await cleanMockTestFixture(mockNamespace, testNamespace, true);
   });
 
-<<<<<<< HEAD
   monitoringTests();
 
-=======
   apiExposureTests();
->>>>>>> b5a539d1
   commerceMockTests(testNamespace);
   gettingStartedGuideTests();
 
