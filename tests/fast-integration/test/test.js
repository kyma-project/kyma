const {
  // commerceMockTests,
  // gettingStartedGuideTests,
} = require('./');

const {monitoringTests} = require('../monitoring');
const {loggingTests} = require('../logging');
const {tracingTests} = require('../tracing');
const {cleanMockTestFixture} = require('./fixtures/commerce-mock');
const {ensureCommerceMockLocalTestFixture} = require('../test/fixtures/commerce-mock');


describe('Executing Standard Testsuite:', function() {
<<<<<<< HEAD
  // commerceMockTests();
  // gettingStartedGuideTests();
=======
  this.timeout(10 * 60 * 1000);
  this.slow(5000);

  const withCentralAppConnectivity = (process.env.WITH_CENTRAL_APP_CONNECTIVITY === 'true');
  const mockNamespace = process.env.MOCK_NAMESPACE || 'mocks';
  const testNamespace = 'test';

  before('CommerceMock test fixture should be ready', async function() {
    await ensureCommerceMockLocalTestFixture(mockNamespace, testNamespace, withCentralAppConnectivity).catch((err) => {
      console.dir(err); // first error is logged
      return ensureCommerceMockLocalTestFixture(mockNamespace, testNamespace, withCentralAppConnectivity);
    });
  });

  after('Test Cleanup: Test namespaces should be deleted', async function() {
    await cleanMockTestFixture(mockNamespace, testNamespace, true);
  });

  commerceMockTests(testNamespace);
  gettingStartedGuideTests();

>>>>>>> 8f45b62b
  monitoringTests();
  loggingTests();
  tracingTests(mockNamespace, testNamespace);
});<|MERGE_RESOLUTION|>--- conflicted
+++ resolved
@@ -1,43 +1,38 @@
-const {
-  // commerceMockTests,
-  // gettingStartedGuideTests,
-} = require('./');
+// const {
+//   commerceMockTests,
+//   gettingStartedGuideTests,
+// } = require('./');
 
 const {monitoringTests} = require('../monitoring');
-const {loggingTests} = require('../logging');
-const {tracingTests} = require('../tracing');
-const {cleanMockTestFixture} = require('./fixtures/commerce-mock');
-const {ensureCommerceMockLocalTestFixture} = require('../test/fixtures/commerce-mock');
+// const {loggingTests} = require('../logging');
+// const {tracingTests} = require('../tracing');
+// const {cleanMockTestFixture} = require('./fixtures/commerce-mock');
+// const {ensureCommerceMockLocalTestFixture} = require('../test/fixtures/commerce-mock');
 
 
 describe('Executing Standard Testsuite:', function() {
-<<<<<<< HEAD
-  // commerceMockTests();
-  // gettingStartedGuideTests();
-=======
   this.timeout(10 * 60 * 1000);
   this.slow(5000);
 
-  const withCentralAppConnectivity = (process.env.WITH_CENTRAL_APP_CONNECTIVITY === 'true');
-  const mockNamespace = process.env.MOCK_NAMESPACE || 'mocks';
-  const testNamespace = 'test';
+  // const withCentralAppConnectivity = (process.env.WITH_CENTRAL_APP_CONNECTIVITY === 'true');
+  // const mockNamespace = process.env.MOCK_NAMESPACE || 'mocks';
+  // const testNamespace = 'test';
+  //
+  // before('CommerceMock test fixture should be ready', async function() {
+  //   await ensureCommerceMockLocalTestFixture(mockNamespace, testNamespace, withCentralAppConnectivity).catch((err) => {
+  //     console.dir(err); // first error is logged
+  //     return ensureCommerceMockLocalTestFixture(mockNamespace, testNamespace, withCentralAppConnectivity);
+  //   });
+  // });
+  //
+  // after('Test Cleanup: Test namespaces should be deleted', async function() {
+  //   await cleanMockTestFixture(mockNamespace, testNamespace, true);
+  // });
 
-  before('CommerceMock test fixture should be ready', async function() {
-    await ensureCommerceMockLocalTestFixture(mockNamespace, testNamespace, withCentralAppConnectivity).catch((err) => {
-      console.dir(err); // first error is logged
-      return ensureCommerceMockLocalTestFixture(mockNamespace, testNamespace, withCentralAppConnectivity);
-    });
-  });
+  // commerceMockTests(testNamespace);
+  // gettingStartedGuideTests();
 
-  after('Test Cleanup: Test namespaces should be deleted', async function() {
-    await cleanMockTestFixture(mockNamespace, testNamespace, true);
-  });
-
-  commerceMockTests(testNamespace);
-  gettingStartedGuideTests();
-
->>>>>>> 8f45b62b
   monitoringTests();
-  loggingTests();
-  tracingTests(mockNamespace, testNamespace);
+  // loggingTests();
+  // tracingTests(mockNamespace, testNamespace);
 });