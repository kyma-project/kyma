const { installKyma } = require("../installer");

describe("Installation", function () {
  this.timeout(10 * 60 * 1000);

  it("Kyma should successfully install", async function () {
    const options = {
      skipComponents: ["dex","console"],
<<<<<<< HEAD
      newEventing: true,
      centralApplicationConnectivity: (process.env.CENTRAL_APPLICATION_CONNECTIVITY === "true")
=======
      withCentralApplicationGateway: process.env.WITH_CENTRAL_APPLICATION_GATEWAY || false
>>>>>>> 52119413
    };
    await installKyma(options);
  });
});<|MERGE_RESOLUTION|>--- conflicted
+++ resolved
@@ -6,12 +6,7 @@
   it("Kyma should successfully install", async function () {
     const options = {
       skipComponents: ["dex","console"],
-<<<<<<< HEAD
-      newEventing: true,
       centralApplicationConnectivity: (process.env.CENTRAL_APPLICATION_CONNECTIVITY === "true")
-=======
-      withCentralApplicationGateway: process.env.WITH_CENTRAL_APPLICATION_GATEWAY || false
->>>>>>> 52119413
     };
     await installKyma(options);
   });
