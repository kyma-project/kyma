const axios = require('axios');
const https = require('https');
const httpsAgent = new https.Agent({
  rejectUnauthorized: false, // curl -k
});
axios.defaults.httpsAgent = httpsAgent;
const {
  checkFunctionResponse,
  checkInClusterEventDelivery,
} = require('./fixtures/commerce-mock');
const {
  printRestartReport,
  getContainerRestartsForAllNamespaces,
} = require('../utils');
const loki = require('../logging');

function commerceMockTests(testNamespace) {
  describe('CommerceMock Tests:', function() {
    this.timeout(10 * 60 * 1000);
    this.slow(5000);
<<<<<<< HEAD
    const testNamespace = 'test';
=======
>>>>>>> bf759135
    const testStartTimestamp = new Date().toISOString();
    let initialRestarts = null;

    it('Listing all pods in cluster', async function() {
      initialRestarts = await getContainerRestartsForAllNamespaces();
    });

<<<<<<< HEAD
    it('CommerceMock test fixture should be ready', async function() {
      await ensureCommerceMockLocalTestFixture('mocks', testNamespace).catch((err) => {
        console.dir(err); // first error is logged
        return ensureCommerceMockLocalTestFixture('mocks', testNamespace);
      });
    });

=======
>>>>>>> bf759135
    it('in-cluster event should be delivered (structured and binary mode)', async function() {
      await checkInClusterEventDelivery(testNamespace);
    });

    it('function should be reachable through secured API Rule', async function() {
      await checkFunctionResponse(testNamespace);
    });

    it('Should print report of restarted containers, skipped if no crashes happened', async function() {
      const afterTestRestarts = await getContainerRestartsForAllNamespaces();
      printRestartReport(initialRestarts, afterTestRestarts);
    });

    it('Logs from commerce mock pod should be retrieved through Loki', async function() {
      await loki.checkCommerceMockLogs(testStartTimestamp);
    });
  });
}

module.exports = {
  commerceMockTests,
};<|MERGE_RESOLUTION|>--- conflicted
+++ resolved
@@ -18,10 +18,6 @@
   describe('CommerceMock Tests:', function() {
     this.timeout(10 * 60 * 1000);
     this.slow(5000);
-<<<<<<< HEAD
-    const testNamespace = 'test';
-=======
->>>>>>> bf759135
     const testStartTimestamp = new Date().toISOString();
     let initialRestarts = null;
 
@@ -29,16 +25,6 @@
       initialRestarts = await getContainerRestartsForAllNamespaces();
     });
 
-<<<<<<< HEAD
-    it('CommerceMock test fixture should be ready', async function() {
-      await ensureCommerceMockLocalTestFixture('mocks', testNamespace).catch((err) => {
-        console.dir(err); // first error is logged
-        return ensureCommerceMockLocalTestFixture('mocks', testNamespace);
-      });
-    });
-
-=======
->>>>>>> bf759135
     it('in-cluster event should be delivered (structured and binary mode)', async function() {
       await checkInClusterEventDelivery(testNamespace);
     });
