--- conflicted
+++ resolved
@@ -75,16 +75,7 @@
     });
 
     it('Logs from commerce mock pod should be retrieved through Loki', async function() {
-<<<<<<< HEAD
-      const labels = '{app="commerce-mock", container="mock", namespace="mocks"}';
-      await checkLokiLogs(testStartTimestamp, labels);
-    });
-
-    it('Test namespaces should be deleted', async function() {
-      await cleanMockTestFixture('mocks', testNamespace, true);
-=======
       await checkCommerceMockLogsInLoki(testStartTimestamp);
->>>>>>> 3224df80
     });
   });
 }
