--- conflicted
+++ resolved
@@ -18,6 +18,7 @@
   AuditLogCreds,
   AuditLogClient,
   checkAuditLogs,
+  checkAuditEventsThreshold,
 } = require('../audit-log');
 const {keb, gardener, director} = require('./helpers');
 const {KCPWrapper, KCPConfig} = require('../kcp/client');
@@ -156,7 +157,6 @@
         await checkAuditLogs(auditlogs, null);
       });
 
-<<<<<<< HEAD
       it('Expose Grafana', async function() {
         await exposeGrafana();
       });
@@ -168,13 +168,6 @@
       it('Unexpose Grafana', async function() {
         await unexposeGrafana();
       });
-=======
-      // TODO: Enable checkAuditEventsThreshold again when fix is ready by Andreas Thaler
-
-      // it('Amount of audit events must not exceed a certain threshold', async function() {
-      //   await checkAuditEventsThreshold(4);
-      // });
->>>>>>> 875f9976
     }
   });
 }
