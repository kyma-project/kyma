<<<<<<< HEAD
const k8s = require('@kubernetes/client-node');
const {assert} = require('chai');
const fs = require('fs');
const path = require('path');
const helm = require('./helm');
=======
const k8s = require("@kubernetes/client-node");
const { assert } = require("chai");
const fs = require("fs");
const path = require("path");
>>>>>>> b5689df1
const {
  waitForDaemonSet,
  waitForDeployment,
  k8sCoreV1Api,
  k8sApply,
  k8sDelete,
  kubectlPortForward,
<<<<<<< HEAD
} = require('../utils');
const mockServerClient = require('mockserver-client').mockServerClient;
=======
} = require("../utils");
const mockServerClient = require("mockserver-client").mockServerClient;
>>>>>>> b5689df1
const mockServerPort = 1080;

function sleep(ms) {
  return new Promise((resolve) => setTimeout(resolve, ms));
}

function loadCR(filepath) {
  const _logPipelineYaml = fs.readFileSync(path.join(__dirname, filepath), {
    encoding: 'utf8',
  });
  return k8s.loadAllYaml(_logPipelineYaml);
}

function checkMockserverWasCalled(wasCalled) {
  const args = wasCalled ? [1] : [0, 0];
  const not = wasCalled ? 'not' : '';
  return mockServerClient('localhost', mockServerPort)
      .verify(
          {
            path: '/',
          },
          ...args,
      )
      .then(
          function() {},
          function(error) {
            assert.fail(`"The HTTP endpoint was ${not} called`);
          },
      );
}

describe('Telemetry operator', function() {
  const telemetryNamespace = 'kyma-system'; // operator flag 'fluent-bit-ns' is set to kyma-system
  const mockNamespace = 'mockserver';
  let cancelPortForward = null;
  const fluentBitName = 'telemetry-fluent-bit';

  const logPipelineCR = loadCR('./log-pipeline.yaml');

<<<<<<< HEAD
  it('Should install the operator', async () => {
    await helm.installChart(
        'telemetry',
        '../../resources/telemetry',
        telemetryNamespace,
    );
    await waitForDeployment(
        'telemetry-operator-controller-manager',
        telemetryNamespace,
    );
  });

  it('Operator should be ready', async function() {
    const res = await k8sCoreV1Api.listNamespacedPod(
        telemetryNamespace,
        'true',
        undefined,
        undefined,
        undefined,
        'control-plane=telemetry-operator-controller-manager',
=======
  it("Operator should be ready", async function () {
    let res = await k8sCoreV1Api.listNamespacedPod(
      telemetryNamespace,
      "true",
      undefined,
      undefined,
      undefined,
      "control-plane=telemetry-operator-controller-manager"
>>>>>>> b5689df1
    );
    const podList = res.body.items;
    assert.equal(podList.length, 1);
  });
<<<<<<< HEAD
  describe('Set up mockserver', function() {
    before(async function() {
      try {
        await k8sCoreV1Api.createNamespace({
          metadata: {name: mockNamespace},
        });
      } catch (error) {
        console.log(`Namespace ${mockNamespace} could not be created`, error);
      }
      await helm.installChart(
          'mockserver',
          './telemetry-test/helm/mockserver',
          mockNamespace,
      );
      await helm.installChart(
          'mockserver-config',
          './telemetry-test/helm/mockserver-config',
          mockNamespace,
      );
      await waitForDeployment('mockserver', mockNamespace);
      const {body} = await k8sCoreV1Api.listNamespacedPod(mockNamespace);
      const mockPod = body.items[0].metadata.name;
=======

  describe("Set up mockserver", function () {
    before(async function () {
      await waitForDeployment("mockserver", mockNamespace);
      let { body } = await k8sCoreV1Api.listNamespacedPod(mockNamespace);
      let mockPod = body.items[0].metadata.name;
>>>>>>> b5689df1
      cancelPortForward = kubectlPortForward(
          mockNamespace,
          mockPod,
          mockServerPort,
      );
    });
<<<<<<< HEAD

    after(async function() {
      cancelPortForward();
      await k8sDelete(logPipelineCR, telemetryNamespace);
      await helm.uninstallChart('mockserver', mockNamespace);
      await helm.uninstallChart('mockserver-config', mockNamespace);
      await helm.uninstallChart('telemetry', telemetryNamespace);
      await k8sCoreV1Api.deleteNamespace(mockNamespace);
    });
=======
>>>>>>> b5689df1

    it('Should not receive HTTP traffic', function() {
      return checkMockserverWasCalled(false);
    }).timeout(5000);

    it('Apply HTTP output plugin to fluent-bit', async function() {
      await k8sApply(logPipelineCR, telemetryNamespace);
      await sleep(10000); // wait for controller to reconcile
      await waitForDaemonSet(fluentBitName, telemetryNamespace);
    });

    it('Should receive HTTP traffic from fluent-bit', function() {
      return checkMockserverWasCalled(true);
    }).timeout(5000);

    after(async function () {
      cancelPortForward();
      await k8sDelete(logPipelineCR, telemetryNamespace);
      await k8sCoreV1Api.deleteNamespace(mockNamespace);
    });
  });
});<|MERGE_RESOLUTION|>--- conflicted
+++ resolved
@@ -1,15 +1,7 @@
-<<<<<<< HEAD
 const k8s = require('@kubernetes/client-node');
 const {assert} = require('chai');
 const fs = require('fs');
 const path = require('path');
-const helm = require('./helm');
-=======
-const k8s = require("@kubernetes/client-node");
-const { assert } = require("chai");
-const fs = require("fs");
-const path = require("path");
->>>>>>> b5689df1
 const {
   waitForDaemonSet,
   waitForDeployment,
@@ -17,13 +9,8 @@
   k8sApply,
   k8sDelete,
   kubectlPortForward,
-<<<<<<< HEAD
 } = require('../utils');
 const mockServerClient = require('mockserver-client').mockServerClient;
-=======
-} = require("../utils");
-const mockServerClient = require("mockserver-client").mockServerClient;
->>>>>>> b5689df1
 const mockServerPort = 1080;
 
 function sleep(ms) {
@@ -63,19 +50,6 @@
 
   const logPipelineCR = loadCR('./log-pipeline.yaml');
 
-<<<<<<< HEAD
-  it('Should install the operator', async () => {
-    await helm.installChart(
-        'telemetry',
-        '../../resources/telemetry',
-        telemetryNamespace,
-    );
-    await waitForDeployment(
-        'telemetry-operator-controller-manager',
-        telemetryNamespace,
-    );
-  });
-
   it('Operator should be ready', async function() {
     const res = await k8sCoreV1Api.listNamespacedPod(
         telemetryNamespace,
@@ -84,69 +58,22 @@
         undefined,
         undefined,
         'control-plane=telemetry-operator-controller-manager',
-=======
-  it("Operator should be ready", async function () {
-    let res = await k8sCoreV1Api.listNamespacedPod(
-      telemetryNamespace,
-      "true",
-      undefined,
-      undefined,
-      undefined,
-      "control-plane=telemetry-operator-controller-manager"
->>>>>>> b5689df1
     );
     const podList = res.body.items;
     assert.equal(podList.length, 1);
   });
-<<<<<<< HEAD
+
   describe('Set up mockserver', function() {
     before(async function() {
-      try {
-        await k8sCoreV1Api.createNamespace({
-          metadata: {name: mockNamespace},
-        });
-      } catch (error) {
-        console.log(`Namespace ${mockNamespace} could not be created`, error);
-      }
-      await helm.installChart(
-          'mockserver',
-          './telemetry-test/helm/mockserver',
-          mockNamespace,
-      );
-      await helm.installChart(
-          'mockserver-config',
-          './telemetry-test/helm/mockserver-config',
-          mockNamespace,
-      );
       await waitForDeployment('mockserver', mockNamespace);
       const {body} = await k8sCoreV1Api.listNamespacedPod(mockNamespace);
       const mockPod = body.items[0].metadata.name;
-=======
-
-  describe("Set up mockserver", function () {
-    before(async function () {
-      await waitForDeployment("mockserver", mockNamespace);
-      let { body } = await k8sCoreV1Api.listNamespacedPod(mockNamespace);
-      let mockPod = body.items[0].metadata.name;
->>>>>>> b5689df1
       cancelPortForward = kubectlPortForward(
           mockNamespace,
           mockPod,
           mockServerPort,
       );
     });
-<<<<<<< HEAD
-
-    after(async function() {
-      cancelPortForward();
-      await k8sDelete(logPipelineCR, telemetryNamespace);
-      await helm.uninstallChart('mockserver', mockNamespace);
-      await helm.uninstallChart('mockserver-config', mockNamespace);
-      await helm.uninstallChart('telemetry', telemetryNamespace);
-      await k8sCoreV1Api.deleteNamespace(mockNamespace);
-    });
-=======
->>>>>>> b5689df1
 
     it('Should not receive HTTP traffic', function() {
       return checkMockserverWasCalled(false);
@@ -162,7 +89,7 @@
       return checkMockserverWasCalled(true);
     }).timeout(5000);
 
-    after(async function () {
+    after(async function() {
       cancelPortForward();
       await k8sDelete(logPipelineCR, telemetryNamespace);
       await k8sCoreV1Api.deleteNamespace(mockNamespace);
