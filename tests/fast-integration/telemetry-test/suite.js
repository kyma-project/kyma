--- conflicted
+++ resolved
@@ -21,32 +21,14 @@
   waitForLogPipelineStatusRunning,
 } = require('./helpers');
 
-<<<<<<< HEAD
-const httpBackendNamespaces = loadTestData('http-backend-namespaces.yaml');
-const httpBackendDeployment = loadTestData('http-backend.yaml');
-const regexFilterDeployment = loadTestData('regex-filter-deployment.yaml');
-const spammerWorkloadPod = loadTestData('logs-workload.yaml');
-
-async function prepareEnvironment() {
-  await k8sApply(httpBackendNamespaces);
-  await k8sApply(structuredClone(httpBackendDeployment), 'http-backend-1');
-  await k8sApply(structuredClone(httpBackendDeployment), 'http-backend-2');
-  await k8sApply(regexFilterDeployment, 'default');
-  await k8sApply(spammerWorkloadPod, 'default');
-}
-
-async function cleanEnvironment() {
-  await k8sDelete(structuredClone(httpBackendDeployment), 'http-backend-1');
-  await k8sDelete(structuredClone(httpBackendNamespaces), 'http-backend-2');
-  await k8sDelete(regexFilterDeployment, 'default');
-  await k8sDelete(spammerWorkloadPod, 'default');
-=======
 async function prepareEnvironment() {
   async function k8sApplyFile(name, namespace) {
     await k8sApply(loadTestData(name), namespace);
   }
 
-  await k8sApplyFile('mockserver.yaml', 'mockserver');
+  await k8sApplyFile('http-backend-namespaces.yaml');
+  await k8sApplyFile('http-backend.yaml', 'http-backend-1');
+  await k8sApplyFile('http-backend.yaml', 'http-backend-2');
   await k8sApplyFile('regex-filter-deployment.yaml', 'default');
   await k8sApplyFile('logs-workload.yaml', 'default');
   await k8sApplyFile('logs-workload.yaml', 'kyma-system');
@@ -57,11 +39,12 @@
     await k8sDelete(loadTestData(name), namespace);
   }
 
-  await k8sDeleteFile('mockserver.yaml', 'mockserver');
+  await k8sDeleteFile('http-backend.yaml', 'http-backend-1');
+  await k8sDeleteFile('http-backend.yaml', 'http-backend-2');
+  await k8sDeleteFile('http-backend-namespaces.yaml');
   await k8sDeleteFile('regex-filter-deployment.yaml', 'default');
   await k8sDeleteFile('logs-workload.yaml', 'default');
   await k8sDeleteFile('logs-workload.yaml', 'kyma-system');
->>>>>>> 4f149638
 }
 
 describe('Telemetry Operator', function() {
@@ -211,15 +194,9 @@
           });
 
           it(`Should push only labels to Loki`, async function() {
-<<<<<<< HEAD
-            const labels = '{job="drop-annotations-keep-labels-telemetry-fluent-bit"}';
-            const logsFound = await logsPresentInLoki(labels, testStartTimestamp);
-            assert.isTrue(logsFound, `No logs present in Loki for labels: ${labels}`);
-=======
             const labels = '{job="drop-annotations-keep-labels-telemetry-fluent-bit", container="flog"}';
             const found = await logsPresentInLoki(labels, testStartTimestamp);
             assert.isTrue(found, `No logs in Loki with labels: ${labels}`);
->>>>>>> 4f149638
 
             const responseBody = await queryLoki(labels, testStartTimestamp);
             const entry = JSON.parse(responseBody.data.result[0].values[0][1]);
@@ -244,15 +221,9 @@
           });
 
           it(`Should push only annotations to Loki`, async function() {
-<<<<<<< HEAD
-            const labels = '{job="keep-annotations-drop-labels-telemetry-fluent-bit"}';
-            const logsFound = await logsPresentInLoki(labels, testStartTimestamp);
-            assert.isTrue(logsFound, `No logs present in Loki for labels: ${labels}`);
-=======
             const labels = '{job="keep-annotations-drop-labels-telemetry-fluent-bit", container="flog"}';
             const found = await logsPresentInLoki(labels, testStartTimestamp);
             assert.isTrue(found, `No logs in Loki with labels: ${labels}`);
->>>>>>> 4f149638
 
             const responseBody = await queryLoki(labels, testStartTimestamp);
             const entry = JSON.parse(responseBody.data.result[0].values[0][1]);
