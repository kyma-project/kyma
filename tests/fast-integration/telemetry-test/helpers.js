--- conflicted
+++ resolved
@@ -109,7 +109,6 @@
       `Waiting for pod with label ${labelKey}=${labelValue} timeout (${timeout} ms)`,
   );
 }
-<<<<<<< HEAD
 
 function waitForDeploymentWithLabel(
     labelKey,
@@ -133,5 +132,3 @@
       `Waiting for deployment with label ${labelKey}=${labelValue} timeout (${timeout} ms)`,
   );
 }
-=======
->>>>>>> e00a64e3
