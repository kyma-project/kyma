const axios = require("axios");
const fs = require("fs");
const { debug, getEnvOrThrow } = require("../utils");
const { OAuthCredentials, OAuthToken } = require("../lib/oauth");

const SCOPES = ["broker:write", "cld:read"];
const KYMA_SERVICE_ID = "47c9dcbf-ff30-448e-ab36-d3bad66ba281";

class KEBConfig {
  static fromEnv() {
    return new KEBConfig(
      getEnvOrThrow("KEB_HOST"),
      OAuthCredentials.fromEnv("KEB_CLIENT_ID", "KEB_CLIENT_SECRET"),
      getEnvOrThrow("KEB_GLOBALACCOUNT_ID"),
      getEnvOrThrow("KEB_SUBACCOUNT_ID"),
      getEnvOrThrow("KEB_USER_ID"),
      getEnvOrThrow("KEB_PLAN_ID"),
      process.env.KEB_REGION
    );
  }

  constructor(host, credentials, globalAccountID, subaccountID, userID, planID, region) {
    this.host = host;
    this.credentials = credentials;
    this.globalAccountID = globalAccountID;
    this.subaccountID = subaccountID;
    this.userID = userID;
    this.planID = planID;
    this.region = region;
  }
}

class KEBClient {
  constructor(config) {
    this.token = new OAuthToken(`https://oauth2.${config.host}/oauth2/token`, config.credentials);
    this.host = config.host;
    this.globalAccountID = config.globalAccountID;
    this.subaccountID = config.subaccountID;
    this.userID = config.userID;
    this.planID = config.planID;
    this.region = config.region;
  }

  async buildRequest(payload, endpoint, verb) {
    const token = await this.token.getToken(SCOPES);
    const region = this.getRegion();
    const url = `https://kyma-env-broker.${this.host}/oauth/${region}v2/${endpoint}`;
    const headers = {
      "X-Broker-API-Version": 2.14,
      Authorization: `Bearer ${token}`,
      "Content-Type": "application/json",
    };

    const request = {
      url: url,
      method: verb,
      headers: headers,
      data: payload,
    };
    return request;
  }

  async callKEB(payload, endpoint, verb) {
    const config = await this.buildRequest(payload, endpoint, verb);

    try {
      const resp = await axios.request(config);
      if (resp.data.errors) {
        throw new Error(resp.data);
      }
      return resp.data;
    } catch (err) {
      const msg = "Error calling KEB";
      if (err.response) {
        throw new Error(`${msg}: ${err.response.status} ${err.response.statusText}`);
      } else {
        throw new Error(`${msg}: ${err.toString()}`);
      }
    }
  }

  async getSKR(instanceID) {
    const endpoint = `service_instances/${instanceID}`;
    try {
      return await this.callKEB({}, endpoint, "get");
    } catch (err) {
      throw new Error(`error while getting SKR: ${err.toString()}`);
    }
  }

  async provisionSKR(name, instanceID, platformCreds, btpOperatorCreds, customParams) {
<<<<<<< HEAD
    debug(`Provision SKR with Custom Parameters: `)
    debug(customParams)
=======
    debug(`Provision SKR with Custom Parameters ${JSON.stringify(customParams)}`)
>>>>>>> f9cf4d8c
    const payload = {
      service_id: KYMA_SERVICE_ID,
      plan_id: this.planID,
      context: {
        globalaccount_id: this.globalAccountID,
        subaccount_id: this.subaccountID,
        user_id: this.userID,
      },
      parameters: {
        name: name,
        ...customParams,
      },
    };

    if (platformCreds && btpOperatorCreds) {
      payload.context["sm_platform_credentials"] = {
        credentials: {
          basic: {
            username: platformCreds.credentials.username,
            password: platformCreds.credentials.password,
          },
        },
        url: btpOperatorCreds.smURL,
      };
    }

    const endpoint = `service_instances/${instanceID}`;
    try {
      return await this.callKEB(payload, endpoint, "put");
    } catch (err) {
      throw new Error(`error while provisioning SKR: ${err.toString()}`);
    }
  }

  async updateSKR(instanceID, customParams) {
    const payload = {
      service_id: KYMA_SERVICE_ID,
      context: {
        globalaccount_id: this.globalAccountID,
      },
      parameters: {
        ...customParams,
      },
    };
    const endpoint = `service_instances/${instanceID}?accepts_incomplete=true`;
    try {
      return await this.callKEB(payload, endpoint, "patch");
    } catch (err) {
      throw new Error(`error while updating SKR: ${err.toString()}`);
    }
  }

  async getOperation(instanceID, operationID) {
    const endpoint = `service_instances/${instanceID}/last_operation?operation=${operationID}`;
    try {
      return await this.callKEB({}, endpoint, "get");
    } catch (err) {
      debug(err.toString());
      return new Error(`error while checking SKR State: ${err.toString()}`);
    }
  }

  async deprovisionSKR(instanceID) {
    const endpoint = `service_instances/${instanceID}?service_id=${KYMA_SERVICE_ID}&plan_id=${this.planID}`;
    try {
      return await this.callKEB(null, endpoint, "delete");
    } catch (err) {
      return new Error(`error while deprovisioning SKR: ${err.toString()}`);
    }
  }

  async downloadKubeconfig(instanceID) {
    return new Promise(async (resolve, reject) => {
      let writeStream = fs
        .createWriteStream("./shoot-kubeconfig.yaml")
        .on("error", function (err) {
          reject(err);
        })
        .on("finish", function () {
          writeStream.close();
          fs.readFile("./shoot-kubeconfig.yaml", "utf8", (err, data) => {
            fs.unlinkSync("./shoot-kubeconfig.yaml");
            resolve(data);
          });
        });

      try {
        const resp = await axios.request({
          method: "get",
          url: `https://kyma-env-broker.${this.host}/kubeconfig/${instanceID}`,
          responseType: "stream",
        });
        if (resp.data.errors) {
          throw new Error(resp.data);
        }
        resp.data.pipe(writeStream);
      } catch (err) {
        debug(err.data);
        fs.unlinkSync("./shoot-kubeconfig.yaml");
        reject(err);
      }
    });
  }

  getRegion() {
    if (this.region && this.region != "") {
      return `${this.region}/`;
    }
    return "";
  }
}

module.exports = {
  KEBConfig,
  KEBClient,
};<|MERGE_RESOLUTION|>--- conflicted
+++ resolved
@@ -66,10 +66,12 @@
     try {
       const resp = await axios.request(config);
       if (resp.data.errors) {
+        debug(resp);
         throw new Error(resp.data);
       }
       return resp.data;
     } catch (err) {
+      debug(err);
       const msg = "Error calling KEB";
       if (err.response) {
         throw new Error(`${msg}: ${err.response.status} ${err.response.statusText}`);
@@ -89,12 +91,7 @@
   }
 
   async provisionSKR(name, instanceID, platformCreds, btpOperatorCreds, customParams) {
-<<<<<<< HEAD
-    debug(`Provision SKR with Custom Parameters: `)
-    debug(customParams)
-=======
     debug(`Provision SKR with Custom Parameters ${JSON.stringify(customParams)}`)
->>>>>>> f9cf4d8c
     const payload = {
       service_id: KYMA_SERVICE_ID,
       plan_id: this.planID,
@@ -188,6 +185,7 @@
           responseType: "stream",
         });
         if (resp.data.errors) {
+          debug(resp);
           throw new Error(resp.data);
         }
         resp.data.pipe(writeStream);
