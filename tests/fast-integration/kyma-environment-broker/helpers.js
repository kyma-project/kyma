--- conflicted
+++ resolved
@@ -2,28 +2,15 @@
 const {expect} = require('chai');
 
 async function provisionSKR(
-<<<<<<< HEAD
     keb,
+    kcp,
     gardener,
-=======
-  keb,
-  kcp,
-  gardener,
-  instanceID,
-  name,
-  platformCreds,
-  btpOperatorCreds,
-  customParams,
-  timeout
-) {
-  const resp = await keb.provisionSKR(
-    name,
->>>>>>> 4c7fdfa6
     instanceID,
     name,
     platformCreds,
     btpOperatorCreds,
     customParams,
+    timeout
 ) {
   const resp = await keb.provisionSKR(
       name,
@@ -73,15 +60,9 @@
   return operationID;
 }
 
-<<<<<<< HEAD
-async function updateSKR(keb, gardener, instanceID, shootName, customParams) {
-  const resp = await keb.updateSKR(instanceID, customParams);
-  expect(resp).to.have.property('operation');
-=======
 async function updateSKR(keb, kcp, gardener, instanceID, shootName, customParams, timeout, btpOperatorCreds = null, isMigration = false) {
   const resp = await keb.updateSKR(instanceID, customParams, btpOperatorCreds, isMigration);
-  expect(resp).to.have.property("operation");
->>>>>>> 4c7fdfa6
+  expect(resp).to.have.property('operation');
 
   const operationID = resp.operation;
   debug(`Operation ID ${operationID}`);
@@ -98,31 +79,20 @@
 
 async function ensureOperationSucceeded(keb, kcp, instanceID, operationID, timeout) {
   const res = await wait(
-<<<<<<< HEAD
       () => keb.getOperation(instanceID, operationID),
       (res) => res && res.state && (res.state === 'succeeded' || res.state === 'failed'),
-      1000 * 60 * 60 * 2, // 2h
+      timeout,
       1000 * 30, // 30 seconds
-  );
+  ).catch(async (err) => {
+    const runtimeStatus = await kcp.getRuntimeStatusOperations(instanceID);
+    throw new Error(`${err}\nRuntime status: ${runtimeStatus}`);
+  });
 
   debug('KEB operation:', res);
   if (res.state !== 'succeeded') {
-    throw new Error(`operation didn't succeed in 2h: ${JSON.stringify(res)}`);
-=======
-    () => keb.getOperation(instanceID, operationID),
-    (res) => res && res.state && (res.state === "succeeded" || res.state === "failed"),
-    timeout,
-    1000 * 30 // 30 seconds
-  ).catch(async (err) => {
-    let runtimeStatus = await kcp.getRuntimeStatusOperations(instanceID)
-    throw(`${err}\nRuntime status: ${runtimeStatus}`)
-  });
-
-  debug("KEB operation:", res);
-  if(res.state !== "succeeded") {
-    let runtimeStatus = await kcp.getRuntimeStatusOperations(instanceID)
-    throw(`operation didn't succeed in time: ${JSON.stringify(res, null, `\t`)}\nRuntime status: ${runtimeStatus}`);
->>>>>>> 4c7fdfa6
+    const runtimeStatus = await kcp.getRuntimeStatusOperations(instanceID);
+    throw new Error(`operation didn't succeed in time: ${JSON.stringify(res, null, `\t`)} 
+    Runtime status: ${runtimeStatus}`);
   }
   return res;
 }
