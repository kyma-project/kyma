--- conflicted
+++ resolved
@@ -24,12 +24,7 @@
   expect(resp).to.have.property('operation');
 
   const operationID = resp.operation;
-<<<<<<< HEAD
-  const shootName = "shoot--kyma-dev--abfb85e";// resp.dashboard_url.split('.')[1];
-  debug(`Operation ID ${operationID}`, `Shoot name ${shootName}`);
-=======
   debug(`Operation ID ${operationID}`);
->>>>>>> 875f9976
 
   await ensureOperationSucceeded(keb, kcp, instanceID, operationID, timeout);
   const runtimeStatus = await kcp.getRuntimeStatusOperations(instanceID);
@@ -95,7 +90,7 @@
   };
 }
 
-async function ensureOperationSucceeded(keb, kcp, instanceID, operationID, timeout) {  
+async function ensureOperationSucceeded(keb, kcp, instanceID, operationID, timeout) {
   const res = await wait(
       () => keb.getOperation(instanceID, operationID),
       (res) => res && res.state && (res.state === 'succeeded' || res.state === 'failed'),
@@ -107,8 +102,6 @@
   });
 
   if (res.state !== 'succeeded') {
-    const runtimeStatus1 = await kcp.getRuntimeStatusOperations(instanceID);
-    console.log(runtimeStatus1);
     const runtimeStatus = await kcp.getRuntimeStatusOperations(instanceID);
     throw new Error(`Error thrown by ensureOperationSucceeded: operation didn't succeed in time:
      ${JSON.stringify(res, null, `\t`)}\nRuntime status: ${runtimeStatus}`);
