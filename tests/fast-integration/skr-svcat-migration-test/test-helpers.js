--- conflicted
+++ resolved
@@ -1,7 +1,6 @@
 const execa = require('execa');
 const fs = require('fs');
 const os = require('os');
-const {join} = require('path');
 const {
   getEnvOrThrow,
   getConfigMap,
@@ -48,46 +47,6 @@
   return cm.data.id;
 }
 
-<<<<<<< HEAD
-async function installBTPOperatorHelmChart(creds, clusterId) {
-  const btpChart = 'https://github.com/kyma-incubator/sap-btp-service-operator/releases/download/v0.1.18-custom/' +
-  'sap-btp-operator-0.1.18.tar.gz';
-  const btp = 'sap-btp-operator';
-  const btpValues = `manager.secret.clientid=${creds.clientId},` +
-  `manager.secret.clientsecret=${creds.clientSecret},` +
-  `manager.secret.url=${creds.smURL},` +
-  `manager.secret.tokenurl=${creds.url},` +
-  `cluster.id=${clusterId}`;
-
-  try {
-    await helmInstallUpgrade(btp, btpChart, btp, btpValues, null, ['--create-namespace']);
-  } catch (error) {
-    if (error.stderr === undefined) {
-      throw new Error(`failed to install ${btp}: failed to process output of "helm upgrade"`);
-    }
-    throw new Error(`failed to install ${btp}: ${error.stderr}`);
-  }
-  throw new Error(`failed to install ${btp}: ${error.stderr}`);
-}
-
-async function installBTPServiceOperatorMigrationHelmChart() {
-  const chart = 'https://github.com/kyma-incubator/sc-removal/releases/download/0.5.0/' +
-  'sap-btp-operator-migration-v0.5.0.tgz';
-  const btp = 'sap-btp-service-operator-migration';
-
-  try {
-    await helmInstallUpgrade(btp, chart, 'sap-btp-operator', null, null, ['--create-namespace']);
-  } catch (error) {
-    if (error.stderr === undefined) {
-      throw new Error(`failed to install ${btp}: : failed to process output of "helm upgrade"`);
-    }
-    throw new Error(`failed to install ${btp}: ${error.stderr}`);
-  }
-  throw new Error(`failed to install ${btp}: ${error.stderr}`);
-}
-
-=======
->>>>>>> b30619ca
 async function getFunctionPod(functionName) {
   const labelSelector = `serverless.kyma-project.io/function-name=${functionName},` +
     'serverless.kyma-project.io/resource=deployment';
@@ -378,46 +337,10 @@
   }
 }
 
-<<<<<<< HEAD
-async function helmInstallUpgrade(release, chart, namespace, values, profile, additionalArgs) {
-  const args = [
-    'upgrade',
-    '--wait',
-    '-i',
-    '-n',
-    namespace,
-    release,
-    chart,
-  ];
-
-  if (Array.isArray(additionalArgs)) {
-    args.push(...additionalArgs);
-  }
-
-  if (!!profile) {
-    try {
-      const profilePath = join(chart, `profile-${profile}.yaml`);
-      if (fs.existsSync(profilePath)) {
-        args.push('-f', profilePath);
-      }
-    } catch (err) {
-      console.error(`profile-${profile}.yaml file not found in ${chart} - switching to default profile instead`);
-    }
-  }
-
-  if (!!values) {
-    args.push('--set', values);
-  }
-
-  await execa('helm', args);
-}
-
 module.exports = {
   provisionPlatform,
   smInstanceBinding,
   cleanupInstanceBinding,
-  installBTPOperatorHelmChart,
-  installBTPServiceOperatorMigrationHelmChart,
   saveKubeconfig,
   markForMigration,
   readClusterID,
@@ -425,17 +348,4 @@
   checkPodPresetEnvInjected,
   restartFunctionsPods,
   deleteBTPResources,
-=======
-module.exports = {
-    provisionPlatform,
-    smInstanceBinding,
-    cleanupInstanceBinding,
-    saveKubeconfig,
-    markForMigration,
-    readClusterID,
-    SMCreds,
-    checkPodPresetEnvInjected,
-    restartFunctionsPods,
-    deleteBTPResources,
->>>>>>> b30619ca
 };