--- conflicted
+++ resolved
@@ -38,15 +38,10 @@
 ];
 
 async function saveKubeconfig(kubeconfig) {
-<<<<<<< HEAD
-  fs.mkdirSync(`${os.homedir()}/.kube`, true);
+  if (!fs.existsSync(`${os.homedir()}/.kube`)) {
+    fs.mkdirSync(`${os.homedir()}/.kube`, true);
+  }
   fs.writeFileSync(`${os.homedir()}/.kube/config`, kubeconfig);
-=======
-    if (!fs.existsSync(`${os.homedir()}/.kube`)) {
-      fs.mkdirSync(`${os.homedir()}/.kube`, true)
-    }
-    fs.writeFileSync(`${os.homedir()}/.kube/config`, kubeconfig)
->>>>>>> fe874a21
 }
 
 async function readClusterID() {
