const execa = require('execa');
const fs = require('fs');
const os = require('os');
const {join} = require('path');
const {
  getEnvOrThrow,
  getConfigMap,
  kubectlExecInPod,
  listPods,
  deleteK8sPod,
  sleep,
  deleteAllK8sResources,
  listResources,
} = require('../utils');

class SMCreds {
  static fromEnv() {
    return new SMCreds(
        // TODO: rename to BTP_SM_ADMIN_CLIENTID
        getEnvOrThrow('BTP_OPERATOR_CLIENTID'),
        // TODO: rename to BTP_SM_ADMIN_CLIENTID
        getEnvOrThrow('BTP_OPERATOR_CLIENTSECRET'),
        // TODO: rename to BTP_SM_URL
        getEnvOrThrow('BTP_OPERATOR_URL'),
    );
  }

  constructor(clientid, clientsecret, url) {
    this.clientid = clientid;
    this.clientsecret = clientsecret;
    this.url = url;
  }
}

const functions = [
  {name: 'svcat-auditlog-api-1', checkEnvVars: 'uaa url vendor'},
  {name: 'svcat-auditlog-management-1', checkEnvVars: 'uaa url vendor'},
  {name: 'svcat-html5-apps-repo-1', checkEnvVars: 'grant_type saasregistryenabled sap.cloud.service uaa uri vendor'},
];

async function saveKubeconfig(kubeconfig) {
  fs.mkdirSync(`${os.homedir()}/.kube`, true);
  fs.writeFileSync(`${os.homedir()}/.kube/config`, kubeconfig);
}

async function readClusterID() {
  const cm = await getConfigMap('cluster-info', 'kyma-system');
  return cm.data.id;
}

async function installBTPOperatorHelmChart(creds, clusterId) {
<<<<<<< HEAD
  const btpChart = 'https://github.com/kyma-incubator/sap-btp-service-operator/releases/download/' +
    'v0.1.18-custom/sap-btp-operator-0.1.18.tar.gz';
  const btp = 'sap-btp-operator';
  const btpValues = `manager.secret.clientid=${creds.clientId},`+
    `manager.secret.clientsecret=${creds.clientSecret},`+
    `manager.secret.url=${creds.smURL},` +
    `manager.secret.tokenurl=${creds.url},` +
    `cluster.id=${clusterId}`;
  try {
    await helmInstallUpgrade(btp, btpChart, btp, btpValues, null, ['--create-namespace']);
  } catch (error) {
    if (error.stderr === undefined) {
      throw new Error(`failed to install ${btp}: ${error}`);
=======
    const btpChart = "https://github.com/kyma-incubator/sap-btp-service-operator/releases/download/v0.1.18-custom/sap-btp-operator-0.1.18.tar.gz";
    const btp = "sap-btp-operator";
    const btpValues = `manager.secret.clientid=${creds.clientId},manager.secret.clientsecret=${creds.clientSecret},manager.secret.url=${creds.smURL},manager.secret.tokenurl=${creds.url},cluster.id=${clusterId}`
    try {
        await helmInstallUpgrade(btp, btpChart, btp, btpValues, null, ["--create-namespace"]);
    } catch (error) {
        if (error.stderr === undefined) {
            throw new Error(`failed to install ${btp}: failed to process output of "helm upgrade"`);
        }
        throw new Error(`failed to install ${btp}: ${error.stderr}`);
>>>>>>> 4c7fdfa6
    }
    throw new Error(`failed to install ${btp}: ${error.stderr}`);
  }
}

async function installBTPServiceOperatorMigrationHelmChart() {
<<<<<<< HEAD
  const chart = 'https://github.com/kyma-incubator/sc-removal/releases/download/' +
    '0.5.0/sap-btp-operator-migration-v0.5.0.tgz';
  const btp = 'sap-btp-service-operator-migration';

  try {
    await helmInstallUpgrade(btp, chart, 'sap-btp-operator', null, null, ['--create-namespace']);
  } catch (error) {
    if (error.stderr === undefined) {
      throw new Error(`failed to install ${btp}: ${error}`);
=======
    const chart = "https://github.com/kyma-incubator/sc-removal/releases/download/0.5.0/sap-btp-operator-migration-v0.5.0.tgz";
    const btp = "sap-btp-service-operator-migration";

    try {
        await helmInstallUpgrade(btp, chart, "sap-btp-operator", null, null, ["--create-namespace"]);
    } catch (error) {
        if (error.stderr === undefined) {
            throw new Error(`failed to install ${btp}: : failed to process output of "helm upgrade"`);
        }
        throw new Error(`failed to install ${btp}: ${error.stderr}`);
>>>>>>> 4c7fdfa6
    }
    throw new Error(`failed to install ${btp}: ${error.stderr}`);
  }
}

async function getFunctionPod(functionName) {
  const labelSelector = `serverless.kyma-project.io/function-name=${functionName},` +
    'serverless.kyma-project.io/resource=deployment';
  let res = {};
  for (let i = 0; i < 30; i++) {
    res = await listPods(labelSelector);
    if (res.body.items.length == 1) {
      const pod = res.body.items[0];
      if (pod.status.phase == 'Running') {
        return pod;
      }
    }
    sleep(10000);
  }
  if (res.body.items.length != 1) {
    const podNames = res.body.items.map((p) => p.metadata.name);
    const phases = res.body.items.map((p) => p.status.phase);
    throw new Error(`Failed to find function ${functionName} pod in 5 minutes.
    Expected 1 ${labelSelector} pod with phase "Running" but found ${res.body.items.length}, ${podNames}, ${phases}`);
  }
}

async function checkPodPresetEnvInjected() {
  const cmd = 'for v in {vars}; do x="$(eval echo \\$$v)"; if [[ -z "$x" ]];' +
    'then echo missing $v env variable; exit 1; else echo found $v env variable; fi; done';
  for (const f of functions) {
    const pod = await getFunctionPod(f.name);
    const envCmd = cmd.replace('{vars}', f.checkEnvVars);
    await kubectlExecInPod(pod.metadata.name, 'function', ['sh', '-c', envCmd]);
  }
}

async function restartFunctionsPods() {
  const podNames = {};
  for (const f of functions) {
    const pod = await getFunctionPod(f.name);
    console.log('delete pod', pod.metadata.name);
    try {
      await deleteK8sPod(pod);
    } catch (err) {
      throw new Error(`failed to delete pod ${pod.metadata.name}: ${err}`);
    }
    podNames[f.name] = pod.metadata.name;
  }

  let needsPoll = [];
  for (let i = 0; i < 10; i++) {
    needsPoll = [];
    for (const f of functions) {
      const labelSelector = `serverless.kyma-project.io/function-name=${f.name},` +
        `serverless.kyma-project.io/resource=deployment`;
      console.log(`polling pods with labelSelector ${labelSelector}`);
      let res = {};
      try {
        res = await listPods(labelSelector);
      } catch (err) {
        throw new Error(`failed to list pods with labelSelector ${labelSelector}: ${err}`);
      }
      if (res.body.items.length != 1) {
        // there are either multiple or 0 pods for the function, we need to wait
        const pn = res.body.items.map((p) => {
          return {'pod name': p.metadata.name, 'phase': p.status.phase};
        });
        needsPoll.push({'function name': f.name, 'pods': pn});
        continue;
      }
      const pod = res.body.items[0];
      const pn = pod.metadata.name;
      const psp = pod.status.phase;
      if (pn == podNames[f.name]) {
        // there is single pod for the function, but it is still the old one
        needsPoll.push({'function name': f.name, 'pods': [{'pod name': pn, 'phase': psp}]});
        continue;
      }
      if (psp != 'Running') {
        // there is single pod for the function, it has new name, but it's not in Running state
        needsPoll.push({'function name': f.name, 'pods': [{'pod name': pn, 'phase': psp}]});
        continue;
      }
    }
    if (needsPoll.length != 0) {
      await sleep(10000); // 10 seconds
    } else {
      break;
    }
  }
  if (needsPoll.length != 0) {
    const info = JSON.stringify(needsPoll, null, 2);
    const originalNames = JSON.stringify(podNames, null, 2);
    throw new Error(`Failed to restart function pods in 100 seconds.
    Expecting exactly one pod for each function with new unique names and in ready status but found:
    ${info}
    Pod names before restart:
    ${originalNames}`);
  }
  console.log('functions pods successfully restarted');
}

async function provisionPlatform(creds, svcatPlatform) {
<<<<<<< HEAD
  let args = [];
  try {
    args = ['login',
      '-a',
      creds.url,
      '--param',
      'subdomain=e2etestingscmigration',
      '--auth-flow',
      'client-credentials'];
    await execa('smctl', args.concat(['--client-id', creds.clientid, '--client-secret', creds.clientsecret]));

    // $ smctl register-platform <name> kubernetes -o json
    // Output:
    // {
    //   "id": "<platform-id/cluster-id>",
    //   "name": "<name>",
    //   "type": "kubernetes",
    //   "created_at": "...",
    //   "updated_at": "...",
    //   "credentials": {
    //     "basic": {
    //       "username": "...",
    //       "password": "..."
    //     }
    //   },
    //   "labels": {
    //     "subaccount_id": [
    //       "..."
    //     ]
    //   },
    //   "ready": true
    // }
    args = ['register-platform', svcatPlatform, 'kubernetes', '-o', 'json'];
    const registerPlatformOut = await execa('smctl', args);
    const platform = JSON.parse(registerPlatformOut.stdout);

    return {
      clusterId: platform.id,
      name: platform.name,
      credentials: platform.credentials.basic,
    };
  } catch (error) {
    if (error.stderr === undefined) {
      throw new Error(`failed to process output of "smctl ${args.join(' ')}": ${error}`);
=======
    let args = [];
    try {
        args = [`login`, `-a`, creds.url, `--param`, `subdomain=e2etestingscmigration`, `--auth-flow`, `client-credentials`]
        await execa(`smctl`, args.concat([`--client-id`, creds.clientid, `--client-secret`, creds.clientsecret]));

        // $ smctl register-platform <name> kubernetes -o json
        // Output:
        // {
        //   "id": "<platform-id/cluster-id>",
        //   "name": "<name>",
        //   "type": "kubernetes",
        //   "created_at": "...",
        //   "updated_at": "...",
        //   "credentials": {
        //     "basic": {
        //       "username": "...",
        //       "password": "..."
        //     }
        //   },
        //   "labels": {
        //     "subaccount_id": [
        //       "..."
        //     ]
        //   },
        //   "ready": true
        // }
        args = [`register-platform`, svcatPlatform, `kubernetes`, `-o`, `json`]
        let registerPlatformOut = await execa(`smctl`, args);
        let platform = JSON.parse(registerPlatformOut.stdout)

        return {
            clusterId: platform.id,
            name: platform.name,
            credentials: platform.credentials.basic,
        }

    } catch (error) {
        if (error.stderr === undefined) {
            throw new Error(`failed to process output of "smctl ${args.join(' ')}"`);
        }
        throw new Error(`failed "smctl ${args.join(' ')}": ${error.stderr}`);
>>>>>>> 4c7fdfa6
    }
    throw new Error(`failed "smctl ${args.join(' ')}": ${error.stderr}`);
  }
}

async function smInstanceBinding(btpOperatorInstance, btpOperatorBinding) {
<<<<<<< HEAD
  let args = [];
  try {
    args = ['provision', btpOperatorInstance, 'service-manager', 'service-operator-access', '--mode=sync'];
    await execa('smctl', args);

    // Move to Operator Install
    args = ['bind', btpOperatorInstance, btpOperatorBinding, '--mode=sync'];
    await execa('smctl', args);
    args = ['get-binding', btpOperatorBinding, '-o', 'json'];
    const out = await execa('smctl', args);
    const b = JSON.parse(out.stdout);
    const c = b.items[0].credentials;

    return {
      clientId: c.clientid,
      clientSecret: c.clientsecret,
      smURL: c.sm_url,
      url: c.url,
      instanceId: b.items[0].service_instance_id,
    };
  } catch (error) {
    if (error.stderr === undefined) {
      throw new Error(`failed to process output of "smctl ${args.join(' ')}": ${error}`);
=======
    let args = [];
    try {
        args = [`provision`, btpOperatorInstance, `service-manager`, `service-operator-access`, `--mode=sync`]
        await execa(`smctl`, args);

        // Move to Operator Install
        args = [`bind`, btpOperatorInstance, btpOperatorBinding, `--mode=sync`];
        await execa(`smctl`, args);
        args = [`get-binding`, btpOperatorBinding, `-o`, `json`];
        let out = await execa(`smctl`, args);
        let b = JSON.parse(out.stdout)
        let c = b.items[0].credentials

        return {
            clientId: c.clientid,
            clientSecret: c.clientsecret,
            smURL: c.sm_url,
            url: c.url,
            instanceId: b.items[0].service_instance_id,
        }

    } catch (error) {
        if (error.stderr === undefined) {
            throw new Error(`failed to process output of "smctl ${args.join(' ')}"`);
        }
        throw new Error(`failed "smctl ${args.join(' ')}": ${error.stderr}`);
>>>>>>> 4c7fdfa6
    }
    throw new Error(`failed "smctl ${args.join(' ')}": ${error.stderr}`);
  }
}

async function markForMigration(creds, svcatPlatform, btpOperatorInstanceId) {
<<<<<<< HEAD
  let errors = [];
  let args = [];
  try {
    args = ['login',
      '-a',
      creds.url,
      '--param',
      'subdomain=e2etestingscmigration',
      '--auth-flow',
      'client-credentials'];
    await execa('smctl', args.concat(['--client-id', creds.clientid, '--client-secret', creds.clientsecret]));
  } catch (error) {
    errors = errors.concat([`failed "smctl ${args.join(' ')}": ${error.stderr}\n${error}`]);
  }

  try {
    // usage: smctl curl -X PUT -d '{"sourcePlatformID": ":platformID"}' /v1/migrate/service_operator/:instanceID
    const data = {sourcePlatformID: svcatPlatform};
    args = ['curl', '-X', 'PUT', '-d', JSON.stringify(data), '/v1/migrate/service_operator/' + btpOperatorInstanceId];
    await execa('smctl', args);
  } catch (error) {
    errors = errors.concat([`failed "smctl ${args.join(' ')}": ${error.stderr}\n${error}`]);
  }
  if (errors.length > 0) {
    throw new Error(errors.join(', '));
  }
}

async function cleanupInstanceBinding(creds, svcatPlatform, btpOperatorInstance, btpOperatorBinding) {
  let errors = [];
  let args = [];
  try {
    args = ['login',
      '-a',
      creds.url,
      '--param',
      'subdomain=e2etestingscmigration',
      '--auth-flow',
      'client-credentials'];
    await execa('smctl', args.concat(['--client-id', creds.clientid, '--client-secret', creds.clientsecret]));
  } catch (error) {
    errors = errors.concat([`failed "smctl ${args.join(' ')}": ${error.stderr}\n${error}`]);
  }

  try {
    args = ['unbind', btpOperatorInstance, btpOperatorBinding, '-f', '--mode=sync'];
    const {stdout} = await execa('smctl', args);
    if (stdout !== 'Service Binding successfully deleted.') {
      errors = errors.concat([`failed "smctl ${args.join(' ')}": ${stdout}`]);
=======
    let errors = [];
    let args = [];
    try {
        args = [`login`, `-a`, creds.url, `--param`, `subdomain=e2etestingscmigration`, `--auth-flow`, `client-credentials`]
        await execa(`smctl`, args.concat([`--client-id`, creds.clientid, `--client-secret`, creds.clientsecret]));
    } catch (error) {
        errors = errors.concat([`failed "smctl ${args.join(' ')}": ${error.stderr}\n`]);
    }

    try {
        // usage: smctl curl -X PUT -d '{"sourcePlatformID": ":platformID"}' /v1/migrate/service_operator/:instanceID
        let data = {sourcePlatformID: svcatPlatform}
        args = ['curl', '-X', 'PUT', '-d', JSON.stringify(data), '/v1/migrate/service_operator/' + btpOperatorInstanceId]
        await execa('smctl', args)
    } catch (error) {
        errors = errors.concat([`failed "smctl ${args.join(' ')}": ${error.stderr}\n`]);
    }
    if (errors.length > 0) {
        throw new Error(errors.join(", "));
    }
}

async function cleanupInstanceBinding(creds, svcatPlatform, btpOperatorInstance, btpOperatorBinding) {
    let errors = [];
    let args = [];
    try {
        args = [`login`, `-a`, creds.url, `--param`, `subdomain=e2etestingscmigration`, `--auth-flow`, `client-credentials`]
        await execa(`smctl`, args.concat([`--client-id`, creds.clientid, `--client-secret`, creds.clientsecret]));
    } catch (error) {
        errors = errors.concat([`failed "smctl ${args.join(' ')}": ${error.stderr}\n`]);
    }

    try {
        args = [`unbind`, btpOperatorInstance, btpOperatorBinding, `-f`, `--mode=sync`];
        let {stdout} = await execa(`smctl`, args);
        if (stdout !== "Service Binding successfully deleted.") {
             errors = errors.concat([`failed "smctl ${args.join(' ')}": ${stdout}`])
        }
    } catch (error) {
        errors = errors.concat([`failed "smctl ${args.join(' ')}": ${error.stderr}\n`]);
>>>>>>> 4c7fdfa6
    }
  } catch (error) {
    errors = errors.concat([`failed "smctl ${args.join(' ')}": ${error.stderr}\n${error}`]);
  }

<<<<<<< HEAD
  try {
    // hint: probably should fail cause that instance created other instannces (after the migration is done)
    args = ['deprovision', btpOperatorInstance, '-f', '--mode=sync'];
    const {stdout} = await execa('smctl', args);
    if (stdout !== 'Service Instance successfully deleted.') {
      errors = errors.concat([`failed "smctl ${args.join(' ')}": ${stdout}`]);
=======
    try {
        // hint: probably should fail cause that instance created other instannces (after the migration is done)
        args = [`deprovision`, btpOperatorInstance, `-f`, `--mode=sync`];
        let {stdout} = await execa(`smctl`, args);
        if (stdout !== "Service Instance successfully deleted.") {
            errors = errors.concat([`failed "smctl ${args.join(' ')}": ${stdout}`])
        }
    } catch (error) {
        errors = errors.concat([`failed "smctl ${args.join(' ')}": ${error.stderr}\n}`]);
>>>>>>> 4c7fdfa6
    }
  } catch (error) {
    errors = errors.concat([`failed "smctl ${args.join(' ')}": ${error.stderr}\n${error}`]);
  }

<<<<<<< HEAD
  try {
    args = ['delete-platform', svcatPlatform, '-f', '--cascade'];
    await execa('smctl', args);
    // if (stdout !== "Platform(s) successfully deleted.") {
    //     errors = errors.concat(['failed "smctl ${args.join(' ')}": ${stdout}'])
    // }
  } catch (error) {
    errors = errors.concat([`failed "smctl ${args.join(' ')}": ${error.stderr}\n${error}`]);
  }
=======
    try {
        args = [`delete-platform`, svcatPlatform, `-f`, "--cascade"];
        await execa(`smctl`, args);
        // if (stdout !== "Platform(s) successfully deleted.") {
        //     errors = errors.concat([`failed "smctl ${args.join(' ')}": ${stdout}`])
        // }
    } catch (error) {
        errors = errors.concat([`failed "smctl ${args.join(' ')}": ${error.stderr}\n`]);
    }
>>>>>>> 4c7fdfa6

  if (errors.length > 0) {
    throw new Error(errors.join(', '));
  }
}

async function deleteBTPResources() {
  const group = 'services.cloud.sap.com';
  const version = 'v1alpha1';
  const instances = 'serviceinstances';
  const bindings = 'servicebindings';
  const keepFinalizers = true;
  await deleteAllK8sResources(`/apis/${group}/${version}/${instances}`, {}, 10, 1000, keepFinalizers);
  await deleteAllK8sResources(`/apis/${group}/${version}/${bindings}`, {}, 10, 1000, keepFinalizers);

  let needsPoll = [];
  for (let i = 0; i < 90; i++) { // 15 minutes
    needsPoll = [];
    const k8sInstances = listResources(`/apis/${group}/${version}/${instances}`);
    if (k8sInstances > 1) {
      needsPoll.push(k8sInstances);
    }
    const k8sBindings = listResources(`/apis/${group}/${version}/${bindings}`);
    if (k8sBindings > 1) {
      needsPoll.push(k8sBindings);
    }
    if (needsPoll.length != 0) {
      await sleep(10000); // 10 seconds
    } else {
      break;
    }
  }
  if (needsPoll.length != 0) {
    const info = JSON.stringify(needsPoll, null, 2);
    throw new Error(`Failed to delete BTP Operator ServiceInstances and ServiceBindings in 15 minutes.\n${info}`);
  }
}

async function helmInstallUpgrade(release, chart, namespace, values, profile, additionalArgs) {
  const args = [
    'upgrade',
    '--wait',
    '-i',
    '-n',
    namespace,
    release,
    chart,
  ];

  if (Array.isArray(additionalArgs)) {
    args.push(...additionalArgs);
  }

  if (!!profile) {
    try {
      const profilePath = join(chart, `profile-${profile}.yaml`);
      if (fs.existsSync(profilePath)) {
        args.push('-f', profilePath);
      }
    } catch (err) {
      console.error(`profile-${profile}.yaml file not found in ${chart} - switching to default profile instead`);
    }
  }

  if (!!values) {
    args.push('--set', values);
  }

  await execa('helm', args);
}

module.exports = {
  provisionPlatform,
  smInstanceBinding,
  cleanupInstanceBinding,
  installBTPOperatorHelmChart,
  installBTPServiceOperatorMigrationHelmChart,
  saveKubeconfig,
  markForMigration,
  readClusterID,
  SMCreds,
  checkPodPresetEnvInjected,
  restartFunctionsPods,
  deleteBTPResources,
};<|MERGE_RESOLUTION|>--- conflicted
+++ resolved
@@ -49,63 +49,40 @@
 }
 
 async function installBTPOperatorHelmChart(creds, clusterId) {
-<<<<<<< HEAD
-  const btpChart = 'https://github.com/kyma-incubator/sap-btp-service-operator/releases/download/' +
-    'v0.1.18-custom/sap-btp-operator-0.1.18.tar.gz';
+  const btpChart = 'https://github.com/kyma-incubator/sap-btp-service-operator/releases/download/v0.1.18-custom/' +
+  'sap-btp-operator-0.1.18.tar.gz';
   const btp = 'sap-btp-operator';
-  const btpValues = `manager.secret.clientid=${creds.clientId},`+
-    `manager.secret.clientsecret=${creds.clientSecret},`+
-    `manager.secret.url=${creds.smURL},` +
-    `manager.secret.tokenurl=${creds.url},` +
-    `cluster.id=${clusterId}`;
+  const btpValues = `manager.secret.clientid=${creds.clientId},` +
+  `manager.secret.clientsecret=${creds.clientSecret},` +
+  `manager.secret.url=${creds.smURL},` +
+  `manager.secret.tokenurl=${creds.url},` +
+  `cluster.id=${clusterId}`;
+
   try {
     await helmInstallUpgrade(btp, btpChart, btp, btpValues, null, ['--create-namespace']);
   } catch (error) {
     if (error.stderr === undefined) {
-      throw new Error(`failed to install ${btp}: ${error}`);
-=======
-    const btpChart = "https://github.com/kyma-incubator/sap-btp-service-operator/releases/download/v0.1.18-custom/sap-btp-operator-0.1.18.tar.gz";
-    const btp = "sap-btp-operator";
-    const btpValues = `manager.secret.clientid=${creds.clientId},manager.secret.clientsecret=${creds.clientSecret},manager.secret.url=${creds.smURL},manager.secret.tokenurl=${creds.url},cluster.id=${clusterId}`
-    try {
-        await helmInstallUpgrade(btp, btpChart, btp, btpValues, null, ["--create-namespace"]);
-    } catch (error) {
-        if (error.stderr === undefined) {
-            throw new Error(`failed to install ${btp}: failed to process output of "helm upgrade"`);
-        }
-        throw new Error(`failed to install ${btp}: ${error.stderr}`);
->>>>>>> 4c7fdfa6
+      throw new Error(`failed to install ${btp}: failed to process output of "helm upgrade"`);
     }
     throw new Error(`failed to install ${btp}: ${error.stderr}`);
   }
+  throw new Error(`failed to install ${btp}: ${error.stderr}`);
 }
 
 async function installBTPServiceOperatorMigrationHelmChart() {
-<<<<<<< HEAD
-  const chart = 'https://github.com/kyma-incubator/sc-removal/releases/download/' +
-    '0.5.0/sap-btp-operator-migration-v0.5.0.tgz';
+  const chart = 'https://github.com/kyma-incubator/sc-removal/releases/download/0.5.0/' +
+  'sap-btp-operator-migration-v0.5.0.tgz';
   const btp = 'sap-btp-service-operator-migration';
 
   try {
     await helmInstallUpgrade(btp, chart, 'sap-btp-operator', null, null, ['--create-namespace']);
   } catch (error) {
     if (error.stderr === undefined) {
-      throw new Error(`failed to install ${btp}: ${error}`);
-=======
-    const chart = "https://github.com/kyma-incubator/sc-removal/releases/download/0.5.0/sap-btp-operator-migration-v0.5.0.tgz";
-    const btp = "sap-btp-service-operator-migration";
-
-    try {
-        await helmInstallUpgrade(btp, chart, "sap-btp-operator", null, null, ["--create-namespace"]);
-    } catch (error) {
-        if (error.stderr === undefined) {
-            throw new Error(`failed to install ${btp}: : failed to process output of "helm upgrade"`);
-        }
-        throw new Error(`failed to install ${btp}: ${error.stderr}`);
->>>>>>> 4c7fdfa6
+      throw new Error(`failed to install ${btp}: : failed to process output of "helm upgrade"`);
     }
     throw new Error(`failed to install ${btp}: ${error.stderr}`);
   }
+  throw new Error(`failed to install ${btp}: ${error.stderr}`);
 }
 
 async function getFunctionPod(functionName) {
@@ -158,7 +135,7 @@
     needsPoll = [];
     for (const f of functions) {
       const labelSelector = `serverless.kyma-project.io/function-name=${f.name},` +
-        `serverless.kyma-project.io/resource=deployment`;
+        'serverless.kyma-project.io/resource=deployment';
       console.log(`polling pods with labelSelector ${labelSelector}`);
       let res = {};
       try {
@@ -207,7 +184,6 @@
 }
 
 async function provisionPlatform(creds, svcatPlatform) {
-<<<<<<< HEAD
   let args = [];
   try {
     args = ['login',
@@ -251,57 +227,13 @@
     };
   } catch (error) {
     if (error.stderr === undefined) {
-      throw new Error(`failed to process output of "smctl ${args.join(' ')}": ${error}`);
-=======
-    let args = [];
-    try {
-        args = [`login`, `-a`, creds.url, `--param`, `subdomain=e2etestingscmigration`, `--auth-flow`, `client-credentials`]
-        await execa(`smctl`, args.concat([`--client-id`, creds.clientid, `--client-secret`, creds.clientsecret]));
-
-        // $ smctl register-platform <name> kubernetes -o json
-        // Output:
-        // {
-        //   "id": "<platform-id/cluster-id>",
-        //   "name": "<name>",
-        //   "type": "kubernetes",
-        //   "created_at": "...",
-        //   "updated_at": "...",
-        //   "credentials": {
-        //     "basic": {
-        //       "username": "...",
-        //       "password": "..."
-        //     }
-        //   },
-        //   "labels": {
-        //     "subaccount_id": [
-        //       "..."
-        //     ]
-        //   },
-        //   "ready": true
-        // }
-        args = [`register-platform`, svcatPlatform, `kubernetes`, `-o`, `json`]
-        let registerPlatformOut = await execa(`smctl`, args);
-        let platform = JSON.parse(registerPlatformOut.stdout)
-
-        return {
-            clusterId: platform.id,
-            name: platform.name,
-            credentials: platform.credentials.basic,
-        }
-
-    } catch (error) {
-        if (error.stderr === undefined) {
-            throw new Error(`failed to process output of "smctl ${args.join(' ')}"`);
-        }
-        throw new Error(`failed "smctl ${args.join(' ')}": ${error.stderr}`);
->>>>>>> 4c7fdfa6
+      throw new Error(`failed to process output of "smctl ${args.join(' ')}"`);
     }
     throw new Error(`failed "smctl ${args.join(' ')}": ${error.stderr}`);
   }
 }
 
 async function smInstanceBinding(btpOperatorInstance, btpOperatorBinding) {
-<<<<<<< HEAD
   let args = [];
   try {
     args = ['provision', btpOperatorInstance, 'service-manager', 'service-operator-access', '--mode=sync'];
@@ -324,42 +256,13 @@
     };
   } catch (error) {
     if (error.stderr === undefined) {
-      throw new Error(`failed to process output of "smctl ${args.join(' ')}": ${error}`);
-=======
-    let args = [];
-    try {
-        args = [`provision`, btpOperatorInstance, `service-manager`, `service-operator-access`, `--mode=sync`]
-        await execa(`smctl`, args);
-
-        // Move to Operator Install
-        args = [`bind`, btpOperatorInstance, btpOperatorBinding, `--mode=sync`];
-        await execa(`smctl`, args);
-        args = [`get-binding`, btpOperatorBinding, `-o`, `json`];
-        let out = await execa(`smctl`, args);
-        let b = JSON.parse(out.stdout)
-        let c = b.items[0].credentials
-
-        return {
-            clientId: c.clientid,
-            clientSecret: c.clientsecret,
-            smURL: c.sm_url,
-            url: c.url,
-            instanceId: b.items[0].service_instance_id,
-        }
-
-    } catch (error) {
-        if (error.stderr === undefined) {
-            throw new Error(`failed to process output of "smctl ${args.join(' ')}"`);
-        }
-        throw new Error(`failed "smctl ${args.join(' ')}": ${error.stderr}`);
->>>>>>> 4c7fdfa6
+      throw new Error(`failed to process output of "smctl ${args.join(' ')}"`);
     }
     throw new Error(`failed "smctl ${args.join(' ')}": ${error.stderr}`);
   }
 }
 
 async function markForMigration(creds, svcatPlatform, btpOperatorInstanceId) {
-<<<<<<< HEAD
   let errors = [];
   let args = [];
   try {
@@ -372,7 +275,7 @@
       'client-credentials'];
     await execa('smctl', args.concat(['--client-id', creds.clientid, '--client-secret', creds.clientsecret]));
   } catch (error) {
-    errors = errors.concat([`failed "smctl ${args.join(' ')}": ${error.stderr}\n${error}`]);
+    errors = errors.concat([`failed "smctl ${args.join(' ')}": ${error.stderr}\n`]);
   }
 
   try {
@@ -381,7 +284,7 @@
     args = ['curl', '-X', 'PUT', '-d', JSON.stringify(data), '/v1/migrate/service_operator/' + btpOperatorInstanceId];
     await execa('smctl', args);
   } catch (error) {
-    errors = errors.concat([`failed "smctl ${args.join(' ')}": ${error.stderr}\n${error}`]);
+    errors = errors.concat([`failed "smctl ${args.join(' ')}": ${error.stderr}\n`]);
   }
   if (errors.length > 0) {
     throw new Error(errors.join(', '));
@@ -401,7 +304,7 @@
       'client-credentials'];
     await execa('smctl', args.concat(['--client-id', creds.clientid, '--client-secret', creds.clientsecret]));
   } catch (error) {
-    errors = errors.concat([`failed "smctl ${args.join(' ')}": ${error.stderr}\n${error}`]);
+    errors = errors.concat([`failed "smctl ${args.join(' ')}": ${error.stderr}\n`]);
   }
 
   try {
@@ -409,97 +312,31 @@
     const {stdout} = await execa('smctl', args);
     if (stdout !== 'Service Binding successfully deleted.') {
       errors = errors.concat([`failed "smctl ${args.join(' ')}": ${stdout}`]);
-=======
-    let errors = [];
-    let args = [];
-    try {
-        args = [`login`, `-a`, creds.url, `--param`, `subdomain=e2etestingscmigration`, `--auth-flow`, `client-credentials`]
-        await execa(`smctl`, args.concat([`--client-id`, creds.clientid, `--client-secret`, creds.clientsecret]));
-    } catch (error) {
-        errors = errors.concat([`failed "smctl ${args.join(' ')}": ${error.stderr}\n`]);
-    }
-
-    try {
-        // usage: smctl curl -X PUT -d '{"sourcePlatformID": ":platformID"}' /v1/migrate/service_operator/:instanceID
-        let data = {sourcePlatformID: svcatPlatform}
-        args = ['curl', '-X', 'PUT', '-d', JSON.stringify(data), '/v1/migrate/service_operator/' + btpOperatorInstanceId]
-        await execa('smctl', args)
-    } catch (error) {
-        errors = errors.concat([`failed "smctl ${args.join(' ')}": ${error.stderr}\n`]);
-    }
-    if (errors.length > 0) {
-        throw new Error(errors.join(", "));
-    }
-}
-
-async function cleanupInstanceBinding(creds, svcatPlatform, btpOperatorInstance, btpOperatorBinding) {
-    let errors = [];
-    let args = [];
-    try {
-        args = [`login`, `-a`, creds.url, `--param`, `subdomain=e2etestingscmigration`, `--auth-flow`, `client-credentials`]
-        await execa(`smctl`, args.concat([`--client-id`, creds.clientid, `--client-secret`, creds.clientsecret]));
-    } catch (error) {
-        errors = errors.concat([`failed "smctl ${args.join(' ')}": ${error.stderr}\n`]);
-    }
-
-    try {
-        args = [`unbind`, btpOperatorInstance, btpOperatorBinding, `-f`, `--mode=sync`];
-        let {stdout} = await execa(`smctl`, args);
-        if (stdout !== "Service Binding successfully deleted.") {
-             errors = errors.concat([`failed "smctl ${args.join(' ')}": ${stdout}`])
-        }
-    } catch (error) {
-        errors = errors.concat([`failed "smctl ${args.join(' ')}": ${error.stderr}\n`]);
->>>>>>> 4c7fdfa6
     }
   } catch (error) {
     errors = errors.concat([`failed "smctl ${args.join(' ')}": ${error.stderr}\n${error}`]);
   }
 
-<<<<<<< HEAD
   try {
     // hint: probably should fail cause that instance created other instannces (after the migration is done)
     args = ['deprovision', btpOperatorInstance, '-f', '--mode=sync'];
     const {stdout} = await execa('smctl', args);
     if (stdout !== 'Service Instance successfully deleted.') {
       errors = errors.concat([`failed "smctl ${args.join(' ')}": ${stdout}`]);
-=======
-    try {
-        // hint: probably should fail cause that instance created other instannces (after the migration is done)
-        args = [`deprovision`, btpOperatorInstance, `-f`, `--mode=sync`];
-        let {stdout} = await execa(`smctl`, args);
-        if (stdout !== "Service Instance successfully deleted.") {
-            errors = errors.concat([`failed "smctl ${args.join(' ')}": ${stdout}`])
-        }
-    } catch (error) {
-        errors = errors.concat([`failed "smctl ${args.join(' ')}": ${error.stderr}\n}`]);
->>>>>>> 4c7fdfa6
     }
   } catch (error) {
     errors = errors.concat([`failed "smctl ${args.join(' ')}": ${error.stderr}\n${error}`]);
   }
 
-<<<<<<< HEAD
   try {
     args = ['delete-platform', svcatPlatform, '-f', '--cascade'];
     await execa('smctl', args);
     // if (stdout !== "Platform(s) successfully deleted.") {
-    //     errors = errors.concat(['failed "smctl ${args.join(' ')}": ${stdout}'])
+    //     errors = errors.concat([`failed "smctl ${args.join(' ')}": ${stdout}`])
     // }
   } catch (error) {
-    errors = errors.concat([`failed "smctl ${args.join(' ')}": ${error.stderr}\n${error}`]);
-  }
-=======
-    try {
-        args = [`delete-platform`, svcatPlatform, `-f`, "--cascade"];
-        await execa(`smctl`, args);
-        // if (stdout !== "Platform(s) successfully deleted.") {
-        //     errors = errors.concat([`failed "smctl ${args.join(' ')}": ${stdout}`])
-        // }
-    } catch (error) {
-        errors = errors.concat([`failed "smctl ${args.join(' ')}": ${error.stderr}\n`]);
-    }
->>>>>>> 4c7fdfa6
+    errors = errors.concat([`failed "smctl ${args.join(' ')}": ${error.stderr}\n`]);
+  }
 
   if (errors.length > 0) {
     throw new Error(errors.join(', '));
