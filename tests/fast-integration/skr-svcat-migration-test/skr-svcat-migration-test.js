--- conflicted
+++ resolved
@@ -61,8 +61,7 @@
   let skr;
   it('Should provision SKR', async function() {
     skr = await provisionSKR(keb,
-        kcp,
-        gardener,
+        kcp, gardener,
         instanceID,
         runtimeName,
         platformCreds,
@@ -93,13 +92,13 @@
   it('Should install sample Service Catalog resources', async function() {
     await sampleResources.deploy();
   });
-  
-  let secretsAndPresets
-  it(`Should store secrets and presets of sample resources`, async function() {
-    secretsAndPresets = await sampleResources.storeSecretsAndPresets()
+
+  let secretsAndPresets;
+  it('Should store secrets and presets of sample resources', async function() {
+    secretsAndPresets = await sampleResources.storeSecretsAndPresets();
   });
 
-  it(`Should check if pod presets injected secrets to functions containers`, async function() {
+  it('Should check if pod presets injected secrets to functions containers', async function() {
     await t.checkPodPresetEnvInjected();
   });
 
@@ -115,22 +114,8 @@
     await waitForDeployment('sap-btp-operator-controller-manager', 'kyma-system', 10 * 60 * 1000); // 10 minutes
   });
 
-<<<<<<< HEAD
-  let secretsAndPresets;
-  it('Should store secrets and presets of sample resources', async function() {
-    secretsAndPresets = await sampleResources.storeSecretsAndPresets();
-  });
-
-  it('Should check if pod presets injected secrets to functions containers', async function() {
-    await t.checkPodPresetEnvInjected();
-  });
-
   it('Should wait for migration job to finish', async function() {
     await waitForJob('sap-btp-operator-migration', 'kyma-system', 10 * 60 * 1000); // 10 minutes
-=======
-  it(`Should wait for migration job to finish`, async function() {
-    await waitForJob("sap-btp-operator-migration", "kyma-system", 10 * 60 * 1000); //10 minutes
->>>>>>> 3c324449
   });
 
   it('Should print the container logs of the migration job', async function() {
