--- conflicted
+++ resolved
@@ -118,15 +118,9 @@
   it('Should wait for migration job to finish', async function() {
     await waitForJob('sap-btp-operator-migration', 'kyma-system', 10 * 60 * 1000); // 10 minutes
   });
-<<<<<<< HEAD
 
   it('Should print the container logs of the migration job', async function() {
-    await printContainerLogs('job-name=sap-btp-operator-migration', 'migration', 'sap-btp-operator');
-=======
-  
-  it(`Should print the container logs of the migration job`, async function() {
     await printContainerLogs('job-name=sap-btp-operator-migration', 'migration', 'kyma-system');
->>>>>>> b30619ca
   });
 
   it('Should still contain pod presets and the secrets', async function() {
