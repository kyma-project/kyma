--- conflicted
+++ resolved
@@ -4,12 +4,8 @@
   KEBClient,
   provisionSKR,
   deprovisionSKR,
-<<<<<<< HEAD
+  updateSKR,
 } = require('../kyma-environment-broker');
-=======
-  updateSKR,
-} = require("../kyma-environment-broker");
->>>>>>> 4c7fdfa6
 const {
   GardenerConfig,
   GardenerClient,
@@ -21,19 +17,13 @@
   switchDebug,
   waitForJob,
   printContainerLogs,
-<<<<<<< HEAD
+  waitForDeployment,
 } = require('../utils');
 const t = require('./test-helpers');
 const sampleResources = require('./deploy-sample-resources');
-=======
-  waitForDeployment,
-} = require("../utils");
-const t = require("./test-helpers");
-const sampleResources = require("./deploy-sample-resources");
-const {KCPWrapper, KCPConfig} = require("../kcp/client");
+const {KCPWrapper, KCPConfig} = require('../kcp/client');
 
 const kcp = new KCPWrapper(KCPConfig.fromEnv());
->>>>>>> 4c7fdfa6
 
 describe('SKR SVCAT migration test', function() {
   const keb = new KEBClient(KEBConfig.fromEnv());
@@ -43,56 +33,54 @@
   const suffix = genRandom(4);
   const appName = `app-${suffix}`;
   const runtimeName = `kyma-${suffix}`;
-<<<<<<< HEAD
-  const runtimeID = uuid.v4();
+  const instanceID = uuid.v4();
 
   const svcatPlatform = `svcat-${suffix}`;
   const btpOperatorInstance = `btp-operator-${suffix}`;
   const btpOperatorBinding = `btp-operator-binding-${suffix}`;
   switchDebug(on = true);
-  debug(`RuntimeID ${runtimeID}`, `Runtime ${runtimeName}`, `Application ${appName}`, `Suffix ${suffix}`);
-=======
-  const instanceID = uuid.v4();
-  
-  const svcatPlatform = `svcat-${suffix}`
-  const btpOperatorInstance = `btp-operator-${suffix}`
-  const btpOperatorBinding = `btp-operator-binding-${suffix}`
-  switchDebug(on = true)
   debug(`InstanceID ${instanceID}`, `Runtime ${runtimeName}`, `Application ${appName}`, `Suffix ${suffix}`);
->>>>>>> 4c7fdfa6
 
   this.timeout(60 * 60 * 1000 * 3); // 3h
   this.slow(5000);
 
-  const provisioningTimeout = 1000 * 60 * 60 // 1h
-  const deprovisioningTimeout = 1000 * 60 * 30 // 30m
-  const updateTimeout = 1000 * 60 * 15 // 15m
+  const provisioningTimeout = 1000 * 60 * 60; // 1h
+  const deprovisioningTimeout = 1000 * 60 * 30; // 30m
+  const updateTimeout = 1000 * 60 * 15; // 15m
 
   let platformCreds;
-  it(`Should provision new ServiceManager platform`, async function() {
+  it('Should provision new ServiceManager platform', async function() {
     platformCreds = await t.provisionPlatform(smAdminCreds, svcatPlatform);
   });
 
   let btpOperatorCreds;
-  it(`Should instantiate ServiceManager instance and binding for BTP operator`, async function() {
+  it('Should instantiate ServiceManager instance and binding for BTP operator', async function() {
     btpOperatorCreds = await t.smInstanceBinding(btpOperatorInstance, btpOperatorBinding);
   });
 
   let skr;
-  it(`Should provision SKR`, async function() {
-    skr = await provisionSKR(keb, kcp, gardener, instanceID, runtimeName, platformCreds, btpOperatorCreds, null, provisioningTimeout);
+  it('Should provision SKR', async function() {
+    skr = await provisionSKR(keb,
+        kcp,
+        gardener,
+        instanceID,
+        runtimeName,
+        platformCreds,
+        btpOperatorCreds,
+        null,
+        provisioningTimeout);
   });
 
-  it(`Should get Runtime Status after provisioning`, async function () {
-    let runtimeStatus = await kcp.getRuntimeStatusOperations(instanceID)
-    console.log(`\nRuntime status: ${runtimeStatus}`)
+  it('Should get Runtime Status after provisioning', async function() {
+    const runtimeStatus = await kcp.getRuntimeStatusOperations(instanceID);
+    console.log(`\nRuntime status: ${runtimeStatus}`);
   });
 
-  it(`Should save kubeconfig for the SKR to ~/.kube/config`, async function() {
+  it('Should save kubeconfig for the SKR to ~/.kube/config', async function() {
     t.saveKubeconfig(skr.shoot.kubeconfig);
   });
 
-  it(`Should initialize K8s client`, async function() {
+  it('Should initialize K8s client', async function() {
     await initializeK8sClient({kubeconfig: skr.shoot.kubeconfig});
   });
 
@@ -102,7 +90,7 @@
     debug('Found Service Catalog ClusterID: ' + clusterid);
   });
 
-  it(`Should install sample Service Catalog resources`, async function() {
+  it('Should install sample Service Catalog resources', async function() {
     await sampleResources.deploy();
   });
 
@@ -110,64 +98,60 @@
     await t.markForMigration(smAdminCreds, platformCreds.clusterId, btpOperatorCreds.instanceId);
   });
 
-  it(`Should update SKR with BTP Operator Credentials`, async function() {
+  it('Should update SKR with BTP Operator Credentials', async function() {
     await updateSKR(keb, kcp, gardener, instanceID, skr.shoot.name, null, updateTimeout, btpOperatorCreds, true);
   });
 
-  it(`Should wait for btp-operator deployment availability`, async function() {
-    await waitForDeployment("sap-btp-operator-controller-manager", "kyma-system", 10 * 60 * 1000); //10 minutes
+  it('Should wait for btp-operator deployment availability', async function() {
+    await waitForDeployment('sap-btp-operator-controller-manager', 'kyma-system', 10 * 60 * 1000); // 10 minutes
   });
 
   let secretsAndPresets;
-  it(`Should store secrets and presets of sample resources`, async function() {
+  it('Should store secrets and presets of sample resources', async function() {
     secretsAndPresets = await sampleResources.storeSecretsAndPresets();
   });
 
-  it(`Should check if pod presets injected secrets to functions containers`, async function() {
+  it('Should check if pod presets injected secrets to functions containers', async function() {
     await t.checkPodPresetEnvInjected();
   });
 
-  it(`Should wait for migration job to finish`, async function() {
-<<<<<<< HEAD
-    await waitForJob('sap-btp-operator-migration', 'sap-btp-operator', 10 * 60 * 1000); // 10 minutes
-=======
-    await waitForJob("sap-btp-operator-migration", "kyma-system", 10 * 60 * 1000); //10 minutes
->>>>>>> 4c7fdfa6
+  it('Should wait for migration job to finish', async function() {
+    await waitForJob('sap-btp-operator-migration', 'kyma-system', 10 * 60 * 1000); // 10 minutes
   });
 
-  it(`Should print the container logs of the migration job`, async function() {
+  it('Should print the container logs of the migration job', async function() {
     await printContainerLogs('job-name=sap-btp-operator-migration', 'migration', 'sap-btp-operator');
   });
 
-  it(`Should still contain pod presets and the secrets`, async function() {
+  it('Should still contain pod presets and the secrets', async function() {
     const existing = await sampleResources.storeSecretsAndPresets();
     // Check if Secrets and PodPresets are still available
     await sampleResources.checkSecrets(existing.secrets);
     await sampleResources.checkPodPresets(secretsAndPresets.podPresets, existing.podPresets);
   });
 
-  it(`Should restart functions pods`, async function() {
+  it('Should restart functions pods', async function() {
     await t.restartFunctionsPods();
   });
 
-  it(`Should check if pod presets injected secrets in functions containers are present after migration`,
+  it('Should check if pod presets injected secrets in functions containers are present after migration',
       async function() {
         await t.checkPodPresetEnvInjected();
       });
 
-  it(`Should destroy sample service catalog resources`, async function() {
+  it('Should destroy sample service catalog resources', async function() {
     await sampleResources.destroy();
   });
 
-  it(`Should delete migrated BTP resources`, async function() {
+  it('Should delete migrated BTP resources', async function() {
     await t.deleteBTPResources();
   });
 
-  it(`Should deprovision SKR`, async function() {
+  it('Should deprovision SKR', async function() {
     await deprovisionSKR(keb, kcp, instanceID, deprovisioningTimeout);
   });
 
-  it(`Should cleanup platform --cascade, operator instances and bindings`, async function() {
+  it('Should cleanup platform --cascade, operator instances and bindings', async function() {
     await t.cleanupInstanceBinding(smAdminCreds, svcatPlatform, btpOperatorInstance, btpOperatorBinding);
   });
 });