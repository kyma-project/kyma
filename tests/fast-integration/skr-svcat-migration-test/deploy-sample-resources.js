--- conflicted
+++ resolved
@@ -1,10 +1,10 @@
 const {join} = require('path');
 const {
-<<<<<<< HEAD
   kubectlApply,
   kubectlDeleteDir,
   waitForPodWithLabel,
   waitForFunction,
+  waitForClusterServiceBroker,
   waitForServiceInstance,
   waitForServiceBinding,
   waitForServiceBindingUsage,
@@ -13,21 +13,6 @@
   getPodPresets,
   debug,
 } = require('../utils');
-=======
-    kubectlApply,
-    kubectlDeleteDir,
-    waitForPodWithLabel,
-    waitForFunction,
-    waitForClusterServiceBroker,
-    waitForServiceInstance,
-    waitForServiceBinding,
-    waitForServiceBindingUsage,
-    waitForClusterAddonsConfiguration,
-    getSecrets,
-    getPodPresets,
-    debug,
-  } = require("../utils");
->>>>>>> 4c7fdfa6
 const {
   performance,
 } = require('perf_hooks');
@@ -258,14 +243,17 @@
 }
 
 async function deploy() {
-<<<<<<< HEAD
   const times = [];
 
   await waitForPodWithLabel('app', 'service-catalog-addons-service-binding-usage-controller', 'kyma-system');
-  await waitForPodWithLabel('app', 'service-catalog-ui', 'kyma-system');
   await waitForPodWithLabel('app', 'service-catalog-catalog-controller-manager', 'kyma-system');
   await waitForPodWithLabel('app', 'service-catalog-catalog-webhook', 'kyma-system');
   await waitForPodWithLabel('app', 'service-broker-proxy-k8s', 'kyma-system');
+
+  await waitForClusterServiceBroker('helm-broker', 5 * 60 * 1000);
+  await waitForClusterServiceBroker('sm-auditlog-api', 5 * 60 * 1000);
+  await waitForClusterServiceBroker('sm-html5-apps-repo', 5 * 60 * 1000);
+  await waitForClusterServiceBroker('sm-auditlog-management', 5 * 60 * 1000);
 
   times.push(installRedisExample());
   times.push(installAuditlogExample());
@@ -273,30 +261,8 @@
   times.push(installAuditManagementExample());
 
   return Promise.all(times).then(function(...args) {
-    console.log(`\nSuccessfully deployed all resources:`);
+    console.log('\nSuccessfully deployed all resources:');
     const items = args[0];
-=======
-  let times = []
-
-  await waitForPodWithLabel("app", "service-catalog-addons-service-binding-usage-controller", "kyma-system");
-  await waitForPodWithLabel("app", "service-catalog-catalog-controller-manager", "kyma-system");
-  await waitForPodWithLabel("app", "service-catalog-catalog-webhook", "kyma-system");
-  await waitForPodWithLabel("app", "service-broker-proxy-k8s", "kyma-system");
-
-  await waitForClusterServiceBroker("helm-broker", 5 * 60 * 1000);
-  await waitForClusterServiceBroker("sm-auditlog-api", 5 * 60 * 1000);
-  await waitForClusterServiceBroker("sm-html5-apps-repo", 5 * 60 * 1000);
-  await waitForClusterServiceBroker("sm-auditlog-management", 5 * 60 * 1000);
-
-  times.push(installRedisExample())
-  times.push(installAuditlogExample())
-  times.push(installHTML5AppsRepoExample())
-  times.push(installAuditManagementExample())
-  
-  return Promise.all(times).then(function () {
-    console.log(`\nSuccessfully deployed all resources:`)
-    let items = arguments[0]
->>>>>>> 4c7fdfa6
     items.sort(function(a, b) {
       if (a.duration < b.duration) {
         return -1;
