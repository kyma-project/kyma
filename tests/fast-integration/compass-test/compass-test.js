const { 
  DirectorConfig, 
  DirectorClient,
  registerKymaInCompass,
  unregisterKymaFromCompass,
} = require("../compass/");

const {
  genRandom, debug
} = require("../utils");

const {
  ensureCommerceMockWithCompassTestFixture,
  cleanMockTestFixture,
  checkAppGatewayResponse,
  sendEventAndCheckResponse
} = require("../test/fixtures/commerce-mock");

const installer = require("../installer");

describe("Kyma with Compass test", async function() {
  const director = new DirectorClient(DirectorConfig.fromEnv());
  const centralApplicationConnectivity = !!process.env.CENTRAL_APPLICATION_CONNECTIVITY || false;

  const suffix = genRandom(4);
  const appName = `app-${suffix}`;
  const runtimeName = `kyma-${suffix}`;
  const scenarioName = `test-${suffix}`;
  
  debug(`Scenario ${scenarioName}`, `Runtime ${runtimeName}`, `Application ${appName}`);

  const testNS = "compass-test";
  const skipComponents = ["dex","tracing","monitoring","console","kiali","logging"];

  this.timeout(10 * 60 * 1000);
  this.slow(5000);

  it("Install Kyma", async function() {
<<<<<<< HEAD
    await installer.installKyma({newEventing: true, withCompass: true, skipComponents, centralApplicationConnectivity: centralApplicationConnectivity});
=======
    await installer.installKyma({withCompass: true, skipComponents, withCentralApplicationGateway});
>>>>>>> 52119413
  });

  it("Register Kyma instance in Compass", async function() {
    await registerKymaInCompass(director, runtimeName, scenarioName);
  });

  it("CommerceMock test fixture should be ready", async function () {
    await ensureCommerceMockWithCompassTestFixture(director, appName, scenarioName,  "mocks", testNS, centralApplicationConnectivity);
  });

  it("function should reach Commerce mock API through app gateway", async function () {
    await checkAppGatewayResponse();
  });
    
  it("order.created.v1 event should trigger the lastorder function", async function () {
    await sendEventAndCheckResponse();
  });

  it("Unregister Kyma resources from Compass", async function() {
    await unregisterKymaFromCompass(director, scenarioName);
  });

  it("Test fixtures should be deleted", async function () {
    await cleanMockTestFixture("mocks", testNS, true)
  });
});<|MERGE_RESOLUTION|>--- conflicted
+++ resolved
@@ -36,11 +36,7 @@
   this.slow(5000);
 
   it("Install Kyma", async function() {
-<<<<<<< HEAD
-    await installer.installKyma({newEventing: true, withCompass: true, skipComponents, centralApplicationConnectivity: centralApplicationConnectivity});
-=======
-    await installer.installKyma({withCompass: true, skipComponents, withCentralApplicationGateway});
->>>>>>> 52119413
+    await installer.installKyma({withCompass: true, skipComponents, centralApplicationConnectivity: centralApplicationConnectivity});
   });
 
   it("Register Kyma instance in Compass", async function() {
