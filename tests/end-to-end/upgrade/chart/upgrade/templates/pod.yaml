--- conflicted
+++ resolved
@@ -25,14 +25,10 @@
       value: "1"
     - name: APP_LOGGER_LEVEL
       value: "info"
-<<<<<<< HEAD
     - name: APP_DEX_NAMESPACE
       value: "{{ .Values.dex.namespace }}"
     - name: APP_DEX_USER_EMAIL
       value: "{{ .Values.dex.userEmail }}"
-=======
-    - name: DOMAIN
-      value: "{{ .Values.global.domainName }}"
   - name: manager
     image: eu.gcr.io/kyma-project/test-infra/alpine-kubectl:v20190325-ff66a3a
     command:
@@ -50,5 +46,4 @@
             pkill -TERM pilot-agent
             break
           fi
-        done
->>>>>>> 59de9e9c
+        done