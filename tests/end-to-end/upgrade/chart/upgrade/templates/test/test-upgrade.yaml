--- conflicted
+++ resolved
@@ -23,15 +23,10 @@
       value: "1"
     - name: APP_LOGGER_LEVEL
       value: "info"
-<<<<<<< HEAD
     - name: APP_DEX_NAMESPACE
       value: "{{ .Values.dex.namespace }}"
     - name: APP_DEX_USER_EMAIL
       value: "{{ .Values.dex.userEmail }}"
-  restartPolicy: Never
-=======
-    - name: DOMAIN
-      value: "{{ .Values.global.domainName }}"
   - image: eu.gcr.io/kyma-project/test-infra/alpine-kubectl:v20190325-ff66a3a
     name: manager
     command:
@@ -49,5 +44,4 @@
             pkill -TERM pilot-agent
             break
           fi
-        done
->>>>>>> 59de9e9c
+        done