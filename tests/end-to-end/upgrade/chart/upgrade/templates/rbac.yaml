--- conflicted
+++ resolved
@@ -20,16 +20,11 @@
     heritage: "{{ .Release.Service }}"
 rules:
 - apiGroups: [""]
-<<<<<<< HEAD
   resources: ["", "namespaces"]
-  verbs: ["create", "delete", "get", "list", "patch"]
+  verbs: ["create", "delete", "get", "list", "patch", "update"]
 - apiGroups: [""]
   resources: ["configmaps"]
   verbs: ["list", "get"]
-=======
-  resources: ["","namespaces"]
-  verbs: ["create", "delete", "get", "list", "patch", "update"]
->>>>>>> 2f0c36af
 - apiGroups: ["apps"]
   resources: ["deployments"]
   verbs: ["create", "get", "delete", "list"]
@@ -69,11 +64,7 @@
   resources: ["apis"]
   verbs: ["create", "delete", "get", "list"]
 
-<<<<<<< HEAD
   # MicroFrontend
-=======
-# MicroFrontend
->>>>>>> 2f0c36af
 - apiGroups: ["ui.kyma-project.io"]
   resources: ["microfrontends", "clustermicrofrontends"]
   verbs: ["create", "get", "delete", "list"]
