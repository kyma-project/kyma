--- conflicted
+++ resolved
@@ -43,7 +43,12 @@
 - apiGroups: [""]
   resources: ["pods", "pods/log", "secrets"]
   verbs: ["create", "delete", "get", "list"]
-<<<<<<< HEAD
+- apiGroups: ["assetstore.kyma-project.io"]
+  resources: ["clusterbuckets", "clusterassets", "buckets", "assets"]
+  verbs: ["create", "delete", "get"]
+- apiGroups: ["cms.kyma-project.io"]
+  resources: ["docstopics", "clusterdocstopics"]
+  verbs: ["create", "delete", "get"]
 
 # Kubeless
 - apiGroups: [""]
@@ -61,14 +66,6 @@
 - apiGroups: ["gateway.kyma-project.io"]
   resources: ["apis"]
   verbs: ["create", "delete", "get", "list"]
-=======
-- apiGroups: ["assetstore.kyma-project.io"]
-  resources: ["clusterbuckets", "clusterassets", "buckets", "assets"]
-  verbs: ["create", "delete", "get"]
-- apiGroups: ["cms.kyma-project.io"]
-  resources: ["docstopics", "clusterdocstopics"]
-  verbs: ["create", "delete", "get"]
->>>>>>> a1e24edf
 ---
 kind: ClusterRoleBinding
 apiVersion: rbac.authorization.k8s.io/v1beta1
