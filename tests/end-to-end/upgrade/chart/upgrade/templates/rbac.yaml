--- conflicted
+++ resolved
@@ -20,16 +20,10 @@
     heritage: "{{ .Release.Service }}"
 rules:
 - apiGroups: [""]
-<<<<<<< HEAD
-  resources: ["namespaces"]
+  resources: ["","namespaces"]
   verbs: ["create", "delete", "get", "list", "patch"]
-=======
   resources: ["configmaps"]
   verbs: ["create", "get", "delete", "list"]
-- apiGroups: [""]
-  resources: ["", "namespaces"]
-  verbs: ["create"]
->>>>>>> 6dfb603e
 - apiGroups: ["apps"]
   resources: ["deployments"]
   verbs: ["create", "get", "delete", "list"]
