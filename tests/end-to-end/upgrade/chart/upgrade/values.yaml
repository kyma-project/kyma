--- conflicted
+++ resolved
@@ -3,11 +3,7 @@
 
 image:
   dir:
-<<<<<<< HEAD
-  version: d4a1c24a
-=======
   version: PR-7832
->>>>>>> f766b186
   pullPolicy: "IfNotPresent"
 
 dex:
