--- conflicted
+++ resolved
@@ -7,11 +7,7 @@
 
 image:
   dir:
-<<<<<<< HEAD
-  version: d2a06af0
-=======
   version: 0de5247a
->>>>>>> 19e240cd
   pullPolicy: "IfNotPresent"
 
 dex:
