package applicationoperator

import (
	"fmt"
	"strconv"
	"strings"
	"time"

	v1 "k8s.io/api/apps/v1"

	core "k8s.io/api/core/v1"
	"k8s.io/apimachinery/pkg/util/wait"

	"github.com/kyma-project/kyma/components/application-operator/pkg/apis/applicationconnector/v1alpha1"
	appConnector "github.com/kyma-project/kyma/components/application-operator/pkg/client/clientset/versioned"
	"github.com/pkg/errors"
	"github.com/sirupsen/logrus"
	metav1 "k8s.io/apimachinery/pkg/apis/meta/v1"
	k8sCli "k8s.io/client-go/kubernetes"
)

const (
	applicationName                        = "operator-test-app"
	applicationGatewayDeployment           = "operator-test-app-application-gateway"
	connectivityValidatorDeployment        = "operator-test-app-connectivity-validator"
	integrationNamespace                   = "kyma-integration"
	centralConnectivityValidatorDeployment = "central-application-connectivity-validator"
	systemNamespace                        = "kyma-system"

	applicationOperatorStatefulset = "application-operator"

	appGatewayImageOptPrefix            = "--applicationGatewayImage="
	connectivityValidatorImageOptPrefix = "--applicationConnectivityValidatorImage="
	centralAppValidatorEnabledOptPrefix = "--centralApplicationConnectivityValidatorEnabled="
)

type appImagesConfig struct {
<<<<<<< HEAD
	eventServiceImage                   string
	appGatewayImage                     string
	connectivityValidatorImage          string
	centralConnectivityValidatorEnabled bool
=======
	appGatewayImage            string
	connectivityValidatorImage string
>>>>>>> a277063c
}

// UpgradeTest checks if Application Operator upgrades image versions of Application Proxy and Events Service of the created Application.
type UpgradeTest struct {
	appConnectorInterface appConnector.Interface
	k8sCli                k8sCli.Clientset
}

// NewApplicationOperatorUpgradeTest returns new instance of the UpgradeTest.
func NewApplicationOperatorUpgradeTest(acCli appConnector.Interface, k8sCli k8sCli.Clientset) *UpgradeTest {
	return &UpgradeTest{
		appConnectorInterface: acCli,
		k8sCli:                k8sCli,
	}
}

// CreateResources creates resources needed for e2e upgrade test
func (ut *UpgradeTest) CreateResources(stop <-chan struct{}, log logrus.FieldLogger, namespace string) error {
	log.Info("ApplicationOperator UpgradeTest creating resources...")

	log.Info("Creating Application...")
	if err := ut.createApplication(); err != nil {
		return errors.Wrap(err, "could not create Application")
	}

	log.Info("Waiting for resources...")
	if err := ut.waitForResources(stop); err != nil {
		return errors.Wrap(err, "could not find resources")
	}

	log.Info("ApplicationOperator UpgradeTest is set and ready!")
	return nil
}

func (ut *UpgradeTest) createApplication() error {
	_, err := ut.appConnectorInterface.ApplicationconnectorV1alpha1().Applications().Create(&v1alpha1.Application{
		TypeMeta: metav1.TypeMeta{
			Kind:       "Application",
			APIVersion: "applicationconnector.kyma-project.io/v1alpha1",
		},
		ObjectMeta: metav1.ObjectMeta{
			Name: applicationName,
		},
		Spec: v1alpha1.ApplicationSpec{
			AccessLabel: "app-access-label",
			Description: "Application used by upgradability test",
			Services:    []v1alpha1.Service{},
		},
	})
	return err
}

func (ut *UpgradeTest) waitForResources(stop <-chan struct{}) error {
	return ut.wait(2*time.Minute, ut.isApplicationReady, stop)
}

func (ut *UpgradeTest) wait(timeout time.Duration, conditionFunc wait.ConditionFunc, stop <-chan struct{}) error {
	timeoutCh := time.After(timeout)
	stopCh := make(chan struct{})
	go func() {
		select {
		case <-timeoutCh:
			close(stopCh)
		case <-stop:
			close(stopCh)
		}
	}()
	return wait.PollUntil(500*time.Millisecond, conditionFunc, stopCh)
}

func (ut *UpgradeTest) isApplicationReady() (bool, error) {
	application, err := ut.appConnectorInterface.ApplicationconnectorV1alpha1().Applications().Get(applicationName, metav1.GetOptions{})
	if err != nil {
		return false, err
	}

	return application.Status.InstallationStatus.Status == "deployed", nil
}

func (ut *UpgradeTest) getImagesConfigFromOperatorOpts() (appImagesConfig, error) {
	statefulSet, err := ut.k8sCli.AppsV1().StatefulSets(integrationNamespace).Get(applicationOperatorStatefulset, metav1.GetOptions{})
	if err != nil {
		return appImagesConfig{}, errors.Wrap(err, "Failed to get Application Operator stateful set")
	}

	containerArgs := statefulSet.Spec.Template.Spec.Containers[0].Args

	appImagesConfig := appImagesConfig{centralConnectivityValidatorEnabled: true}

	for _, arg := range containerArgs {
		if strings.HasPrefix(arg, appGatewayImageOptPrefix) {
			appImagesConfig.appGatewayImage = strings.TrimPrefix(arg, appGatewayImageOptPrefix)
		}
		if strings.HasPrefix(arg, connectivityValidatorImageOptPrefix) {
			appImagesConfig.connectivityValidatorImage = strings.TrimPrefix(arg, connectivityValidatorImageOptPrefix)
		}
		if strings.HasPrefix(arg, centralAppValidatorEnabledOptPrefix) {
			v := strings.TrimPrefix(arg, centralAppValidatorEnabledOptPrefix)
			appImagesConfig.centralConnectivityValidatorEnabled, err = strconv.ParseBool(strings.TrimSpace(v))
			if err != nil {
				return appImagesConfig, errors.Wrapf(err, "Failed to parse boolean '%s' from %s container arg", v, centralAppValidatorEnabledOptPrefix)
			}
		}
	}
	return appImagesConfig, nil
}

func (ut *UpgradeTest) getDeploymentData(name, namespace string) (image string, err error) {
	deployment, err := ut.getDeployment(name, namespace)
	if err != nil {
		return "", err
	}

	imageVersion, err := getImageVersion(name, deployment.Spec.Template.Spec.Containers)
	if err != nil {
		return "", err
	}

	return imageVersion, nil
}

func (ut *UpgradeTest) getDeployment(name, namespace string) (*v1.Deployment, error) {
	return ut.k8sCli.AppsV1().Deployments(namespace).Get(name, metav1.GetOptions{})
}

func getImageVersion(containerName string, containers []core.Container) (string, error) {
	for _, c := range containers {
		if strings.Contains(c.Name, containerName) {
			return c.Image, nil
		}
	}
	return "", fmt.Errorf(fmt.Sprintf("container name %s not found", containerName))
}

// TestResources tests resources after upgrade
func (ut *UpgradeTest) TestResources(stop <-chan struct{}, log logrus.FieldLogger, namespace string) error {
	log.Info("ApplicationOperator UpgradeTest testing resources...")

	log.Info("Verifying resources...")
	if err := ut.verifyResources(integrationNamespace); err != nil {
		return errors.Wrap(err, "image versions are not upgraded")
	}

	log.Info("Deleting resources...")
	if err := ut.deleteResources(integrationNamespace); err != nil {
		return errors.Wrap(err, "could not delete resources")
	}

	log.Info("ApplicationOperator UpgradeTest test passed!")
	return nil
}

func (ut *UpgradeTest) verifyResources(namespace string) error {
	appImages, err := ut.getImagesConfigFromOperatorOpts()
	if err != nil {
		return errors.Wrap(err, "Failed to get expected images from Stateful set")
	}

	if err := ut.verifyDeployment(applicationGatewayDeployment, namespace, appImages.appGatewayImage); err != nil {
		return errors.Wrap(err, "Application Gateway is not upgraded")
	}
	if appImages.centralConnectivityValidatorEnabled {
		_, err := ut.getDeployment(centralConnectivityValidatorDeployment, systemNamespace)
		if err != nil {
			return errors.Wrapf(err, "Central Application Connectivity Validator deployment does not exist")
		}
	} else {
		if err := ut.verifyDeployment(connectivityValidatorDeployment, namespace, appImages.connectivityValidatorImage); err != nil {
			return errors.Wrap(err, "Application Connectivity Validator is not upgraded")
		}
	}

	return nil
}

func (ut *UpgradeTest) verifyDeployment(name, namespace, expectedImage string) error {
	image, err := ut.getDeploymentData(name, namespace)
	if err != nil {
		return err
	}

	if image != expectedImage {
		return fmt.Errorf("invalid image of %s. Expected: %s. Actual: %s", name, expectedImage, image)
	}

	return nil
}

func (ut *UpgradeTest) getConfigMap(name, namespace string) (*core.ConfigMap, error) {
	return ut.k8sCli.CoreV1().ConfigMaps(namespace).Get(name, metav1.GetOptions{})
}

func (ut *UpgradeTest) deleteResources(namespace string) error {
	if err := ut.deleteApplication(); err != nil {
		return err
	}

	return nil
}

func (ut *UpgradeTest) deleteApplication() error {
	return ut.appConnectorInterface.ApplicationconnectorV1alpha1().Applications().Delete(applicationName, &metav1.DeleteOptions{})
}

func (ut *UpgradeTest) deleteConfigMap(name, namespace string) error {
	return ut.k8sCli.CoreV1().ConfigMaps(namespace).Delete(name, &metav1.DeleteOptions{})
}<|MERGE_RESOLUTION|>--- conflicted
+++ resolved
@@ -35,15 +35,9 @@
 )
 
 type appImagesConfig struct {
-<<<<<<< HEAD
-	eventServiceImage                   string
 	appGatewayImage                     string
 	connectivityValidatorImage          string
 	centralConnectivityValidatorEnabled bool
-=======
-	appGatewayImage            string
-	connectivityValidatorImage string
->>>>>>> a277063c
 }
 
 // UpgradeTest checks if Application Operator upgrades image versions of Application Proxy and Events Service of the created Application.
