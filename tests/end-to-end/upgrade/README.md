# End-to-end Upgrade Tests

## Overview

This project contains end-to-end upgrade tests run for the Kyma [upgrade plan](https://github.com/kyma-project/test-infra/blob/master/prow/scripts/cluster-integration/kyma-gke-upgrade.sh) on CI. The tests are written in Go. The framework allows you to define two actions:
- Preparing the data
- Running tests against the prepared data

## Prerequisites

To set up the project, use these tools:
* Version 1.11 or higher of [Go](https://golang.org/dl/)
* Version 0.5 or higher of [Dep](https://github.com/golang/dep)
* The latest version of [Docker](https://www.docker.com/)

## Usage

Run end-to-end upgrade tests for the Kyma [upgrade plan](https://github.com/kyma-project/test-infra/blob/master/prow/scripts/cluster-integration/kyma-gke-upgrade.sh) on Prow. The continuous integration flow looks as follows:

1. Install Kyma from the [latest](https://github.com/kyma-project/kyma/releases/latest) release.
2. Create data for end-to-end upgrade tests. The **CreateResources** method is executed for all registered tests.
3. Upgrade Kyma cluster.
4. Run the [`testing.sh`](../../../installation/scripts/testing.sh) script.
5. Run end-to-end upgrade tests. The **TestResources** method is executed for all registered tests.

### Use environment variables

Use the following environment variables to configure the application:

| Name | Required | Default | Description |
|-----|:---------:|:--------:|------------|
| **APP_LOGGER_LEVEL** | NO | `info` | A parameter that sets the logging level in an application. The possible values are `debug`, `info`, `warn`, `warning`, `error`, `fatal`, and `panic`. |
| **APP_KUBECONFIG_PATH** | NO | - | A path to the `kubeconfig` file needed to run an application outside of the cluster. |
| **APP_MAX_CONCURRENCY_LEVEL** | NO | `1` | A maximum concurrency level used for running tests. |

### Use flags
Use the following flags to configure the application:

| Name | Required | Description |
|-----|:---------:|------------|
| **action** | YES | Defines what kind of action to execute. The possible values are `prepareData` and `executeTests`. |
| **verbose** | NO | Prints logs for all tests. |

See the example:
```
go run main.go --action prepareData --verbose
```

## Development

This section presents how to add and run a new test. It also describes how to verify the code and ensure that your test is correct.

### Add a new test

Add a new test under the `pkg/tests/{domain-name}` directory and implement the following interface:

```go
    UpgradeTest interface {
        CreateResources(stop <-chan struct{}, log logrus.FieldLogger, namespace string) error
        TestResources(stop <-chan struct{}, log logrus.FieldLogger, namespace string) error
    }
```

In each method, the framework injects the following parameters:
- **stop** - a channel called when the application shutdown is requested. Use it to gracefully shutdown your test.
- **log** - a logger used when you need additional logging in your test. Logged data is printed only if a given method fails.
- **namespace** - a space created for you by the framework.

This interface allows you to easily register the test in the [`main.go`](./main.go) file by adding a new entry in the test map:
```go
	// Register tests. Convention:
	// {test-name} : {test-instance}
	//
	// Using map is intentional - we ensure that test name is not duplicated.
	// Test name is sanitized and used for creating dedicated Namespace for a given test
	// so that it doesn't overlap with others.
	tests := map[string]runner.UpgradeTest{
		"YourTestName": yourpkg.NewTest(),
	}
```

See the example test [here](./pkg/tests/hello-world/test.go).

>**NOTE:**  If your test operates on Kubernetes resources, ensure that RBAC rules are updated in the [upgrade](./chart/upgrade) Helm chart.

### Run end-to-end tests locally

Run the application without building a binary file. To do so:

1. Prepare the upgrade data:
  ```bash
  env APP_KUBECONFIG_PATH=/Users/$USER/.kube/config APP_LOGGER_LEVEL=debug go run main.go --action prepareData
  ```

2. Run tests:
  ```bash
  env APP_KUBECONFIG_PATH=/Users/$USER/.kube/config APP_LOGGER_LEVEL=debug go run main.go --action executeTests
  ```

For the description of the available environment variables, see [this](#use-environment-variables) section.

### Run tests using a Helm chart

Run the application using Helm:

1. Prepare the upgrade data:
    ```bash
    helm install --name e2e-test-upgrade --namespace {namespace} ./chart/upgrade/ --wait --tls
    ```

2. Run tests:
    ```bash
    helm test e2e-test-upgrade --tls
    ```

### Run tests using Telepresence
[Telepresence](https://www.telepresence.io/) allows you to run tests locally while connecting a service to a remote Kubernetes cluster. It is helpful when the test needs access to other services in a cluster.

1. [Install Telepresence](https://www.telepresence.io/reference/install).
2. Run tests:
```bash
<<<<<<< HEAD
env APP_KUBECONFIG_PATH=/Users/$USER/.kube/config  telepresence --run go run main.go  --action executeTests --verbose
=======
env APP_KUBECONFIG_PATH=/Users/$USER/.kube/config telepresence --run go run main.go  --action executeTests --verbose
>>>>>>> a832ab41
```

### Verify the code

Use the `before-commit.sh` script or the `make build` command to test your changes before each commit.

### Project structure

The repository has the following structure:

```
.
├── chart                   # The Helm chart for deploying the upgrade test application
├── internal                # The internal source code of the upgrade test framework
├── pkg                     # The directory which contains all secondary Go packages
│   └── tests               # The package where upgrade tests are defined. Put your test here.
├── vendor                  # Dep-managed dependencies
├── main.go                 # The entrypoint for upgrade test runner
├── Gopkg.toml              # A dep manifest
└── Gopkg.lock              # A dep lock which is generated automatically. Do not edit it.
```<|MERGE_RESOLUTION|>--- conflicted
+++ resolved
@@ -119,11 +119,7 @@
 1. [Install Telepresence](https://www.telepresence.io/reference/install).
 2. Run tests:
 ```bash
-<<<<<<< HEAD
-env APP_KUBECONFIG_PATH=/Users/$USER/.kube/config  telepresence --run go run main.go  --action executeTests --verbose
-=======
 env APP_KUBECONFIG_PATH=/Users/$USER/.kube/config telepresence --run go run main.go  --action executeTests --verbose
->>>>>>> a832ab41
 ```
 
 ### Verify the code
