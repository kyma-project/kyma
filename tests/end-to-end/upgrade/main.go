--- conflicted
+++ resolved
@@ -123,12 +123,9 @@
 		"MicrofrontendUpgradeTest":        ui.NewMicrofrontendUpgradeTest(mfCli),
 		"ClusterMicrofrontendUpgradeTest": ui.NewClusterMicrofrontendUpgradeTest(mfCli),
 		"EventBusUpgradeTest":             eventbus.NewEventBusUpgradeTest(k8sCli, eaCli, subCli),
-<<<<<<< HEAD
 		"NamespaceUpgradeTest":            namespacecontroller.New(k8sCli),
-=======
 		"AssetStoreUpgradeTest":           assetstore.NewAssetStoreUpgradeTest(dynamicCli),
 		"HeadlessCMSUpgradeTest":          cms.NewHeadlessCmsUpgradeTest(dynamicCli),
->>>>>>> 7e6a7ca0
 	}
 
 	// Execute requested action
