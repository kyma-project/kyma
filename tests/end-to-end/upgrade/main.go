--- conflicted
+++ resolved
@@ -19,11 +19,8 @@
 	"k8s.io/client-go/tools/clientcmd"
 
 	kubeless "github.com/kubeless/kubeless/pkg/client/clientset/versioned"
-<<<<<<< HEAD
+	mfClient "github.com/kyma-project/kyma/common/microfrontend-client/pkg/client/clientset/versioned"
 	gateway "github.com/kyma-project/kyma/components/api-controller/pkg/clients/gateway.kyma-project.io/clientset/versioned"
-=======
-	mfClient "github.com/kyma-project/kyma/common/microfrontend-client/pkg/client/clientset/versioned"
->>>>>>> a3878a06
 	kyma "github.com/kyma-project/kyma/components/api-controller/pkg/clients/gateway.kyma-project.io/clientset/versioned"
 	ab "github.com/kyma-project/kyma/components/application-broker/pkg/client/clientset/versioned"
 	ao "github.com/kyma-project/kyma/components/application-operator/pkg/client/clientset/versioned"
@@ -100,7 +97,9 @@
 	kymaAPI, err := kyma.NewForConfig(k8sConfig)
 	fatalOnError(err, "while creating Kyma Api clientset")
 
-<<<<<<< HEAD
+	mfCli, err := mfClient.NewForConfig(k8sConfig)
+	fatalOnError(err, "while creating Microfrontends clientset")
+
 	dexConfig := dex.Config{}
 	if action == executeTestsActionName {
 		userEmail, userPassword, err := getUserPasswordFromCluster(k8sCli, cfg.DexUserSecret, cfg.DexNamespace)
@@ -112,10 +111,6 @@
 			UserPassword: userPassword,
 		}
 	}
-=======
-	mfCli, err := mfClient.NewForConfig(k8sConfig)
-	fatalOnError(err, "while creating Microfrontends clientset")
->>>>>>> a3878a06
 
 	// Register tests. Convention:
 	// <test-name> : <test-instance>
@@ -130,22 +125,14 @@
 	fatalOnError(err, "while creating Metrics Upgrade Test")
 
 	tests := map[string]runner.UpgradeTest{
-<<<<<<< HEAD
 		"HelmBrokerUpgradeTest":        servicecatalog.NewHelmBrokerTest(k8sCli, scCli, buCli),
 		"ApplicationBrokerUpgradeTest": servicecatalog.NewAppBrokerUpgradeTest(scCli, k8sCli, buCli, appBrokerCli, appConnectorCli),
 		"ApiControllerUpgradeTest":     apicontroller.New(gatewayCli, k8sCli, kubelessCli, domainName, dexConfig.IdProviderConfig()),
 		"LambdaFunctionUpgradeTest":    function.NewLambdaFunctionUpgradeTest(kubelessCli, k8sCli, kymaAPI, domainName),
 		"GrafanaUpgradeTest":           grafanaUpgradeTest,
 		"MetricsUpgradeTest":           metricUpgradeTest,
-=======
-		"HelmBrokerUpgradeTest":           servicecatalog.NewHelmBrokerTest(k8sCli, scCli, buCli),
-		"ApplicationBrokerUpgradeTest":    servicecatalog.NewAppBrokerUpgradeTest(scCli, k8sCli, buCli, appBrokerCli, appConnectorCli),
-		"LambdaFunctionUpgradeTest":       function.NewLambdaFunctionUpgradeTest(kubelessCli, k8sCli, kymaAPI),
-		"GrafanaUpgradeTest":              grafanaUpgradeTest,
-		"MetricsUpgradeTest":              metricUpgradeTest,
 		"MicrofrontendUpgradeTest":        ui.NewMicrofrontendUpgradeTest(mfCli),
 		"ClusterMicrofrontendUpgradeTest": ui.NewClusterMicrofrontendUpgradeTest(mfCli),
->>>>>>> a3878a06
 	}
 
 	// Execute requested action
