--- conflicted
+++ resolved
@@ -226,11 +226,7 @@
   version = "v0.1.43"
 
 [[projects]]
-<<<<<<< HEAD
-  digest = "1:1411e251d44e010a2823033842be4fe3131f0c8bff2dee07e985a0b60e84a4f4"
-=======
-  digest = "1:f69b0b66558c0f69004e68c53de80f0bdf1a23c60ed2245d53de30286fa1ce5b"
->>>>>>> 2f0c36af
+  digest = "1:bde9cd556944bd3c7ccf4b4436686ef84fd8a54130f0acd568c951cf6b6b9f43"
   name = "github.com/kyma-project/kyma"
   packages = [
     "common/microfrontend-client/pkg/apis/ui",
@@ -277,11 +273,7 @@
     "tests/end-to-end/backup-restore-test/utils/fetch-dex-token",
   ]
   pruneopts = "UT"
-<<<<<<< HEAD
-  revision = "f5eb839e7689ebbcf7c2318880c44fb6712303db"
-=======
   revision = "7e6a7ca01ae5a402a3620ad227bca5c1d5638450"
->>>>>>> 2f0c36af
 
 [[projects]]
   digest = "1:33422d238f147d247752996a26574ac48dcf472976eda7f5134015f06bf16563"
@@ -308,12 +300,12 @@
   revision = "53be0d36a84c2a886ca057d34b6aa4468df9ccb4"
 
 [[projects]]
-  digest = "1:0e7775ebbcf00d8dd28ac663614af924411c868dca3d5aa762af0fae3808d852"
+  digest = "1:a8c2725121694dfbf6d552fb86fe6b46e3e7135ea05db580c28695b916162aad"
   name = "github.com/peterbourgon/diskv"
   packages = ["."]
   pruneopts = "UT"
-  revision = "5f041e8faa004a95c88a202771f4cc3e991971e6"
-  version = "v2.0.1"
+  revision = "0be1b92a6df0e4f5cb0a5d15fb7f643d0ad93ce6"
+  version = "v3.0.0"
 
 [[projects]]
   digest = "1:cf31692c14422fa27c83a05292eb5cbe0fb2775972e8f1f8446a71549bd8980b"
@@ -413,11 +405,11 @@
   name = "golang.org/x/crypto"
   packages = ["ssh/terminal"]
   pruneopts = "UT"
-  revision = "f416ebab96af27ca70b6e5c23d6a0747530da626"
-
-[[projects]]
-  branch = "master"
-  digest = "1:dfdac5f7b01ef3c7c6c76348d439aa9dc4ef822a780e35bf50a4cfd4b7da4094"
+  revision = "c05e17bb3b2dca130fc919668a96b4bec9eb9442"
+
+[[projects]]
+  branch = "master"
+  digest = "1:51225fcd1ccd20ec7e2be247d13ff8783a7b0bb780d990b30ba7281120cca442"
   name = "golang.org/x/net"
   packages = [
     "context",
@@ -430,7 +422,7 @@
     "idna",
   ]
   pruneopts = "UT"
-  revision = "1da14a5a36f220ea3f03470682b737b1dfd5de22"
+  revision = "4829fb13d2c62012c17688fa7f629f371014946d"
 
 [[projects]]
   branch = "master"
@@ -445,23 +437,25 @@
 
 [[projects]]
   branch = "master"
-  digest = "1:32a91fdcb8f4ae0b2376129fe0091963fa1bbf42d4c1826ad41f7b6410f385c0"
+  digest = "1:656ce95b4cdf841c00825f4cb94f6e0e1422d7d6faaf3094e94cd18884a32251"
   name = "golang.org/x/sys"
   packages = [
     "unix",
     "windows",
   ]
   pruneopts = "UT"
-  revision = "12500544f89f9420afe9529ba8940bf72d294972"
-
-[[projects]]
-  digest = "1:a2ab62866c75542dd18d2b069fec854577a20211d7c0ea6ae746072a1dccdd18"
+  revision = "9f0b1ff7b46a4014ddb5d4bdb6602a43b882cb27"
+
+[[projects]]
+  digest = "1:f4ea3f623a07a2602bb9c1624d6dc7d291261278ba2484508fac559dc7926048"
   name = "golang.org/x/text"
   packages = [
     "collate",
     "collate/build",
     "internal/colltab",
     "internal/gen",
+    "internal/language",
+    "internal/language/compact",
     "internal/tag",
     "internal/triegen",
     "internal/ucd",
@@ -474,8 +468,8 @@
     "unicode/rangetable",
   ]
   pruneopts = "UT"
-  revision = "f21a4dfb5e38f5895301dc265a8def02365cc3d0"
-  version = "v0.3.0"
+  revision = "c942b20a5d85b458c4dce1589326051d85e25d6d"
+  version = "v0.3.1"
 
 [[projects]]
   branch = "master"
@@ -487,7 +481,7 @@
 
 [[projects]]
   branch = "master"
-  digest = "1:d2338a2a5dc0b7f3bb801fef781991cd0170de0d94c7f0415289d47cf1f4c921"
+  digest = "1:11f22ff35d80e740985a00b590e49bdfcca17d5abdeafa4071ec83602cd2da57"
   name = "golang.org/x/tools"
   packages = [
     "cmd/goimports",
@@ -504,7 +498,7 @@
     "internal/semver",
   ]
   pruneopts = "UT"
-  revision = "a5870b40385977769b3e1d711864fcd2d82bb9fd"
+  revision = "9e44c1c403071e0c2831952513e7b948587d94af"
 
 [[projects]]
   digest = "1:6eb6e3b6d9fffb62958cf7f7d88dbbe1dd6839436b0802e194c590667a40412a"
@@ -737,10 +731,7 @@
     "github.com/kyma-project/kyma/components/service-binding-usage-controller/pkg/apis/servicecatalog/v1alpha1",
     "github.com/kyma-project/kyma/components/service-binding-usage-controller/pkg/client/clientset/versioned",
     "github.com/kyma-project/kyma/tests/end-to-end/backup-restore-test/backupe2e",
-<<<<<<< HEAD
     "github.com/kyma-project/kyma/tests/end-to-end/backup-restore-test/utils/fetch-dex-token",
-=======
->>>>>>> 2f0c36af
     "github.com/pkg/errors",
     "github.com/prometheus/client_golang/api",
     "github.com/prometheus/client_golang/api/prometheus/v1",
