--- conflicted
+++ resolved
@@ -15,12 +15,8 @@
 	kubelessV1 "github.com/kubeless/kubeless/pkg/apis/kubeless/v1beta1"
 	kubeless "github.com/kubeless/kubeless/pkg/client/clientset/versioned"
 	apiv1alpha2 "github.com/kyma-project/kyma/components/api-controller/pkg/apis/gateway.kyma-project.io/v1alpha2"
-<<<<<<< HEAD
 	gateway "github.com/kyma-project/kyma/components/api-controller/pkg/clients/gateway.kyma-project.io/clientset/versioned"
-=======
-	kyma "github.com/kyma-project/kyma/components/api-controller/pkg/clients/gateway.kyma-project.io/clientset/versioned"
 	"github.com/kyma-project/kyma/tests/end-to-end/backup-restore-test/utils/config"
->>>>>>> ca0eef57
 	. "github.com/smartystreets/goconvey/convey"
 	corev1 "k8s.io/api/core/v1"
 	extensionsv1 "k8s.io/api/extensions/v1beta1"
@@ -39,15 +35,9 @@
 	apiInterface      gateway.Interface
 }
 
-<<<<<<< HEAD
 func NewApiControllerTestFromEnv() (ApiControllerTest, error) {
 
-	kubeconfig := os.Getenv("KUBECONFIG")
-	config, err := clientcmd.BuildConfigFromFlags("", kubeconfig)
-=======
-func NewApiControllerTest() (apiControllerTest, error) {
 	restConfig, err := config.NewRestClientConfig()
->>>>>>> ca0eef57
 	if err != nil {
 		return ApiControllerTest{}, err
 	}
@@ -62,11 +52,7 @@
 		return ApiControllerTest{}, err
 	}
 
-<<<<<<< HEAD
-	gatewayClient, err := gateway.NewForConfig(config)
-=======
-	apiClient, err := kyma.NewForConfig(restConfig)
->>>>>>> ca0eef57
+	gatewayClient, err := gateway.NewForConfig(restConfig)
 	if err != nil {
 		return ApiControllerTest{}, err
 	}
@@ -76,7 +62,6 @@
 	return NewApiControllerTest(gatewayClient, coreClient, kubelessClient, domainName), nil
 }
 
-<<<<<<< HEAD
 func NewApiControllerTest(gatewayInterface gateway.Interface, coreInterface kubernetes.Interface, kubelessInterface kubeless.Interface, domainName string) ApiControllerTest {
 	functionName := "apicontroller"
 	return ApiControllerTest{
@@ -92,10 +77,6 @@
 
 func (t ApiControllerTest) CreateResources(namespace string) {
 	err := t.CreateResourcesError(namespace)
-=======
-func (t apiControllerTest) CreateResources(namespace string) {
-	_, err := t.createFunction(namespace)
->>>>>>> ca0eef57
 	So(err, ShouldBeNil)
 }
 
@@ -142,15 +123,11 @@
 	return nil
 }
 
-<<<<<<< HEAD
+func (t ApiControllerTest) DeleteResources(namespace string) {
+	// There is not need to be implemented for this test.
+}
+
 func (t ApiControllerTest) callFunctionWithoutToken(waitMax time.Duration) error {
-=======
-func (t apiControllerTest) DeleteResources(namespace string) {
-	// There is not need to be implemented for this test.
-}
->>>>>>> ca0eef57
-
-func (t apiControllerTest) callFunctionWithoutToken(waitmax time.Duration) error {
 	tick := time.Tick(2 * time.Second)
 	timeout := time.After(waitMax)
 	messages := ""
@@ -359,11 +336,4 @@
 		log.Fatal(err)
 	}
 	return token, nil
-<<<<<<< HEAD
-}
-
-func (t ApiControllerTest) DeleteResources() {
-	// There is not need to be implemented for this test.
-=======
->>>>>>> ca0eef57
 }