--- conflicted
+++ resolved
@@ -36,16 +36,14 @@
 - apiGroups: ["autoscaling"]
   resources: ["horizontalpodautoscalers"]
   verbs: ["get", "list"]
-<<<<<<< HEAD
 - apiGroups: ["ui.kyma-project.io"]
   resources: ["microfrontends"]
-=======
+  verbs: ["*"]
 - apiGroups: ["gateway.kyma-project.io"]
   resources: ["apis"]
   verbs: ["create"]
 - apiGroups: [""]
   resources: ["secrets", "statefulsets", "pods", "persistentvolumeclaims", "persistentvolumes"]
->>>>>>> c57c871b
   verbs: ["*"]
 ---
 apiVersion: v1
@@ -87,8 +85,7 @@
   serviceAccount: {{ template "backup-test.fullname" . }}
   containers:
   - name: backup-test
-    image: "eu.gcr.io/kyma-project/pr/tests/backup-restore-test:PR-3229"
-    #image: "{{ .Values.containerRegistry.path }}/{{ .Values.image.dir }}tests/backup-restore-test:{{ .Values.image.tag }}"
+    image: "{{ .Values.containerRegistry.path }}/{{ .Values.image.dir }}tests/backup-restore-test:{{ .Values.image.tag }}"
     imagePullPolicy: Always
     env:
     - name: DOMAIN
