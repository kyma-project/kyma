containerRegistry:
  path: eu.gcr.io/kyma-project

image:
<<<<<<< HEAD
  dir: pr/
  tag: PR-3221
=======
  dir: develop/
  tag: 8ac83ad8
>>>>>>> 0c468a5f
<|MERGE_RESOLUTION|>--- conflicted
+++ resolved
@@ -2,10 +2,5 @@
   path: eu.gcr.io/kyma-project
 
 image:
-<<<<<<< HEAD
   dir: pr/
-  tag: PR-3221
-=======
-  dir: develop/
-  tag: 8ac83ad8
->>>>>>> 0c468a5f
+  tag: PR-3221