containerRegistry:
  path: eu.gcr.io/kyma-project

nameOverride: backup-test

image:
<<<<<<< HEAD
  dir: pr/tests/backup-restore-test
  tag: PR-4893
=======
  name: backup-test 
  dir: pr/tests
  tag: PR-5005
>>>>>>> d0c6bf77
<|MERGE_RESOLUTION|>--- conflicted
+++ resolved
@@ -4,11 +4,6 @@
 nameOverride: backup-test
 
 image:
-<<<<<<< HEAD
-  dir: pr/tests/backup-restore-test
-  tag: PR-4893
-=======
-  name: backup-test 
-  dir: pr/tests
-  tag: PR-5005
->>>>>>> d0c6bf77
+  name: backup-test
+  dir: pr/tests/
+  tag: PR-4893