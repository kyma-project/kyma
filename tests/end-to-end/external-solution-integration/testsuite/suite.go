--- conflicted
+++ resolved
@@ -108,11 +108,7 @@
 		return err
 	}
 
-<<<<<<< HEAD
 	err = ts.lambdaClient.DeployLambda()
-=======
-	err = ts.lambdaClient.DeployLambda(appName)
->>>>>>> 1698944b
 	if err != nil {
 		return err
 	}
@@ -176,11 +172,7 @@
 		return err
 	}
 
-<<<<<<< HEAD
 	err = wait.Until(5, 15, ts.isApplicationReady)
-=======
-	err = testkit.WaitUntil(5, 15, ts.isApplicationReady)
->>>>>>> 1698944b
 
 	if err != nil {
 		return err
@@ -303,11 +295,7 @@
 		return e
 	}
 
-<<<<<<< HEAD
 	e = wait.Until(5, 30, ts.testService.IsReady)
-=======
-	e = testkit.WaitUntil(5, 30, ts.testService.CheckIfReady)
->>>>>>> 1698944b
 
 	if e != nil {
 		return errors.New(fmt.Sprintf("Test Service not started: %s", e))
