--- conflicted
+++ resolved
@@ -29,13 +29,8 @@
     }`
 
 type LambdaClient interface {
-<<<<<<< HEAD
 	DeployLambda() error
 	DeleteLambda() error
-=======
-	DeployLambda(appName string) error
-	DeleteLambda(appName string, options *metav1.DeleteOptions) error
->>>>>>> 1698944b
 }
 
 type lambdaClient struct {
@@ -55,13 +50,8 @@
 	}, nil
 }
 
-<<<<<<< HEAD
 func (c *lambdaClient) DeployLambda() error {
 	lambda := c.createLambda()
-=======
-func (c *lambdaClient) DeployLambda(appName string) error {
-	lambda := c.createLambda(appName)
->>>>>>> 1698944b
 
 	_, err := c.kubelessClientSet.KubelessV1beta1().Functions(c.namespace).Create(lambda)
 	if err != nil {
@@ -75,11 +65,7 @@
 	return c.kubelessClientSet.KubelessV1beta1().Functions(c.namespace).Delete(consts.AppName, &metav1.DeleteOptions{})
 }
 
-<<<<<<< HEAD
 func (c *lambdaClient) createLambda() *kubelessV1.Function {
-=======
-func (c *lambdaClient) createLambda(name string) *kubelessV1.Function {
->>>>>>> 1698944b
 	lambdaSpec := kubelessV1.FunctionSpec{
 		Handler:             "e2e.entrypoint",
 		Function:            lambdaFunction,
