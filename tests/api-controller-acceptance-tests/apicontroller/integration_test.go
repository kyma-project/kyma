package apicontroller

import (
	"fmt"
	"github.com/kyma-project/kyma/common/ingressgateway"
	"math/rand"
	"net/http"
	"os"
	"path/filepath"
	"testing"
	"time"

	kymaApi "github.com/kyma-project/kyma/components/api-controller/pkg/apis/gateway.kyma-project.io/v1alpha2"
	kyma "github.com/kyma-project/kyma/components/api-controller/pkg/clients/gateway.kyma-project.io/clientset/versioned"
	log "github.com/sirupsen/logrus"
	. "github.com/smartystreets/goconvey/convey"
	apiv1 "k8s.io/api/core/v1"
	metav1 "k8s.io/apimachinery/pkg/apis/meta/v1"
	"k8s.io/client-go/kubernetes"
	"k8s.io/client-go/rest"
	"k8s.io/client-go/tools/clientcmd"
)

type integrationTestContext struct{}

func TestIntegrationSpec(t *testing.T) {

	domainName := os.Getenv(domainNameEnv)
	if domainName == "" {
		t.Fatal("Domain name not set.")
	}

	namespace := os.Getenv(namespaceEnv)
	if namespace == "" {
		t.Fatal("Namespace not set.")
	}

	ctx := integrationTestContext{}
	testID := ctx.generateTestID(testIDLength)

	log.Infof("Running test: %s", testID)

<<<<<<< HEAD
	httpClient, err := ingressgateway.FromEnv().Client()
=======
	httpClient, err := ctx.newHttpClient(testID, domainName)
>>>>>>> 081e6066
	if err != nil {
		t.Fatalf("Cannot get ingressgateway client: %s", err)
	}

	kubeConfig := ctx.defaultConfigOrExit()
	k8sInterface := ctx.k8sInterfaceOrExit(kubeConfig)

	t.Logf("Set up...")
	fixture := setUpOrExit(k8sInterface, namespace, testID)

	var lastAPI *kymaApi.Api

	suiteFinished := false

	Convey("API Controller should", t, func() {

		Reset(func() {
			if suiteFinished {
				t.Logf("Tear down...")
				fixture.tearDown()
			}
		})

		kymaInterface, kymaErr := kyma.NewForConfig(kubeConfig)
		if kymaErr != nil {
			log.Fatalf("can create kyma clientset. Root cause: %v", kymaErr)
		}

		suiteFinished = false

		Convey("create API with authentication disabled", func() {

			api := ctx.apiFor(testID, domainName, namespace, fixture.SampleAppService, apiSecurityDisabled, true)

			lastAPI, err = kymaInterface.GatewayV1alpha2().Apis(namespace).Create(api)
			So(err, ShouldBeNil)
			So(lastAPI, ShouldNotBeNil)
			So(lastAPI.ResourceVersion, ShouldNotBeEmpty)

			ctx.validateAPINotSecured(httpClient, lastAPI.Spec.Hostname)
			lastAPI, err = kymaInterface.GatewayV1alpha2().Apis(namespace).Get(lastAPI.Name, metav1.GetOptions{})
			So(err, ShouldBeNil)
			So(lastAPI, ShouldNotBeNil)
			So(lastAPI.ResourceVersion, ShouldNotBeEmpty)
		})

		Convey("update API with custom jwt configuration", func() {

			api := *lastAPI
			ctx.setCustomJwtAuthenticationConfig(&api)

			lastAPI, err = kymaInterface.GatewayV1alpha2().Apis(namespace).Update(&api)
			So(err, ShouldBeNil)
			So(lastAPI, ShouldNotBeNil)
			So(lastAPI.ResourceVersion, ShouldNotBeEmpty)

			ctx.validateAPISecured(httpClient, lastAPI)
			lastAPI, err = kymaInterface.GatewayV1alpha2().Apis(namespace).Get(lastAPI.Name, metav1.GetOptions{})
			So(err, ShouldBeNil)
			So(lastAPI, ShouldNotBeNil)
			So(lastAPI.ResourceVersion, ShouldNotBeEmpty)
		})

		Convey("delete API", func() {

			suiteFinished = true
			ctx.checkPreconditions(lastAPI, t)

			err := kymaInterface.GatewayV1alpha2().Apis(namespace).Delete(lastAPI.Name, &metav1.DeleteOptions{})
			So(err, ShouldBeNil)

			_, err = kymaInterface.GatewayV1alpha2().Apis(namespace).Get(lastAPI.Name, metav1.GetOptions{})
			So(err, ShouldNotBeNil)
		})
	})
}

func (ctx integrationTestContext) apiFor(testID string, domainName string, namespace string, svc *apiv1.Service, secured APISecurity, hostWithDomain bool) *kymaApi.Api {

	return &kymaApi.Api{
		ObjectMeta: metav1.ObjectMeta{
			Namespace: namespace,
			Name:      fmt.Sprintf("sample-app-api-%s", testID),
		},
		Spec: kymaApi.ApiSpec{
			Hostname: ctx.hostnameFor(testID, domainName, hostWithDomain),
			Service: kymaApi.Service{
				Name: svc.Name,
				Port: int(svc.Spec.Ports[0].Port),
			},
			AuthenticationEnabled: (*bool)(&secured),
			Authentication:        []kymaApi.AuthenticationRule{},
		},
	}
}

func (integrationTestContext) setCustomJwtAuthenticationConfig(api *kymaApi.Api) {
	// OTHER EXAMPLE OF POSSIBLE VALUES:
	//issuer := "https://accounts.google.com"
	//jwksURI := "https://www.googleapis.com/oauth2/v3/certs"

	issuer := "https://accounts.google.com"
	jwksURI := "http://dex-service.kyma-system.svc.cluster.local:5556/keys"

	rules := []kymaApi.AuthenticationRule{
		{
			Type: kymaApi.JwtType,
			Jwt: kymaApi.JwtAuthentication{
				Issuer:  issuer,
				JwksUri: jwksURI,
			},
		},
	}

	secured := true
	if api.Spec.AuthenticationEnabled != nil && !(*api.Spec.AuthenticationEnabled) { // optional property, but if set earlier to false it will force auth disabled
		api.Spec.AuthenticationEnabled = &secured
	}
	api.Spec.Authentication = rules
}

func (integrationTestContext) checkPreconditions(lastAPI *kymaApi.Api, t *testing.T) {
	if lastAPI == nil {
		t.Fatal("Precondition failed - last API not set")
	}
}

func (integrationTestContext) hostnameFor(testID, domainName string, hostWithDomain bool) string {
	if hostWithDomain {
		return fmt.Sprintf("%s.%s", testID, domainName)
	}
	return testID
}

func (ctx integrationTestContext) validateAPISecured(httpClient *http.Client, api *kymaApi.Api) {

	response, err := ctx.withRetries(maxRetries, minimalNumberOfCorrectResults, func() (*http.Response, error) {
		return httpClient.Get(fmt.Sprintf("https://%s", api.Spec.Hostname))
	}, ctx.httpUnauthorizedPredicate)

	So(err, ShouldBeNil)
	So(response.StatusCode, ShouldEqual, http.StatusUnauthorized)
}

func (ctx integrationTestContext) validateAPINotSecured(httpClient *http.Client, hostname string) {

	response, err := ctx.withRetries(maxRetries, minimalNumberOfCorrectResults, func() (*http.Response, error) {
		return httpClient.Get(fmt.Sprintf("https://%s", hostname))
	}, ctx.httpOkPredicate)

	So(err, ShouldBeNil)
	So(response.StatusCode, ShouldEqual, http.StatusOK)
}

func (integrationTestContext) withRetries(maxRetries, minCorrect int, httpCall func() (*http.Response, error), shouldRetryPredicate func(*http.Response) bool) (*http.Response, error) {

	var response *http.Response
	var err error

	count := 0
	retry := true
	for retryNo := 0; retry; retryNo++ {

		log.Debugf("[%d / %d] Retrying...", retryNo, maxRetries)
		response, err = httpCall()

		if err != nil {
			log.Errorf("[%d / %d] Got error: %s", retryNo, maxRetries, err)
			count = 0
		} else if shouldRetryPredicate(response) {
			log.Errorf("[%d / %d] Got response: %s", retryNo, maxRetries, response.Status)
			count = 0
		} else {
			log.Infof("Got expected response %d in a row.", count+1)
			if count++; count == minCorrect {
				log.Infof("Reached minimal number of expected responses in a row. Do not need to retry anymore.")
				retry = false
			}
		}

		if retry {

			if retryNo >= maxRetries {
				// do not retry anymore
				log.Infof("No more retries (max retries exceeded).")
				retry = false
			} else {
				time.Sleep(retrySleep)
			}
		}
	}

	return response, err
}

func (integrationTestContext) httpOkPredicate(response *http.Response) bool {
	return response.StatusCode < 200 || response.StatusCode > 299
}

func (integrationTestContext) httpUnauthorizedPredicate(response *http.Response) bool {
	return response.StatusCode != 401
}

func (integrationTestContext) defaultConfigOrExit() *rest.Config {

	kubeConfigLocation := filepath.Join(os.Getenv("HOME"), ".kube", "config")

	kubeConfig, err := clientcmd.BuildConfigFromFlags("", kubeConfigLocation)
	if err != nil {
		log.Debugf("unable to load local kube config. Root cause: %v", err)
		if config, err2 := rest.InClusterConfig(); err2 != nil {
			log.Fatalf("unable to load kube config. Root cause: %v", err2)
		} else {
			kubeConfig = config
		}
	}
	return kubeConfig
}

func (integrationTestContext) k8sInterfaceOrExit(kubeConfig *rest.Config) kubernetes.Interface {

	k8sInterface, k8sErr := kubernetes.NewForConfig(kubeConfig)
	if k8sErr != nil {
		log.Fatalf("can create k8s clientset. Root cause: %v", k8sErr)
	}
	return k8sInterface
}

func (integrationTestContext) generateTestID(n int) string {

	rand.Seed(time.Now().UnixNano())

	letterRunes := []rune("abcdefghijklmnopqrstuvwxyz")

	b := make([]rune, n)
	for i := range b {
		b[i] = letterRunes[rand.Intn(len(letterRunes))]
	}
	return string(b)
<<<<<<< HEAD
=======
}

func (tctx integrationTestContext) newHttpClient(testID, domainName string) (*http.Client, error) {

	http.DefaultTransport.(*http.Transport).TLSClientConfig = &tls.Config{InsecureSkipVerify: true}

	ingressGatewayControllerAddr, err := net.LookupHost(ingressGatewayControllerServiceURL)
	if err != nil {
		log.Warnf("Unable to resolve host '%s' (if you are running this test from outside of Kyma ignore this log). Root cause: %v", ingressGatewayControllerServiceURL, err)
		minikubeIp := tctx.tryToGetMinikubeIp()
		if minikubeIp == "" {
			return nil, err
		}
		ingressGatewayControllerAddr = []string{minikubeIp}
	}
	log.Infof("Ingress controller address: '%s'", ingressGatewayControllerAddr)

	tr := &http.Transport{
		TLSClientConfig: &tls.Config{InsecureSkipVerify: true},
		DialContext: func(ctx context.Context, network, addr string) (net.Conn, error) {
			// Changes request destination address to ingressGateway internal cluster address for requests to sample app service.
			hostname := tctx.hostnameFor(testID, domainName, true)
			if strings.HasPrefix(addr, hostname) {
				addr = strings.Replace(addr, hostname, ingressGatewayControllerAddr[0], 1)
			}
			dialer := net.Dialer{}
			return dialer.DialContext(ctx, network, addr)
		},
	}
	client := &http.Client{
		Transport: tr,
		Timeout:   time.Second * 10,
	}

	return client, nil
}

func (integrationTestContext) tryToGetMinikubeIp() string {
	mipCmd := exec.Command("minikube", "ip")
	if mipOut, err := mipCmd.Output(); err != nil {
		log.Warnf("Error while getting minikube IP (ignore this message if you are running this test inside Kyma). Root cause: %s", err)
		return ""
	} else {
		return strings.Trim(string(mipOut), "\n")
	}
>>>>>>> 081e6066
}<|MERGE_RESOLUTION|>--- conflicted
+++ resolved
@@ -40,11 +40,7 @@
 
 	log.Infof("Running test: %s", testID)
 
-<<<<<<< HEAD
 	httpClient, err := ingressgateway.FromEnv().Client()
-=======
-	httpClient, err := ctx.newHttpClient(testID, domainName)
->>>>>>> 081e6066
 	if err != nil {
 		t.Fatalf("Cannot get ingressgateway client: %s", err)
 	}
@@ -284,52 +280,4 @@
 		b[i] = letterRunes[rand.Intn(len(letterRunes))]
 	}
 	return string(b)
-<<<<<<< HEAD
-=======
-}
-
-func (tctx integrationTestContext) newHttpClient(testID, domainName string) (*http.Client, error) {
-
-	http.DefaultTransport.(*http.Transport).TLSClientConfig = &tls.Config{InsecureSkipVerify: true}
-
-	ingressGatewayControllerAddr, err := net.LookupHost(ingressGatewayControllerServiceURL)
-	if err != nil {
-		log.Warnf("Unable to resolve host '%s' (if you are running this test from outside of Kyma ignore this log). Root cause: %v", ingressGatewayControllerServiceURL, err)
-		minikubeIp := tctx.tryToGetMinikubeIp()
-		if minikubeIp == "" {
-			return nil, err
-		}
-		ingressGatewayControllerAddr = []string{minikubeIp}
-	}
-	log.Infof("Ingress controller address: '%s'", ingressGatewayControllerAddr)
-
-	tr := &http.Transport{
-		TLSClientConfig: &tls.Config{InsecureSkipVerify: true},
-		DialContext: func(ctx context.Context, network, addr string) (net.Conn, error) {
-			// Changes request destination address to ingressGateway internal cluster address for requests to sample app service.
-			hostname := tctx.hostnameFor(testID, domainName, true)
-			if strings.HasPrefix(addr, hostname) {
-				addr = strings.Replace(addr, hostname, ingressGatewayControllerAddr[0], 1)
-			}
-			dialer := net.Dialer{}
-			return dialer.DialContext(ctx, network, addr)
-		},
-	}
-	client := &http.Client{
-		Transport: tr,
-		Timeout:   time.Second * 10,
-	}
-
-	return client, nil
-}
-
-func (integrationTestContext) tryToGetMinikubeIp() string {
-	mipCmd := exec.Command("minikube", "ip")
-	if mipOut, err := mipCmd.Output(); err != nil {
-		log.Warnf("Error while getting minikube IP (ignore this message if you are running this test inside Kyma). Root cause: %s", err)
-		return ""
-	} else {
-		return strings.Trim(string(mipOut), "\n")
-	}
->>>>>>> 081e6066
 }