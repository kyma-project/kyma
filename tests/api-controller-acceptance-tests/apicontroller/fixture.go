--- conflicted
+++ resolved
@@ -15,18 +15,7 @@
 )
 
 const (
-<<<<<<< HEAD
-	namespace                                 = "kyma-system"
-	testIdLength                              = 8
-	maxRetries                                = 1000
-	minimalNumberOfCorrectResults             = 5
-	retrySleep                                = 2 * time.Second
-	domainNameEnv                             = "DOMAIN_NAME"
-	apiSecurityDisabled           ApiSecurity = false
-	apiSecurityEnabled            ApiSecurity = true
-=======
 	namespaceEnv                                   = "NAMESPACE"
-	ingressGatewayControllerServiceURL             = "istio-ingressgateway.istio-system.svc.cluster.local"
 	testIDLength                                   = 8
 	maxRetries                                     = 1000
 	minimalNumberOfCorrectResults                  = 5
@@ -34,7 +23,6 @@
 	domainNameEnv                                  = "DOMAIN_NAME"
 	apiSecurityDisabled                APISecurity = false
 	apiSecurityEnabled                 APISecurity = true
->>>>>>> 081e6066
 )
 
 //APISecurity Enable/disable security in API
