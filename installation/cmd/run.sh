--- conflicted
+++ resolved
@@ -45,16 +45,8 @@
 
 MINIKUBE_EXTRA_ARGS=""
 
-<<<<<<< HEAD
 if [[ -n "$KNATIVE" ]]; then
     MINIKUBE_EXTRA_ARGS="${MINIKUBE_EXTRA_ARGS} --memory 10240 --disk-size 30g --extra-config=apiserver.enable-admission-plugins='NamespaceExists'"
-    CREATE_CR_EXTRA_ARGS="${CREATE_CR_EXTRA_ARGS} --crtpl_path $CURRENT_DIR/../resources/installer-cr-knative.yaml.tpl"
-=======
-if [ -n "$KNATIVE" ]; then
-
-    MINIKUBE_EXTRA_ARGS="${MINIKUBE_EXTRA_ARGS} --memory 10240 --disk-size 30g"
-
->>>>>>> 7b8717d4
 fi
 
 if [[ ! ${SKIP_MINIKUBE_START} ]]; then
