--- conflicted
+++ resolved
@@ -250,11 +250,7 @@
 printImagesWithLatestTag
 latestTagsErr=$?
 
-<<<<<<< HEAD
-if [ ${latestTagsErr} -ne 0 ] || [ ${coreTestErr} -ne 0 ]  || [ ${istioTestErr} -ne 0 ] || [ ${knativeTestErr} -ne 0 ] || [ ${acTestErr} -ne 0 ]
-=======
-if [ ${latestTagsErr} -ne 0 ] || [ ${coreTestErr} -ne 0 ]  || [ ${istioTestErr} -ne 0 ] || [ ${acTestErr} -ne 0 ] || [ ${loggingTestErr} -ne 0 ] || [ ${monitoringTestErr} -ne 0 ]
->>>>>>> 428e37dc
+if [ ${latestTagsErr} -ne 0 ] || [ ${coreTestErr} -ne 0 ]  || [ ${istioTestErr} -ne 0 ] || [ ${acTestErr} -ne 0 ] || [ ${loggingTestErr} -ne 0 ] || [ ${monitoringTestErr} -ne 0 ] || [ ${knativeTestErr} -ne 0 ]
 then
     exit 1
 else
