#!/usr/bin/env bash
ROOT_PATH=$( cd "$( dirname "${BASH_SOURCE[0]}" )" && pwd )

source ${ROOT_PATH}/testing-common.sh

echo "-------------------------------"
echo "- Ensure test Pods are deleted "
echo "-------------------------------"

if [ -n "$KUBE_CONTEXT" ]; then
    echo "Using context: $KUBE_CONTEXT"
    KUBE_CONTEXT_ARG="--kube-context $KUBE_CONTEXT"
fi

cleanupHelmTestPods kyma-system
cleanupCoreErr=$?

cleanupHelmTestPods istio-system
cleanupIstioErr=$?

cleanupHelmTestPods knative-serving
cleanupKnativeServingErr=$?

cleanupHelmTestPods kyma-integration
cleanupGatewayErr=$?

if [ ${cleanupGatewayErr} -ne 0 ] || [ ${cleanupIstioErr} -ne 0 ] || [ ${cleanupCoreErr} -ne 0 ] || [ ${cleanupKnativeServingErr} -ne 0 ]
then
    exit 1
fi

monitoringTestErr=0
loggingTestErr=0
eventBusTestErr=0

echo "----------------------------"
echo "- Testing Kyma..."
echo "----------------------------"

echo "- Testing Core components..."
# timeout set to 10 minutes
helm ${KUBE_CONTEXT_ARG} test core --timeout 600 --tls
coreTestErr=$?

# execute assetstore tests if 'assetstore' is installed
if helm ${KUBE_CONTEXT_ARG} list --tls | grep -q "assetstore"; then
echo "- Testing Asset Store"
helm ${KUBE_CONTEXT_ARG} test assetstore --timeout 600 --tls
assetstoreTestErr=$?
fi

# execute monitoring tests if 'monitoring' is installed
if helm ${KUBE_CONTEXT_ARG} list --tls | grep -q "monitoring"; then
echo "- Montitoring module is installed. Running tests for same"
helm ${KUBE_CONTEXT_ARG} test monitoring --timeout 600 --tls
monitoringTestErr=$?
fi

# execute logging tests if 'logging' is installed
<<<<<<< HEAD
if helm ${KUBE_CONTEXT_ARG} list --tls | grep -q "logging"; then
echo "- Logging module is installed. Running tests for same"
helm ${KUBE_CONTEXT_ARG} test logging --timeout 600 --tls
loggingTestErr=$?
fi
=======
#if helm ${KUBE_CONTEXT_ARG} list | grep -q "logging"; then
#echo "- Logging module is installed. Running tests for same"
#helm ${KUBE_CONTEXT_ARG} test logging --timeout 600
#loggingTestErr=$?
#fi
>>>>>>> 95c2c8af

# run event-bus tests if Knative is not installed
if ! kubectl -n knative-eventing get deployments.apps | grep -q "webhook"; then
    echo "- Testing Event-Bus..."
    helm ${KUBE_CONTEXT_ARG} test event-bus --timeout 600 --tls
    eventBusTestErr=$?
fi

checkAndCleanupTest kyma-system
testCheckCore=$?

echo "- Testing Istio components..."
helm ${KUBE_CONTEXT_ARG} test istio --tls
istioTestErr=$?

checkAndCleanupTest istio-system
testCheckIstio=$?

echo "- Testing Knative serving components..."
helm ${KUBE_CONTEXT_ARG} test knative-serving --tls
knativeServingTestErr=$?

checkAndCleanupTest knative-serving
knativeServingTestErr=$?

echo "- Testing Application Connector"
helm ${KUBE_CONTEXT_ARG} test application-connector --timeout 600 --tls
acTestErr=$?

checkAndCleanupTest kyma-integration
testCheckGateway=$?

printImagesWithLatestTag
latestTagsErr=$?

if [ ${latestTagsErr} -ne 0 ] || [ ${coreTestErr} -ne 0 ] || [ ${assetstoreTestErr} -ne 0 ]  || [ ${istioTestErr} -ne 0 ] || [ ${acTestErr} -ne 0 ] || [ ${loggingTestErr} -ne 0 ] || [ ${monitoringTestErr} -ne 0 ] || [ ${knativeServingTestErr} -ne 0 ] || [ ${eventBusTestErr} -ne 0 ]
then
    exit 1
else
    exit 0
fi<|MERGE_RESOLUTION|>--- conflicted
+++ resolved
@@ -57,19 +57,11 @@
 fi
 
 # execute logging tests if 'logging' is installed
-<<<<<<< HEAD
-if helm ${KUBE_CONTEXT_ARG} list --tls | grep -q "logging"; then
-echo "- Logging module is installed. Running tests for same"
-helm ${KUBE_CONTEXT_ARG} test logging --timeout 600 --tls
-loggingTestErr=$?
-fi
-=======
-#if helm ${KUBE_CONTEXT_ARG} list | grep -q "logging"; then
+#if helm ${KUBE_CONTEXT_ARG} list --tls | grep -q "logging"; then
 #echo "- Logging module is installed. Running tests for same"
 #helm ${KUBE_CONTEXT_ARG} test logging --timeout 600
 #loggingTestErr=$?
 #fi
->>>>>>> 95c2c8af
 
 # run event-bus tests if Knative is not installed
 if ! kubectl -n knative-eventing get deployments.apps | grep -q "webhook"; then
