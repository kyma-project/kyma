#!/usr/bin/env bash

###
# Following script generates kyma-installer artifacts for a release.
#
# INPUTS:
# - KYMA_INSTALLER_PUSH_DIR - (optional) directory where kyma-installer docker image is pushed, if specified should ends with a slash (/)
# - KYMA_INSTALLER_VERSION - version (image tag) of kyma-installer
# - ARTIFACTS_DIR - path to directory where artifacts will be stored
#
###

set -o errexit

CURRENT_DIR="$( cd "$( dirname "${BASH_SOURCE[0]}" )" && pwd )"
RESOURCES_DIR="${CURRENT_DIR}/../resources"
INSTALLER_YAML_PATH="${RESOURCES_DIR}/installer.yaml"
INSTALLER_LOCAL_CONFIG_PATH="${RESOURCES_DIR}/installer-config-local.yaml.tpl"
INSTALLER_LOCAL_CR_PATH="${RESOURCES_DIR}/installer-cr.yaml.tpl"
INSTALLER_CLUSTER_CR_PATH="${RESOURCES_DIR}/installer-cr-cluster.yaml.tpl"
INSTALLER_RUNTIME_CLUSTER_CR_PATH="${RESOURCES_DIR}/installer-cr-cluster-runtime.yaml.tpl"

function generateLocalArtifact() {
    TMP_LOCAL_CR=$(mktemp)

    ${CURRENT_DIR}/create-cr.sh --url "" --output "${TMP_LOCAL_CR}" --version 0.0.1 --crtpl_path "${INSTALLER_LOCAL_CR_PATH}"

    ${CURRENT_DIR}/concat-yamls.sh ${INSTALLER_YAML_PATH} ${TMP_LOCAL_CR} \
      | sed -E ";s;image: eu.gcr.io\/kyma-project\/develop\/installer:.+;image: eu.gcr.io/kyma-project/${KYMA_INSTALLER_PUSH_DIR}kyma-installer:${KYMA_INSTALLER_VERSION};" \
      > ${ARTIFACTS_DIR}/kyma-installer-local.yaml

    cp ${INSTALLER_LOCAL_CONFIG_PATH} ${ARTIFACTS_DIR}/kyma-config-local.yaml
    cp ${INSTALLER_LOCAL_CR_PATH}  ${ARTIFACTS_DIR}/kyma-installer-cr.yaml
    cp ${INSTALLER_YAML_PATH} ${ARTIFACTS_DIR}/installer.yaml

    rm -rf ${TMP_LOCAL_CR}
}

function generateClusterArtifact() {
    TMP_CLUSTER_CR=$(mktemp)

    ${CURRENT_DIR}/create-cr.sh --url "" --output "${TMP_CLUSTER_CR}" --version 0.0.1 --crtpl_path "${INSTALLER_CLUSTER_CR_PATH}"

    ${CURRENT_DIR}/concat-yamls.sh ${INSTALLER_YAML_PATH} ${TMP_CLUSTER_CR} \
      | sed -E ";s;image: eu.gcr.io\/kyma-project\/develop\/installer:.+;image: eu.gcr.io/kyma-project/${KYMA_INSTALLER_PUSH_DIR}kyma-installer:${KYMA_INSTALLER_VERSION};" \
      > ${ARTIFACTS_DIR}/kyma-installer-cluster.yaml

    cp ${INSTALLER_CLUSTER_CR_PATH}  ${ARTIFACTS_DIR}/installer-cr-cluster.yaml

    rm -rf ${TMP_CLUSTER_CR}
}

<<<<<<< HEAD
function generateCompassClusterArtifact() {
    TMP_COMPASS_CLUSTER_CR=$(mktemp)

    ${CURRENT_DIR}/create-cr.sh --url "" --output "${TMP_COMPASS_CLUSTER_CR}" --version 0.0.1 --crtpl_path "${INSTALLER_COMPASS_CLUSTER_CR_PATH}"

    ${CURRENT_DIR}/concat-yamls.sh ${INSTALLER_YAML_PATH} ${TMP_COMPASS_CLUSTER_CR} \
      | sed -E ";s;image: eu.gcr.io\/kyma-project\/develop\/installer:.+;image: eu.gcr.io/kyma-project/${KYMA_INSTALLER_PUSH_DIR}kyma-installer:${KYMA_INSTALLER_VERSION};" \
      > ${ARTIFACTS_DIR}/kyma-installer-cluster-compass.yaml

    cp ${INSTALLER_COMPASS_CLUSTER_CR_PATH}  ${ARTIFACTS_DIR}/installer-cr-cluster-compass.yaml


    rm -rf ${TMP_COMPASS_CLUSTER_CR}
}

function generateCompassDependenciesClusterArtifact() {
    TMP_COMPASS_DEP_CLUSTER_CR=$(mktemp)

    ${CURRENT_DIR}/create-cr.sh --url "" --output "${TMP_COMPASS_DEP_CLUSTER_CR}" --version 0.0.1 --crtpl_path "${INSTALLER_COMPASS_DEP_CLUSTER_CR_PATH}"

    ${CURRENT_DIR}/concat-yamls.sh ${INSTALLER_YAML_PATH} ${TMP_COMPASS_DEP_CLUSTER_CR} \
      | sed -E ";s;image: eu.gcr.io\/kyma-project\/develop\/installer:.+;image: eu.gcr.io/kyma-project/${KYMA_INSTALLER_PUSH_DIR}kyma-installer:${KYMA_INSTALLER_VERSION};" \
      > ${ARTIFACTS_DIR}/kyma-installer-cluster-compass-dependencies.yaml

    cp ${INSTALLER_COMPASS_DEP_CLUSTER_CR_PATH}  ${ARTIFACTS_DIR}/installer-cr-cluster-compass-dependencies.yaml

    rm -rf ${TMP_COMPASS_DEP_CLUSTER_CR}
}

=======
>>>>>>> 1af8f7a8
function generateRuntimeClusterArtifact() {
    TMP_RUNTIME_CLUSTER_CR=$(mktemp)

    ${CURRENT_DIR}/create-cr.sh --url "" --output "${TMP_RUNTIME_CLUSTER_CR}" --version 0.0.1 --crtpl_path "${INSTALLER_RUNTIME_CLUSTER_CR_PATH}"

    ${CURRENT_DIR}/concat-yamls.sh ${INSTALLER_YAML_PATH} ${TMP_RUNTIME_CLUSTER_CR} \
      | sed -E ";s;image: eu.gcr.io\/kyma-project\/develop\/installer:.+;image: eu.gcr.io/kyma-project/${KYMA_INSTALLER_PUSH_DIR}kyma-installer:${KYMA_INSTALLER_VERSION};" \
      > ${ARTIFACTS_DIR}/kyma-installer-cluster-runtime.yaml


    cp ${INSTALLER_RUNTIME_CLUSTER_CR_PATH}  ${ARTIFACTS_DIR}/installer-cr-cluster-runtime.yaml


    rm -rf ${TMP_RUNTIME_CLUSTER_CR}
}

generateLocalArtifact
generateClusterArtifact
generateRuntimeClusterArtifact<|MERGE_RESOLUTION|>--- conflicted
+++ resolved
@@ -50,38 +50,6 @@
     rm -rf ${TMP_CLUSTER_CR}
 }
 
-<<<<<<< HEAD
-function generateCompassClusterArtifact() {
-    TMP_COMPASS_CLUSTER_CR=$(mktemp)
-
-    ${CURRENT_DIR}/create-cr.sh --url "" --output "${TMP_COMPASS_CLUSTER_CR}" --version 0.0.1 --crtpl_path "${INSTALLER_COMPASS_CLUSTER_CR_PATH}"
-
-    ${CURRENT_DIR}/concat-yamls.sh ${INSTALLER_YAML_PATH} ${TMP_COMPASS_CLUSTER_CR} \
-      | sed -E ";s;image: eu.gcr.io\/kyma-project\/develop\/installer:.+;image: eu.gcr.io/kyma-project/${KYMA_INSTALLER_PUSH_DIR}kyma-installer:${KYMA_INSTALLER_VERSION};" \
-      > ${ARTIFACTS_DIR}/kyma-installer-cluster-compass.yaml
-
-    cp ${INSTALLER_COMPASS_CLUSTER_CR_PATH}  ${ARTIFACTS_DIR}/installer-cr-cluster-compass.yaml
-
-
-    rm -rf ${TMP_COMPASS_CLUSTER_CR}
-}
-
-function generateCompassDependenciesClusterArtifact() {
-    TMP_COMPASS_DEP_CLUSTER_CR=$(mktemp)
-
-    ${CURRENT_DIR}/create-cr.sh --url "" --output "${TMP_COMPASS_DEP_CLUSTER_CR}" --version 0.0.1 --crtpl_path "${INSTALLER_COMPASS_DEP_CLUSTER_CR_PATH}"
-
-    ${CURRENT_DIR}/concat-yamls.sh ${INSTALLER_YAML_PATH} ${TMP_COMPASS_DEP_CLUSTER_CR} \
-      | sed -E ";s;image: eu.gcr.io\/kyma-project\/develop\/installer:.+;image: eu.gcr.io/kyma-project/${KYMA_INSTALLER_PUSH_DIR}kyma-installer:${KYMA_INSTALLER_VERSION};" \
-      > ${ARTIFACTS_DIR}/kyma-installer-cluster-compass-dependencies.yaml
-
-    cp ${INSTALLER_COMPASS_DEP_CLUSTER_CR_PATH}  ${ARTIFACTS_DIR}/installer-cr-cluster-compass-dependencies.yaml
-
-    rm -rf ${TMP_COMPASS_DEP_CLUSTER_CR}
-}
-
-=======
->>>>>>> 1af8f7a8
 function generateRuntimeClusterArtifact() {
     TMP_RUNTIME_CLUSTER_CR=$(mktemp)
 
