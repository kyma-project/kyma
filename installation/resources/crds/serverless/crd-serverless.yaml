apiVersion: apiextensions.k8s.io/v1
kind: CustomResourceDefinition
metadata:
  annotations:
    controller-gen.kubebuilder.io/version: v0.6.2
  name: functions.serverless.kyma-project.io
spec:
  conversion:
    strategy: Webhook
    webhook:
      clientConfig:
        service:
          name: serverless-webhook
          namespace: kyma-system
          path: /convert/functions
          port: 443
      conversionReviewVersions:
      - v1beta1
      - v1
  group: serverless.kyma-project.io
  names:
    kind: Function
    listKind: FunctionList
    plural: functions
    singular: function
  preserveUnknownFields: false
  scope: Namespaced
  versions:
  - additionalPrinterColumns:
    - jsonPath: .status.conditions[?(@.type=='ConfigurationReady')].status
      name: Configured
      type: string
    - jsonPath: .status.conditions[?(@.type=='BuildReady')].status
      name: Built
      type: string
    - jsonPath: .status.conditions[?(@.type=='Running')].status
      name: Running
      type: string
    - jsonPath: .status.runtime
      name: Runtime
      type: string
    - jsonPath: .metadata.generation
      name: Version
      type: integer
    - jsonPath: .metadata.creationTimestamp
      name: Age
      type: date
    deprecated: true
    deprecationWarning: use v1alpha2 instead
    name: v1alpha1
    schema:
      openAPIV3Schema:
        properties:
          apiVersion:
            description: 'APIVersion defines the versioned schema of this representation
              of an object. Servers should convert recognized schemas to the latest
              internal value, and may reject unrecognized values. More info: https://git.k8s.io/community/contributors/devel/sig-architecture/api-conventions.md#resources'
            type: string
          kind:
            description: 'Kind is a string value representing the REST resource this
              object represents. Servers may infer this from the endpoint the client
              submits requests to. Cannot be updated. In CamelCase. More info: https://git.k8s.io/community/contributors/devel/sig-architecture/api-conventions.md#types-kinds'
            type: string
          metadata:
            type: object
          spec:
            description: FunctionSpec defines the desired state of Function
            properties:
              baseDir:
                type: string
              buildResources:
                description: ResourceRequirements describes the compute resource requirements.
                properties:
                  limits:
                    additionalProperties:
                      anyOf:
                      - type: integer
                      - type: string
                      pattern: ^(\+|-)?(([0-9]+(\.[0-9]*)?)|(\.[0-9]+))(([KMGTPE]i)|[numkMGTPE]|([eE](\+|-)?(([0-9]+(\.[0-9]*)?)|(\.[0-9]+))))?$
                      x-kubernetes-int-or-string: true
                    description: 'Limits describes the maximum amount of compute resources
                      allowed. More info: https://kubernetes.io/docs/concepts/configuration/manage-resources-containers/'
                    type: object
                  requests:
                    additionalProperties:
                      anyOf:
                      - type: integer
                      - type: string
                      pattern: ^(\+|-)?(([0-9]+(\.[0-9]*)?)|(\.[0-9]+))(([KMGTPE]i)|[numkMGTPE]|([eE](\+|-)?(([0-9]+(\.[0-9]*)?)|(\.[0-9]+))))?$
                      x-kubernetes-int-or-string: true
                    description: 'Requests describes the minimum amount of compute
                      resources required. If Requests is omitted for a container,
                      it defaults to Limits if that is explicitly specified, otherwise
                      to an implementation-defined value. More info: https://kubernetes.io/docs/concepts/configuration/manage-resources-containers/'
                    type: object
                type: object
              deps:
                description: Deps defines the dependencies for a function
                type: string
              env:
                description: Env defines an array of key value pairs need to be used
                  as env variable for a function
                items:
                  description: EnvVar represents an environment variable present in
                    a Container.
                  properties:
                    name:
                      description: Name of the environment variable. Must be a C_IDENTIFIER.
                      type: string
                    value:
                      description: 'Variable references $(VAR_NAME) are expanded using
                        the previously defined environment variables in the container
                        and any service environment variables. If a variable cannot
                        be resolved, the reference in the input string will be unchanged.
                        Double $$ are reduced to a single $, which allows for escaping
                        the $(VAR_NAME) syntax: i.e. "$$(VAR_NAME)" will produce the
                        string literal "$(VAR_NAME)". Escaped references will never
                        be expanded, regardless of whether the variable exists or
                        not. Defaults to "".'
                      type: string
                    valueFrom:
                      description: Source for the environment variable's value. Cannot
                        be used if value is not empty.
                      properties:
                        configMapKeyRef:
                          description: Selects a key of a ConfigMap.
                          properties:
                            key:
                              description: The key to select.
                              type: string
                            name:
                              description: 'Name of the referent. More info: https://kubernetes.io/docs/concepts/overview/working-with-objects/names/#names
                                TODO: Add other useful fields. apiVersion, kind, uid?'
                              type: string
                            optional:
                              description: Specify whether the ConfigMap or its key
                                must be defined
                              type: boolean
                          required:
                          - key
                          type: object
                        fieldRef:
                          description: 'Selects a field of the pod: supports metadata.name,
                            metadata.namespace, `metadata.labels[''<KEY>'']`, `metadata.annotations[''<KEY>'']`,
                            spec.nodeName, spec.serviceAccountName, status.hostIP,
                            status.podIP, status.podIPs.'
                          properties:
                            apiVersion:
                              description: Version of the schema the FieldPath is
                                written in terms of, defaults to "v1".
                              type: string
                            fieldPath:
                              description: Path of the field to select in the specified
                                API version.
                              type: string
                          required:
                          - fieldPath
                          type: object
                        resourceFieldRef:
                          description: 'Selects a resource of the container: only
                            resources limits and requests (limits.cpu, limits.memory,
                            limits.ephemeral-storage, requests.cpu, requests.memory
                            and requests.ephemeral-storage) are currently supported.'
                          properties:
                            containerName:
                              description: 'Container name: required for volumes,
                                optional for env vars'
                              type: string
                            divisor:
                              anyOf:
                              - type: integer
                              - type: string
                              description: Specifies the output format of the exposed
                                resources, defaults to "1"
                              pattern: ^(\+|-)?(([0-9]+(\.[0-9]*)?)|(\.[0-9]+))(([KMGTPE]i)|[numkMGTPE]|([eE](\+|-)?(([0-9]+(\.[0-9]*)?)|(\.[0-9]+))))?$
                              x-kubernetes-int-or-string: true
                            resource:
                              description: 'Required: resource to select'
                              type: string
                          required:
                          - resource
                          type: object
                        secretKeyRef:
                          description: Selects a key of a secret in the pod's namespace
                          properties:
                            key:
                              description: The key of the secret to select from.  Must
                                be a valid secret key.
                              type: string
                            name:
                              description: 'Name of the referent. More info: https://kubernetes.io/docs/concepts/overview/working-with-objects/names/#names
                                TODO: Add other useful fields. apiVersion, kind, uid?'
                              type: string
                            optional:
                              description: Specify whether the Secret or its key must
                                be defined
                              type: boolean
                          required:
                          - key
                          type: object
                      type: object
                  required:
                  - name
                  type: object
                type: array
              labels:
                additionalProperties:
                  type: string
                type: object
              maxReplicas:
                format: int32
                minimum: 1
                type: integer
              minReplicas:
                format: int32
                minimum: 1
                type: integer
              reference:
                type: string
              resources:
                description: ResourceRequirements describes the compute resource requirements.
                properties:
                  limits:
                    additionalProperties:
                      anyOf:
                      - type: integer
                      - type: string
                      pattern: ^(\+|-)?(([0-9]+(\.[0-9]*)?)|(\.[0-9]+))(([KMGTPE]i)|[numkMGTPE]|([eE](\+|-)?(([0-9]+(\.[0-9]*)?)|(\.[0-9]+))))?$
                      x-kubernetes-int-or-string: true
                    description: 'Limits describes the maximum amount of compute resources
                      allowed. More info: https://kubernetes.io/docs/concepts/configuration/manage-resources-containers/'
                    type: object
                  requests:
                    additionalProperties:
                      anyOf:
                      - type: integer
                      - type: string
                      pattern: ^(\+|-)?(([0-9]+(\.[0-9]*)?)|(\.[0-9]+))(([KMGTPE]i)|[numkMGTPE]|([eE](\+|-)?(([0-9]+(\.[0-9]*)?)|(\.[0-9]+))))?$
                      x-kubernetes-int-or-string: true
                    description: 'Requests describes the minimum amount of compute
                      resources required. If Requests is omitted for a container,
                      it defaults to Limits if that is explicitly specified, otherwise
                      to an implementation-defined value. More info: https://kubernetes.io/docs/concepts/configuration/manage-resources-containers/'
                    type: object
                type: object
              runtime:
                description: Runtime enumerates runtimes that are currently supported
                  by Function Controller It is a subset of RuntimeExtended
                enum:
                - nodejs12
                - nodejs14
                - nodejs16
                - python39
                type: string
              runtimeImageOverride:
                type: string
              source:
                description: Source defines the source code of a function
                type: string
              type:
                type: string
            required:
            - source
            type: object
          status:
            description: FunctionStatus defines the observed state of Function
            properties:
              baseDir:
                type: string
              commit:
                type: string
              conditions:
                items:
                  properties:
                    lastTransitionTime:
                      format: date-time
                      type: string
                    message:
                      type: string
                    reason:
                      type: string
                    status:
                      type: string
                    type:
                      description: ConditionType defines condition of function.
                      type: string
                  required:
                  - status
                  type: object
                type: array
              reference:
                type: string
              runtime:
                description: RuntimeExtended enumerates runtimes that are either currently
                  supported or no longer supported but there still might be "read-only"
                  Functions using them
                enum:
                - nodejs12
                - nodejs14
                - nodejs16
                - nodejs10
                - python38
                - python39
                type: string
              runtimeImageOverride:
                type: string
              source:
                type: string
            type: object
        type: object
    served: true
    storage: false
    subresources:
      status: {}
  - additionalPrinterColumns:
    - jsonPath: .status.conditions[?(@.type=='ConfigurationReady')].status
      name: Configured
      type: string
    - jsonPath: .status.conditions[?(@.type=='BuildReady')].status
      name: Built
      type: string
    - jsonPath: .status.conditions[?(@.type=='Running')].status
      name: Running
      type: string
    - jsonPath: .spec.runtime
      name: Runtime
      type: string
    - jsonPath: .metadata.generation
      name: Version
      type: integer
    - jsonPath: .metadata.creationTimestamp
      name: Age
      type: date
    name: v1alpha2
    schema:
      openAPIV3Schema:
        properties:
          apiVersion:
            description: 'APIVersion defines the versioned schema of this representation
              of an object. Servers should convert recognized schemas to the latest
              internal value, and may reject unrecognized values. More info: https://git.k8s.io/community/contributors/devel/sig-architecture/api-conventions.md#resources'
            type: string
          kind:
            description: 'Kind is a string value representing the REST resource this
              object represents. Servers may infer this from the endpoint the client
              submits requests to. Cannot be updated. In CamelCase. More info: https://git.k8s.io/community/contributors/devel/sig-architecture/api-conventions.md#types-kinds'
            type: string
          metadata:
            type: object
          spec:
            description: FunctionSpec defines the desired state of Function
            properties:
              customRuntimeConfiguration:
                properties:
                  name:
                    type: string
                  namespace:
                    type: string
                required:
                - name
                - namespace
                type: object
              env:
                description: Env defines an array of key value pairs need to be used
                  as env variable for a function
                items:
                  description: EnvVar represents an environment variable present in
                    a Container.
                  properties:
                    name:
                      description: Name of the environment variable. Must be a C_IDENTIFIER.
                      type: string
                    value:
                      description: 'Variable references $(VAR_NAME) are expanded using
                        the previously defined environment variables in the container
                        and any service environment variables. If a variable cannot
                        be resolved, the reference in the input string will be unchanged.
                        Double $$ are reduced to a single $, which allows for escaping
                        the $(VAR_NAME) syntax: i.e. "$$(VAR_NAME)" will produce the
                        string literal "$(VAR_NAME)". Escaped references will never
                        be expanded, regardless of whether the variable exists or
                        not. Defaults to "".'
                      type: string
                    valueFrom:
                      description: Source for the environment variable's value. Cannot
                        be used if value is not empty.
                      properties:
                        configMapKeyRef:
                          description: Selects a key of a ConfigMap.
                          properties:
                            key:
                              description: The key to select.
                              type: string
                            name:
                              description: 'Name of the referent. More info: https://kubernetes.io/docs/concepts/overview/working-with-objects/names/#names
                                TODO: Add other useful fields. apiVersion, kind, uid?'
                              type: string
                            optional:
                              description: Specify whether the ConfigMap or its key
                                must be defined
                              type: boolean
                          required:
                          - key
                          type: object
                        fieldRef:
                          description: 'Selects a field of the pod: supports metadata.name,
                            metadata.namespace, `metadata.labels[''<KEY>'']`, `metadata.annotations[''<KEY>'']`,
                            spec.nodeName, spec.serviceAccountName, status.hostIP,
                            status.podIP, status.podIPs.'
                          properties:
                            apiVersion:
                              description: Version of the schema the FieldPath is
                                written in terms of, defaults to "v1".
                              type: string
                            fieldPath:
                              description: Path of the field to select in the specified
                                API version.
                              type: string
                          required:
                          - fieldPath
                          type: object
                        resourceFieldRef:
                          description: 'Selects a resource of the container: only
                            resources limits and requests (limits.cpu, limits.memory,
                            limits.ephemeral-storage, requests.cpu, requests.memory
                            and requests.ephemeral-storage) are currently supported.'
                          properties:
                            containerName:
                              description: 'Container name: required for volumes,
                                optional for env vars'
                              type: string
                            divisor:
                              anyOf:
                              - type: integer
                              - type: string
                              description: Specifies the output format of the exposed
                                resources, defaults to "1"
                              pattern: ^(\+|-)?(([0-9]+(\.[0-9]*)?)|(\.[0-9]+))(([KMGTPE]i)|[numkMGTPE]|([eE](\+|-)?(([0-9]+(\.[0-9]*)?)|(\.[0-9]+))))?$
                              x-kubernetes-int-or-string: true
                            resource:
                              description: 'Required: resource to select'
                              type: string
                          required:
                          - resource
                          type: object
                        secretKeyRef:
                          description: Selects a key of a secret in the pod's namespace
                          properties:
                            key:
                              description: The key of the secret to select from.  Must
                                be a valid secret key.
                              type: string
                            name:
                              description: 'Name of the referent. More info: https://kubernetes.io/docs/concepts/overview/working-with-objects/names/#names
                                TODO: Add other useful fields. apiVersion, kind, uid?'
                              type: string
                            optional:
                              description: Specify whether the Secret or its key must
                                be defined
                              type: boolean
                          required:
                          - key
                          type: object
                      type: object
                  required:
                  - name
                  type: object
                type: array
              replicas:
                format: int32
                type: integer
              resourceConfiguration:
                properties:
                  build:
                    properties:
                      profile:
                        type: string
                      resources:
                        description: ResourceRequirements describes the compute resource
                          requirements.
                        properties:
                          limits:
                            additionalProperties:
                              anyOf:
                              - type: integer
                              - type: string
                              pattern: ^(\+|-)?(([0-9]+(\.[0-9]*)?)|(\.[0-9]+))(([KMGTPE]i)|[numkMGTPE]|([eE](\+|-)?(([0-9]+(\.[0-9]*)?)|(\.[0-9]+))))?$
                              x-kubernetes-int-or-string: true
                            description: 'Limits describes the maximum amount of compute
                              resources allowed. More info: https://kubernetes.io/docs/concepts/configuration/manage-resources-containers/'
                            type: object
                          requests:
                            additionalProperties:
                              anyOf:
                              - type: integer
                              - type: string
                              pattern: ^(\+|-)?(([0-9]+(\.[0-9]*)?)|(\.[0-9]+))(([KMGTPE]i)|[numkMGTPE]|([eE](\+|-)?(([0-9]+(\.[0-9]*)?)|(\.[0-9]+))))?$
                              x-kubernetes-int-or-string: true
                            description: 'Requests describes the minimum amount of
                              compute resources required. If Requests is omitted for
                              a container, it defaults to Limits if that is explicitly
                              specified, otherwise to an implementation-defined value.
                              More info: https://kubernetes.io/docs/concepts/configuration/manage-resources-containers/'
                            type: object
                        type: object
                    type: object
                  function:
                    properties:
                      profile:
                        type: string
                      resources:
                        description: ResourceRequirements describes the compute resource
                          requirements.
                        properties:
                          limits:
                            additionalProperties:
                              anyOf:
                              - type: integer
                              - type: string
                              pattern: ^(\+|-)?(([0-9]+(\.[0-9]*)?)|(\.[0-9]+))(([KMGTPE]i)|[numkMGTPE]|([eE](\+|-)?(([0-9]+(\.[0-9]*)?)|(\.[0-9]+))))?$
                              x-kubernetes-int-or-string: true
                            description: 'Limits describes the maximum amount of compute
                              resources allowed. More info: https://kubernetes.io/docs/concepts/configuration/manage-resources-containers/'
                            type: object
                          requests:
                            additionalProperties:
                              anyOf:
                              - type: integer
                              - type: string
                              pattern: ^(\+|-)?(([0-9]+(\.[0-9]*)?)|(\.[0-9]+))(([KMGTPE]i)|[numkMGTPE]|([eE](\+|-)?(([0-9]+(\.[0-9]*)?)|(\.[0-9]+))))?$
                              x-kubernetes-int-or-string: true
                            description: 'Requests describes the minimum amount of
                              compute resources required. If Requests is omitted for
                              a container, it defaults to Limits if that is explicitly
                              specified, otherwise to an implementation-defined value.
                              More info: https://kubernetes.io/docs/concepts/configuration/manage-resources-containers/'
                            type: object
                        type: object
                    type: object
                type: object
              runtime:
<<<<<<< HEAD
                description: Runtime enumerates runtimes that are currently supported
                  by Function Controller. It is a subset of RuntimeExtended.
                enum:
                - nodejs12
                - nodejs14
                - nodejs16
                - python39
=======
                description: Runtime specifies the name of the Function's runtime.
>>>>>>> 774a1f1e
                type: string
              runtimeImageOverride:
                type: string
              scaleConfig:
                properties:
                  maxReplicas:
                    format: int32
                    minimum: 1
                    type: integer
                  minReplicas:
                    format: int32
                    minimum: 1
                    type: integer
                type: object
              source:
                properties:
                  gitRepository:
                    properties:
                      auth:
                        description: Auth is the optional definition of authentication
                          that should be used for repository operations
                        properties:
                          secretName:
                            description: SecretName is the name of Kubernetes Secret
                              containing credentials used for authentication
                            type: string
                          type:
                            description: Type is the type of authentication
                            enum:
                            - basic
                            - key
                            type: string
                        required:
                        - secretName
                        - type
                        type: object
                      baseDir:
                        type: string
                      reference:
                        type: string
                      url:
                        description: URL is the address of GIT repository
                        type: string
                    required:
                    - url
                    type: object
                  inline:
                    properties:
                      dependencies:
                        type: string
                      source:
                        type: string
                    required:
                    - source
                    type: object
                type: object
            required:
            - runtime
            - source
            type: object
          status:
            description: FunctionStatus defines the observed state of Function
            properties:
              baseDir:
                type: string
              commit:
                type: string
              conditions:
                items:
                  properties:
                    lastTransitionTime:
                      format: date-time
                      type: string
                    message:
                      type: string
                    reason:
                      type: string
                    status:
                      type: string
                    type:
                      description: 'TODO: Status related things needs to be developed.'
                      type: string
                  required:
                  - status
                  type: object
                type: array
              podSelector:
                type: string
              reference:
                type: string
              replicas:
                format: int32
                type: integer
              runtime:
<<<<<<< HEAD
                description: RuntimeExtended enumerates runtimes that are either currently
                  supported or no longer supported but there still might be "read-only"
                  Functions using them
                enum:
                - nodejs12
                - nodejs14
                - nodejs16
                - nodejs10
                - python38
                - python39
=======
                description: Runtime specifies the name of the Function's runtime.
>>>>>>> 774a1f1e
                type: string
              runtimeImageOverride:
                type: string
            type: object
        type: object
    served: true
    storage: true
    subresources:
      scale:
        labelSelectorPath: .status.podSelector
        specReplicasPath: .spec.replicas
        statusReplicasPath: .status.replicas
      status: {}
status:
  acceptedNames:
    kind: ""
    plural: ""
  conditions: []
  storedVersions: []
---
apiVersion: apiextensions.k8s.io/v1
kind: CustomResourceDefinition
metadata:
  annotations:
    controller-gen.kubebuilder.io/version: v0.6.2
  creationTimestamp: null
  name: gitrepositories.serverless.kyma-project.io
spec:
  group: serverless.kyma-project.io
  names:
    kind: GitRepository
    listKind: GitRepositoryList
    plural: gitrepositories
    singular: gitrepository
  scope: Namespaced
  versions:
  - additionalPrinterColumns:
    - jsonPath: .spec.url
      name: URL
      type: string
    - jsonPath: .spec.auth.type
      name: Auth
      type: string
    deprecated: true
    deprecationWarning: Git Repository CR will be removed in kyma version 2.x
    name: v1alpha1
    schema:
      openAPIV3Schema:
        description: GitRepository is the Schema for the gitrepositories API
        properties:
          apiVersion:
            description: 'APIVersion defines the versioned schema of this representation
              of an object. Servers should convert recognized schemas to the latest
              internal value, and may reject unrecognized values. More info: https://git.k8s.io/community/contributors/devel/sig-architecture/api-conventions.md#resources'
            type: string
          kind:
            description: 'Kind is a string value representing the REST resource this
              object represents. Servers may infer this from the endpoint the client
              submits requests to. Cannot be updated. In CamelCase. More info: https://git.k8s.io/community/contributors/devel/sig-architecture/api-conventions.md#types-kinds'
            type: string
          metadata:
            type: object
          spec:
            description: GitRepositorySpec defines the desired state of GitRepository
            properties:
              auth:
                description: Auth is the optional definition of authentication that
                  should be used for repository operations
                properties:
                  secretName:
                    description: SecretName is the name of Kubernetes Secret containing
                      credentials used for authentication
                    type: string
                  type:
                    description: Type is the type of authentication
                    enum:
                    - basic
                    - key
                    type: string
                required:
                - secretName
                - type
                type: object
              url:
                description: URL is the address of GIT repository
                type: string
            required:
            - url
            type: object
        type: object
    served: true
    storage: true
    subresources: {}
status:
  acceptedNames:
    kind: ""
    plural: ""
  conditions: []
  storedVersions: []<|MERGE_RESOLUTION|>--- conflicted
+++ resolved
@@ -539,17 +539,7 @@
                     type: object
                 type: object
               runtime:
-<<<<<<< HEAD
-                description: Runtime enumerates runtimes that are currently supported
-                  by Function Controller. It is a subset of RuntimeExtended.
-                enum:
-                - nodejs12
-                - nodejs14
-                - nodejs16
-                - python39
-=======
                 description: Runtime specifies the name of the Function's runtime.
->>>>>>> 774a1f1e
                 type: string
               runtimeImageOverride:
                 type: string
@@ -606,6 +596,17 @@
                     - source
                     type: object
                 type: object
+              template:
+                properties:
+                  annotations:
+                    additionalProperties:
+                      type: string
+                    type: object
+                  labels:
+                    additionalProperties:
+                      type: string
+                    type: object
+                type: object
             required:
             - runtime
             - source
@@ -644,20 +645,7 @@
                 format: int32
                 type: integer
               runtime:
-<<<<<<< HEAD
-                description: RuntimeExtended enumerates runtimes that are either currently
-                  supported or no longer supported but there still might be "read-only"
-                  Functions using them
-                enum:
-                - nodejs12
-                - nodejs14
-                - nodejs16
-                - nodejs10
-                - python38
-                - python39
-=======
                 description: Runtime specifies the name of the Function's runtime.
->>>>>>> 774a1f1e
                 type: string
               runtimeImageOverride:
                 type: string
