apiVersion: v1
kind: Secret
metadata:
  name: remote-env-certificate-overrides
  namespace: kyma-installer
  labels:
    installer: overrides
type: Opaque
data:
  global.remoteEnvCa: "__REMOTE_ENV_CA__"
  global.remoteEnvCaKey: "__REMOTE_ENV_CA_KEY__"
---
apiVersion: v1
kind: ConfigMap
metadata:
  name: cluster-certificate-overrides
  namespace: kyma-installer
  labels:
    installer: overrides
data:
  global.tlsCrt: "__TLS_CERT__"
  global.tlsKey: "__TLS_KEY__"
---
apiVersion: v1
kind: ConfigMap
metadata:
  name: installation-config-overrides
  namespace: kyma-installer
  labels:
    installer: overrides
data:
  global.isLocalEnv: "false"
  global.knative: "__KNATIVE__"
  global.domainName: "__DOMAIN__"
  global.etcdBackup.containerName: "__ETCD_BACKUP_ABS_CONTAINER_NAME__"
  global.etcdBackup.enabled: "__ENABLE_ETCD_BACKUP__"
  nginx-ingress.controller.service.loadBalancerIP: "__REMOTE_ENV_IP__"
  cluster-users.users.adminGroup: "__ADMIN_GROUP__"
  etcd-stateful.replicaCount: "3"
  acceptanceTest.remoteEnvironment.disabled: "true"
---
apiVersion: v1
kind: ConfigMap
metadata:
  name: monitoring-config-overrides
  namespace: kyma-installer
  labels:
    installer: overrides
    component: monitoring
data:
  global.alertTools.credentials.slack.apiurl: "__SLACK_API_URL_VALUE__"
  global.alertTools.credentials.slack.channel: "__SLACK_CHANNEL_VALUE__"
  global.alertTools.credentials.victorOps.routingkey: "__VICTOR_OPS_ROUTING_KEY_VALUE__"
  global.alertTools.credentials.victorOps.apikey: "__VICTOR_OPS_API_KEY_VALUE__"
---
apiVersion: v1
kind: ConfigMap
metadata:
  name: connector-service-overrides
  namespace: kyma-installer
  labels:
    installer: overrides
    component: application-connector
data:
  connector-service.tests.skipSslVerify: "__SKIP_SSL_VERIFY__"
---
apiVersion: v1
kind: ConfigMap
metadata:
  name: core-overrides
  namespace: kyma-installer
  labels:
    installer: overrides
    component: core
data:
  console.cluster.headerLogoUrl: "assets/logo.svg"
  console.cluster.headerTitle: ""
  console.cluster.faviconUrl: "favicon.ico"
  minio.accessKey: "admin"
  minio.secretKey: "topSecretKey"
  minio.resources.limits.memory: 128Mi
  minio.resources.limits.cpu: 250m
---
apiVersion: v1
kind: ConfigMap
metadata:
  name: istio-overrides
  namespace: kyma-installer
  labels:
    installer: overrides
    component: istio
data:
  global.proxy.includeIPRanges: "10.0.0.1/8"

  security.enabled: "true"

  pilot.resources.limits.memory: 2Gi
  pilot.resources.requests.memory: 512Mi

  mixer.resources.limits.memory: 1Gi
  mixer.resources.requests.memory: 256Mi
---
apiVersion: v1
kind: ConfigMap
metadata:
<<<<<<< HEAD
  name: istio-kyma-patch-overrides
  namespace: kyma-installer
  labels:
    installer: overrides
    component: istio-kyma-patch
data:
  loadBalancerIP: "__EXTERNAL_PUBLIC_IP__"
=======
  name: service-catalog-overrides
  namespace: kyma-installer
  labels:
    installer: overrides
    component: service-catalog
data:
  etcd-stateful.etcd.resources.limits.memory: 512Mi
>>>>>>> 927b3da9
<|MERGE_RESOLUTION|>--- conflicted
+++ resolved
@@ -94,6 +94,9 @@
 
   security.enabled: "true"
 
+  gateways.istio-ingressgateway.loadBalancerIP: "__EXTERNAL_PUBLIC_IP__"
+  gateways.istio-ingressgateway.type: "LoadBalancer"
+
   pilot.resources.limits.memory: 2Gi
   pilot.resources.requests.memory: 512Mi
 
@@ -103,7 +106,6 @@
 apiVersion: v1
 kind: ConfigMap
 metadata:
-<<<<<<< HEAD
   name: istio-kyma-patch-overrides
   namespace: kyma-installer
   labels:
@@ -111,12 +113,14 @@
     component: istio-kyma-patch
 data:
   loadBalancerIP: "__EXTERNAL_PUBLIC_IP__"
-=======
+---
+apiVersion: v1
+kind: ConfigMap
+metadata:
   name: service-catalog-overrides
   namespace: kyma-installer
   labels:
     installer: overrides
     component: service-catalog
 data:
-  etcd-stateful.etcd.resources.limits.memory: 512Mi
->>>>>>> 927b3da9
+  etcd-stateful.etcd.resources.limits.memory: 512Mi