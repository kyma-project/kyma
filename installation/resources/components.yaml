--- conflicted
+++ resolved
@@ -18,12 +18,6 @@
   - name: "service-catalog"
   - name: "service-catalog-addons"
   - name: "helm-broker"
-<<<<<<< HEAD
-  - name: "nats-streaming"
-    namespace: "natss"
-=======
-  - name: "core"
->>>>>>> 7ad10a41
   - name: "cluster-users"
   - name: "serverless"
   - name: "application-connector"
