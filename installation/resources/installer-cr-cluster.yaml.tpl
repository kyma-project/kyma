--- conflicted
+++ resolved
@@ -26,11 +26,6 @@
       namespace: "knative-serving"
     - name: "knative-eventing"
       namespace: "knative-eventing"
-<<<<<<< HEAD
-    - name: "istio-kyma-patch"
-      namespace: "istio-system"
-=======
->>>>>>> bb6047cf
     - name: "prometheus-operator"
       namespace: "kyma-system"
     - name: "dex"
