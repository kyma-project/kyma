--- conflicted
+++ resolved
@@ -126,11 +126,7 @@
             type: Opaque
             EOF
 
-<<<<<<< HEAD
-            timeout 35s bash -c 'until kubectl create -f /tmp/secret.yaml ; do sleep 5; done'
-=======
             timeout 60s bash -c 'until kubectl create -f /tmp/secret.yaml ; do sleep 2; done'
->>>>>>> 222ec8f3
             echo "tiller-secret configured."
         volumeMounts:
         - mountPath: /etc/certs
