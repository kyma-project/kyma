--- conflicted
+++ resolved
@@ -22,13 +22,8 @@
       namespace: "istio-system"
     - name: "istio-kyma-patch"
       namespace: "istio-system"
-<<<<<<< HEAD
     - name: "certificates"
       namespace: "istio-system"
-    - name: "knative-serving"
-      namespace: "knative-serving"
-=======
->>>>>>> 569c7365
     - name: "knative-eventing"
       namespace: "knative-eventing"
     - name: "knative-eventing-kafka"
