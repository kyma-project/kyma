---
apiVersion: v1
kind: Namespace
metadata:
  name: kyma-installer
  labels:
    istio-injection: disabled
    kyma-project.io/installation: ""
---
apiVersion: v1
kind: LimitRange
metadata:
  name: kyma-default
  namespace: kyma-installer
  labels:
    kyma-project.io/installation: ""
spec:
  limits:
  - max:
      memory: 1024Mi # Maximum memory that a container can request
    default:
      # If a container does not specify memory limit, this default value will be applied.
      # If a container tries to allocate more memory, container will be OOM killed.
      memory: 256Mi
    defaultRequest:
      # If a container does not specify memory request, this default value will be applied.
      # The scheduler considers this value when scheduling a container to a node.
      # If a node has not enough memory, such pod will not be created.
      memory: 32Mi
    type: Container
---
apiVersion: apiextensions.k8s.io/v1beta1
kind: CustomResourceDefinition
metadata:
  name: installations.installer.kyma-project.io
  labels:
    kyma-project.io/installation: ""
spec:
  group: installer.kyma-project.io
  version: v1alpha1
  scope: Namespaced
  names:
    kind: Installation
    singular: installation
    plural: installations
    shortNames: ['installation']
---
apiVersion: apiextensions.k8s.io/v1beta1
kind: CustomResourceDefinition
metadata:
  name: releases.release.kyma-project.io
  labels:
    kyma-project.io/installation: ""
spec:
  group: release.kyma-project.io
  version: v1alpha1
  scope: Namespaced
  names:
    kind: Release
    singular: release
    plural: releases
    shortNames: ['release']
---
kind: ClusterRole
apiVersion: rbac.authorization.k8s.io/v1
metadata:
  name: all-psp
rules:
- apiGroups: ["extensions","policy"]
  resources: ["podsecuritypolicies"]
  verbs: ["use"]
---
kind: ClusterRoleBinding
apiVersion: rbac.authorization.k8s.io/v1
metadata:
  name: all-psp
subjects:
- kind: ServiceAccount
  name: helm-certs-job-sa
  namespace: kyma-installer
roleRef:
  kind: ClusterRole
  name: all-psp
  apiGroup: rbac.authorization.k8s.io
---
apiVersion: v1
kind: ServiceAccount
metadata:
  name: kyma-installer
  namespace: kyma-installer
  labels:
    kyma-project.io/installation: ""
---
apiVersion: apps/v1
kind: Deployment
metadata:
  name: kyma-installer
  namespace: kyma-installer
  labels:
    kyma-project.io/installation: ""
spec:
  selector:
    matchLabels:
      name: kyma-installer
  # Installer is designed to be run as a single instance only
  # We enforce it by changing default rolling update to recreate startegy.
  # With that k8s will first delete old pod and then provision new one during upgrade.
  strategy:
    type: Recreate
  template:
    metadata:
      labels:
        name: kyma-installer
    spec:
      serviceAccountName: kyma-installer
      initContainers:
      - name: certhelper
        image: eu.gcr.io/kyma-project/test-infra/alpine-kubectl:v20200310-5f52f407
        command:
          - bash
          - -c
          - |
            set -e
            if [ -f "/etc/certs/tls.crt" ]; then
              echo "Helm Certificate already exists, do nothing."
              exit 0
            fi

            WORKING_DIR="/tmp/certs"
            mkdir -p "${WORKING_DIR}"

            cat <<EOF > "${WORKING_DIR}/openssl.cnf"
            [ req ]
            #default_bits   = 2048
            #default_md   = sha256
            #default_keyfile  = privkey.pem
            distinguished_name  = req_distinguished_name
            attributes    = req_attributes

            [ req_distinguished_name ]
            countryName     = Country Name (2 letter code)
            countryName_min     = 2
            countryName_max     = 2
            stateOrProvinceName   = State or Province Name (full name)
            localityName      = Locality Name (eg, city)
            0.organizationName    = Organization Name (eg, company)
            organizationalUnitName    = Organizational Unit Name (eg, section)
            commonName      = Common Name (eg, fully qualified host name)
            commonName_max      = 64
            emailAddress      = Email Address
            emailAddress_max    = 64

            [ req_attributes ]
            challengePassword   = A challenge password
            challengePassword_min   = 4
            challengePassword_max   = 20
            [ v3_ca ]
            basicConstraints = critical,CA:TRUE
            subjectKeyIdentifier = hash
            authorityKeyIdentifier = keyid:always,issuer:always
            EOF

            echo "---> Get Tiller CA"
            if [[ $(kubectl get -n kube-system secret tiller-secret) ]] ; then
              kubectl get -n kube-system secret tiller-secret -o jsonpath="{.data['ca\.crt']}" | base64 --decode > "${WORKING_DIR}/ca.crt"
              kubectl get -n kube-system secret tiller-secret -o jsonpath="{.data['ca\.key']}" | base64 --decode > "${WORKING_DIR}/ca.key"
            else
              echo "Secret: tiller-secret does not exists!"
              exit 1
            fi

            echo "---> Generate Helm key"
            openssl genrsa -out "${WORKING_DIR}/helm.key.pem" 4096
            openssl req -key "${WORKING_DIR}/helm.key.pem" -new -sha256 -out "${WORKING_DIR}/helm.csr.pem" -subj "/C=PL/ST=Gliwice/L=Gliwice/O=Helm Client/CN=helm-client"
            openssl x509 -req -CA "${WORKING_DIR}/ca.crt" -CAkey "${WORKING_DIR}/ca.key" -CAcreateserial -in "${WORKING_DIR}/helm.csr.pem" -out "${WORKING_DIR}/helm.cert.pem" -days 365

            echo "---> Create secrets in k8s"
            cat << EOF > /tmp/secret.yaml
            ---
            apiVersion: v1
            data:
              global.helm.ca.crt: "$(base64 "${WORKING_DIR}/ca.crt" | tr -d '\n')"
              global.helm.tls.crt: "$(base64 ${WORKING_DIR}/helm.cert.pem | tr -d '\n')"
              global.helm.tls.key: "$(base64 ${WORKING_DIR}/helm.key.pem | tr -d '\n')"
            kind: Secret
            metadata:
              creationTimestamp: null
              labels:
                installer: overrides
                kyma-project.io/installation: ""
              name: helm-secret
              namespace: kyma-installer
            type: Opaque
            EOF

<<<<<<< HEAD
            timeout 35s bash -c 'until kubectl create -f /tmp/secret.yaml ; do sleep 5; done'
=======
            timeout 60s bash -c 'until kubectl create -f /tmp/secret.yaml ; do sleep 2; done'
>>>>>>> 222ec8f3

        volumeMounts:
          - mountPath: /etc/certs
            name: helm-certs
            readOnly: true
      containers:
      - name: kyma-installer-container
        image: eu.gcr.io/kyma-project/develop/installer:408cb6a6
        imagePullPolicy: IfNotPresent
        args:
          - -tillerTLSInsecureSkipVerify=true
          - -overrideLogFile=/app/overrides.txt
        volumeMounts:
          - mountPath: /etc/certs
            name: helm-certs
            readOnly: true
      volumes:
      - name: helm-certs
        secret:
          secretName: helm-secret
          optional: true
          items:
            - key: global.helm.tls.crt
              path: tls.crt
            - key: global.helm.tls.key
              path: tls.key
---
kind: ClusterRole
apiVersion: rbac.authorization.k8s.io/v1beta1
metadata:
  name: kyma-installer-reader
  labels:
    kyma-project.io/installation: ""
rules:
- apiGroups: ["*"]
  resources: ["*"]
  verbs: ["*"]
---
kind: ClusterRoleBinding
apiVersion: rbac.authorization.k8s.io/v1beta1
metadata:
  name: kyma-installer
  labels:
    kyma-project.io/installation: ""
subjects:
- kind: ServiceAccount
  name: kyma-installer
  namespace: kyma-installer
roleRef:
  apiGroup: rbac.authorization.k8s.io
  kind: ClusterRole
  name: kyma-installer-reader
<|MERGE_RESOLUTION|>--- conflicted
+++ resolved
@@ -193,11 +193,7 @@
             type: Opaque
             EOF
 
-<<<<<<< HEAD
-            timeout 35s bash -c 'until kubectl create -f /tmp/secret.yaml ; do sleep 5; done'
-=======
             timeout 60s bash -c 'until kubectl create -f /tmp/secret.yaml ; do sleep 2; done'
->>>>>>> 222ec8f3
 
         volumeMounts:
           - mountPath: /etc/certs
@@ -249,4 +245,4 @@
 roleRef:
   apiGroup: rbac.authorization.k8s.io
   kind: ClusterRole
-  name: kyma-installer-reader
+  name: kyma-installer-reader