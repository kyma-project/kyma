---
apiVersion: v1
kind: Namespace
metadata:
  name: kyma-installer
  labels:
    istio-injection: disabled
    kyma-project.io/installation: ""
---
apiVersion: v1
kind: LimitRange
metadata:
  name: kyma-default
  namespace: kyma-installer
  labels:
    kyma-project.io/installation: ""
spec:
  limits:
  - max:
      memory: 1024Mi # Maximum memory that a container can request
    default:
      # If a container does not specify memory limit, this default value will be applied.
      # If a container tries to allocate more memory, container will be OOM killed.
      memory: 256Mi
    defaultRequest:
      # If a container does not specify memory request, this default value will be applied.
      # The scheduler considers this value when scheduling a container to a node.
      # If a node has not enough memory, such pod will not be created.
      memory: 32Mi
    type: Container
---
apiVersion: apiextensions.k8s.io/v1beta1
kind: CustomResourceDefinition
metadata:
  name: installations.installer.kyma-project.io
  labels:
    kyma-project.io/installation: ""
spec:
  group: installer.kyma-project.io
  version: v1alpha1
  scope: Namespaced
  names:
    kind: Installation
    singular: installation
    plural: installations
    shortNames: ['installation']
---
apiVersion: apiextensions.k8s.io/v1beta1
kind: CustomResourceDefinition
metadata:
  name: releases.release.kyma-project.io
  labels:
    kyma-project.io/installation: ""
spec:
  group: release.kyma-project.io
  version: v1alpha1
  scope: Namespaced
  names:
    kind: Release
    singular: release
    plural: releases
    shortNames: ['release']
---
kind: ClusterRole
apiVersion: rbac.authorization.k8s.io/v1
metadata:
  name: all-psp
rules:
- apiGroups: ["extensions","policy"]
  resources: ["podsecuritypolicies"]
  verbs: ["use"]
---
kind: ClusterRoleBinding
apiVersion: rbac.authorization.k8s.io/v1
metadata:
  name: all-psp
subjects:
- kind: ServiceAccount
  name: helm-certs-job-sa
  namespace: kyma-installer
roleRef:
  kind: ClusterRole
  name: all-psp
  apiGroup: rbac.authorization.k8s.io
---
apiVersion: v1
kind: ServiceAccount
metadata:
  name: kyma-installer
  namespace: kyma-installer
  labels:
    kyma-project.io/installation: ""
---
apiVersion: apps/v1
kind: Deployment
metadata:
  name: kyma-installer
  namespace: kyma-installer
  labels:
    kyma-project.io/installation: ""
spec:
  selector:
    matchLabels:
      name: kyma-installer
  # Installer is designed to be run as a single instance only
  # We enforce it by changing default rolling update to recreate startegy.
  # With that k8s will first delete old pod and then provision new one during upgrade.
  strategy:
    type: Recreate
  template:
    metadata:
      labels:
        name: kyma-installer
    spec:
      serviceAccountName: kyma-installer
      initContainers:
      - name: certhelper
<<<<<<< HEAD
        image: eu.gcr.io/kyma-project/test-infra/alpine-kubectl:v20200529-34b39bd3
        terminationMessagePolicy: "FallbackToLogsOnError"
=======
        image: eu.gcr.io/kyma-project/test-infra/alpine-kubectl:v20200617-32c1f3ff
>>>>>>> ec17193b
        command:
          - bash
          - -c
          - |
            set -e
            if [ -f "/etc/certs/tls.crt" ]; then
              echo "Helm Certificate already exists, do nothing."
              exit 0
            fi

            WORKING_DIR="/tmp/certs"
            mkdir -p "${WORKING_DIR}"

            cat <<EOF > "${WORKING_DIR}/openssl.cnf"
            [ req ]
            #default_bits   = 2048
            #default_md   = sha256
            #default_keyfile  = privkey.pem
            distinguished_name  = req_distinguished_name
            attributes    = req_attributes

            [ req_distinguished_name ]
            countryName     = Country Name (2 letter code)
            countryName_min     = 2
            countryName_max     = 2
            stateOrProvinceName   = State or Province Name (full name)
            localityName      = Locality Name (eg, city)
            0.organizationName    = Organization Name (eg, company)
            organizationalUnitName    = Organizational Unit Name (eg, section)
            commonName      = Common Name (eg, fully qualified host name)
            commonName_max      = 64
            emailAddress      = Email Address
            emailAddress_max    = 64

            [ req_attributes ]
            challengePassword   = A challenge password
            challengePassword_min   = 4
            challengePassword_max   = 20
            [ v3_ca ]
            basicConstraints = critical,CA:TRUE
            subjectKeyIdentifier = hash
            authorityKeyIdentifier = keyid:always,issuer:always
            EOF

            echo "---> Get Tiller CA"
            if [[ $(kubectl get -n kube-system secret tiller-secret) ]] ; then
              kubectl get -n kube-system secret tiller-secret -o jsonpath="{.data['ca\.crt']}" | base64 --decode > "${WORKING_DIR}/ca.crt"
              kubectl get -n kube-system secret tiller-secret -o jsonpath="{.data['ca\.key']}" | base64 --decode > "${WORKING_DIR}/ca.key"
            else
              echo "Secret: tiller-secret does not exists!"
              exit 1
            fi

            echo "---> Generate Helm key"
            openssl genrsa -out "${WORKING_DIR}/helm.key.pem" 4096
            openssl req -key "${WORKING_DIR}/helm.key.pem" -new -sha256 -out "${WORKING_DIR}/helm.csr.pem" -subj "/C=PL/ST=Gliwice/L=Gliwice/O=Helm Client/CN=helm-client"
            openssl x509 -req -CA "${WORKING_DIR}/ca.crt" -CAkey "${WORKING_DIR}/ca.key" -CAcreateserial -in "${WORKING_DIR}/helm.csr.pem" -out "${WORKING_DIR}/helm.cert.pem" -days 365

            echo "---> Create secrets in k8s"
            cat << EOF > /tmp/secret.yaml
            ---
            apiVersion: v1
            data:
              global.helm.ca.crt: "$(base64 "${WORKING_DIR}/ca.crt" | tr -d '\n')"
              global.helm.tls.crt: "$(base64 ${WORKING_DIR}/helm.cert.pem | tr -d '\n')"
              global.helm.tls.key: "$(base64 ${WORKING_DIR}/helm.key.pem | tr -d '\n')"
            kind: Secret
            metadata:
              creationTimestamp: null
              labels:
                installer: overrides
                kyma-project.io/installation: ""
              name: helm-secret
              namespace: kyma-installer
            type: Opaque
            EOF
            timeout 60s bash -c 'until kubectl create -f /tmp/secret.yaml ; do sleep 2; done'
        volumeMounts:
          - mountPath: /etc/certs
            name: helm-certs
            readOnly: true
      - name: 2to3
        image: eu.gcr.io/kyma-project/test-infra/alpine-kubectl:v20200529-34b39bd3
        terminationMessagePolicy: "FallbackToLogsOnError"
        command:
        - /bin/bash
        - -c
        - |
          set -e
          HELM_2_BINARY=$(which helm)
          HELM_3_BINARY=$(which helm3)
          SECRET_NAME="helm-secret"
          NAMESPACE="kyma-installer"
          CHART_BLACKLIST=( "gateway-0.0.1" )

          echo "---> Install requirements"
          apk add git jq

          echo "---> Get HELM_2 certs"
          ${HELM_2_BINARY} init -c

          if [[ $(kubectl get -n kube-system deploy tiller-deploy -o name) ]]; then
            if [[ $(kubectl get -n "${NAMESPACE}" secret "${SECRET_NAME}" -o name) ]]; then
              kubectl get -n "${NAMESPACE}" secret "${SECRET_NAME}" -o jsonpath="{.data['global\\.helm\\.ca\\.crt']}" | base64 --decode > "$(helm home)/ca.pem"
              kubectl get -n "${NAMESPACE}" secret "${SECRET_NAME}" -o jsonpath="{.data['global\\.helm\\.tls\\.crt']}" | base64 --decode > "$(helm home)/cert.pem"
              kubectl get -n "${NAMESPACE}" secret "${SECRET_NAME}" -o jsonpath="{.data['global\\.helm\\.tls\\.key']}" | base64 --decode > "$(helm home)/key.pem"
            else
              echo "------> No HELM_2 Certs found, failing"
              exit 1
            fi
          else
            echo "------> No Tiller deployment found, exiting gracefully"
            exit 0
          fi

          echo "---> Get current releases"
          ${HELM_2_BINARY} ls --tls --all --output json | jq '.Releases[] | .Name + " " + .Namespace + " " + .Chart' | tr -d '"' > helm2-releases

          if [[ ! $(${HELM_3_BINARY} plugin list | grep '2to3') ]]; then
            echo "---> Get migration plugin"
            ${HELM_3_BINARY} plugin install https://github.com/helm/helm-2to3.git

            echo "---> Migrate config files"
            yes | ${HELM_3_BINARY} 2to3 move config
          fi

          echo "---> Migrate releases"

          while read line; do
            release=$(echo $line | cut -d " " -f1)
            ns=$(echo $line | cut -d " " -f2)
            chart=$(echo $line | cut -d " " -f3)

            if [[ " ${CHART_BLACKLIST[@]} " =~ " ${chart} " ]]; then
              echo "------> Release ${release} is blacklisted by ${chart}"
              continue
            fi

            if [[ $(${HELM_3_BINARY} get all ${release} -n ${ns} 2> /dev/null) ]]; then
              echo "------> Release ${release} in ns ${ns} already migrated!"
            else
              ${HELM_3_BINARY} 2to3 convert ${release}
            fi
          done < helm2-releases
      containers:
      - name: kyma-installer-container
        image: eu.gcr.io/kyma-project/develop/installer:408cb6a6
        imagePullPolicy: IfNotPresent
        args:
          - -overrideLogFile=/app/overrides.txt
          - -helmDebugMode=true
        volumeMounts:
          - mountPath: /etc/certs
            name: helm-certs
            readOnly: true
      volumes:
      - name: helm-certs
        secret:
          secretName: helm-secret
          optional: true
          items:
            - key: global.helm.tls.crt
              path: tls.crt
            - key: global.helm.tls.key
              path: tls.key
---
kind: ClusterRole
apiVersion: rbac.authorization.k8s.io/v1beta1
metadata:
  name: kyma-installer-reader
  labels:
    kyma-project.io/installation: ""
rules:
- apiGroups: ["*"]
  resources: ["*"]
  verbs: ["*"]
---
kind: ClusterRoleBinding
apiVersion: rbac.authorization.k8s.io/v1beta1
metadata:
  name: kyma-installer
  labels:
    kyma-project.io/installation: ""
subjects:
- kind: ServiceAccount
  name: kyma-installer
  namespace: kyma-installer
roleRef:
  apiGroup: rbac.authorization.k8s.io
  kind: ClusterRole
  name: kyma-installer-reader<|MERGE_RESOLUTION|>--- conflicted
+++ resolved
@@ -115,12 +115,8 @@
       serviceAccountName: kyma-installer
       initContainers:
       - name: certhelper
-<<<<<<< HEAD
-        image: eu.gcr.io/kyma-project/test-infra/alpine-kubectl:v20200529-34b39bd3
+        image: eu.gcr.io/kyma-project/test-infra/alpine-kubectl:v20200617-32c1f3ff
         terminationMessagePolicy: "FallbackToLogsOnError"
-=======
-        image: eu.gcr.io/kyma-project/test-infra/alpine-kubectl:v20200617-32c1f3ff
->>>>>>> ec17193b
         command:
           - bash
           - -c
