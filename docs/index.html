--- conflicted
+++ resolved
@@ -39,11 +39,9 @@
         '/telemetry-manager/(.*)': 'https://raw.githubusercontent.com/kyma-project/telemetry-manager/main/docs/$1',
         '/istio/(.*)': 'https://raw.githubusercontent.com/kyma-project/istio/main/docs/$1',
         '/nats-manager/(.*)': 'https://raw.githubusercontent.com/kyma-project/nats-manager/main/docs/$1',
-<<<<<<< HEAD
+        '/eventing-manager/(.*)': 'https://raw.githubusercontent.com/kyma-project/eventing-manager/main/docs/$1',
         '/api-gateway/(.*)': 'https://raw.githubusercontent.com/kyma-project/api-gateway/main/docs/$1',
-=======
-        '/eventing-manager/(.*)': 'https://raw.githubusercontent.com/kyma-project/eventing-manager/main/docs/$1',
->>>>>>> d979cb22
+
       }, 
       plugins: [
         function noAliasesForImages(hook, vm) {
