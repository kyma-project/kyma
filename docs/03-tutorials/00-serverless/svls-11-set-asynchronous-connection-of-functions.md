---
title: Set asynchronous communication between Functions
---

This tutorial demonstrates how to connect two Functions asynchronously. It is based on the [in-cluster Eventing example](https://github.com/kyma-project/examples/tree/main/incluster_eventing).

The example provides a very simple scenario of asynchronous communication between two Functions. The first Function accepts the incoming traffic via HTTP, sanitizes the payload, and publishes the content as an in-cluster event using [Kyma Eventing](https://kyma-project.io/docs/kyma/latest/01-overview/main-areas/eventing/).
The second Function is a message receiver. It subscribes to the given event type and stores the payload.

It shows only one possible use case. You can find plenty of use cases yourself on how to orchestrate your application logic into specialised Functions and benefit from decoupled, re-usable components and event-driven architecture.

## Prerequisites


- [Kyma CLI](https://github.com/kyma-project/cli)
- Kyma installed locally or on a cluster

## Steps

1. Export the `KUBECONFIG` variable:
   ```bash
   export KUBECONFIG={KUBECONFIG_PATH}
   ```
2. Create two folders in your project - `emitter` and `receiver`.

### Create the emitter Function

1. Go to the `emitter` folder and run Kyma CLI `init` command to initialize a scaffold for your first Function:

   ```bash
   kyma init function
    ```

  The `init` command creates these files in your workspace folder:

  - `config.yaml`	with the Function's configuration

      >**NOTE:** See the detailed description of all fields available in the [`config.yaml` file](../../05-technical-reference/svls-06-function-configuration-file.md).

  - `handler.js` with the Function's code and the simple "Hello Serverless" logic
  
  - `package.json` with the Function's dependencies

2. In the `config.yaml` file, configure an API Rule to expose your Function to the incoming traffic over HTTP. Provide the subdomain name in the `host` property:

    ```yaml
    apiRules:
      - name: incoming-http-trigger
        service:
          host: incoming
        rules:
          - methods:
              - GET
            accessStrategies:
              - handler: allow
    ```

3. Provide your Function logic in the `handler.js` file:
>**NOTE:** In this example, there's no sanitization logic. The `sanitize` Function is just a placeholder.

   ```js
   const { v4: uuidv4 } = require('uuid');
   module.exports = {
       main: function (event, context) {
           let sanitsedData = sanitise(event.data)
           var eventOut=event.buildResponseCloudEvent(uuidv4(), "sap.kyma.custom.acme.payload.sanitised.v1", sanitisedData);
           eventOut.source="kyma"
           eventOut.specversion="1.0"
           event.publishCloudEvent(eventOut);
           console.log(`Payload pushed to sap.kyma.custom.acme.payload.sanitised.v1`,eventOut)
           return eventOut;
       }
   }
   let sanitise = (data)=>{
       console.log(`sanitising data...`)
       console.log(data)
       return data
   }
   ```
   >**NOTE:** The `sap.kyma.custom.acme.payload.sanitised.v1` is a sample event type declared by the emitter Function when publishing events. You can choose a different one that better suits your use case. Keep in mind the constraints described on the [Event names](https://kyma-project.io/docs/kyma/latest/05-technical-reference/evnt-01-event-names) page. The receiver subscribes to the event type to consume the events.

   >**NOTE:** The event object provides convenience functions to build and publish events. To send the event, build the Cloud Event. To learn more, read [Function's specification](https://kyma-project.io/docs/kyma/latest/05-technical-reference/svls-08-function-specification#event-object-sdk). In addition, your **eventOut.source** key must point to `“kyma”` to use Kyma in-cluster Eventing.

4. Apply your emitter Function:

    ```bash
    kyma apply function
    ```
   Your Function is now built and deployed in Kyma runtime. Kyma exposes it through the API Rule. The incoming payloads are processed by your emitter Function. It then sends the sanitized content to the workload that subscribes to the selected event type. In our case, it's the receiver Function.

5. Test the first Function. Send the payload and see if your HTTP traffic is accepted:

      ```bash
      export KYMA_DOMAIN={KYMA_DOMAIN_VARIABLE}
      
      curl -X POST https://incoming.${KYMA_DOMAIN}
      -H 'Content-Type: application/json'
      -d '{"foo":"bar"}'
      ```
### Create the receiver Function

1. Go to your `receiver` folder and run Kyma CLI `init` Kyma CLI command to initialize the scaffold for your second Function:
   ```bash
   kyma init function
   ```
2.  The `init` command creates the same files as in the `emitter` folder.
3. In the `config.yaml` file, configure event types your Function will subscribe to:
    ```yaml
    name: event-receiver
    namespace: default
    runtime: nodejs14
    source:
       sourceType: inline
    subscriptions:
       - name: event-receiver
         protocol: ""
         filer:
            filters:
               - eventSource:
                   property: source
                   type: exact
                   value: ""
                eventType:
                   property: type
                   type: exact
                   value: sap.kyma.custom.acme.payload.sanitised.v1
    ```
4.  Apply your receiver Function:
     ```bash
     kyma apply function
     ```
   The Function is configured, built, and deployed in Kyma runtime. The Subscription becomes active and all events with the selected type are processed by the Function.  

<<<<<<< HEAD
5.  Test the whole setup  
Send a payload to the first Function (for example using the above-mentioned POST request). As the Functions are joined by the In-cluster Eventing, the payload is processed in sequence by both of your Functions.
You can see (for example in the Function logs) that both, sanitization logic (using the first Function) and the storing logic (using the second Function) are executed.
=======
## Test the whole setup  
Send a payload to the first Function. For example, use the POST request mentioned above. As the Functions are joined by the in-cluster Eventing, the payload is processed in sequence by both of your Functions.
In the Function's logs, you can see that both sanitization logic (using the first Function) and the storing logic (using the second Function) are executed.

## Summary

This tutorial demonstrated only one possible use case. There are many more use cases on how to orchestrate your application logic into specialized Functions and benefit from decoupled, re-usable components and event-driven architecture.
>>>>>>> 8481c45c
<|MERGE_RESOLUTION|>--- conflicted
+++ resolved
@@ -131,16 +131,6 @@
      ```
    The Function is configured, built, and deployed in Kyma runtime. The Subscription becomes active and all events with the selected type are processed by the Function.  
 
-<<<<<<< HEAD
 5.  Test the whole setup  
 Send a payload to the first Function (for example using the above-mentioned POST request). As the Functions are joined by the In-cluster Eventing, the payload is processed in sequence by both of your Functions.
-You can see (for example in the Function logs) that both, sanitization logic (using the first Function) and the storing logic (using the second Function) are executed.
-=======
-## Test the whole setup  
-Send a payload to the first Function. For example, use the POST request mentioned above. As the Functions are joined by the in-cluster Eventing, the payload is processed in sequence by both of your Functions.
-In the Function's logs, you can see that both sanitization logic (using the first Function) and the storing logic (using the second Function) are executed.
-
-## Summary
-
-This tutorial demonstrated only one possible use case. There are many more use cases on how to orchestrate your application logic into specialized Functions and benefit from decoupled, re-usable components and event-driven architecture.
->>>>>>> 8481c45c
+You can see (for example in the Function logs) that both, sanitization logic (using the first Function) and the storing logic (using the second Function) are executed.