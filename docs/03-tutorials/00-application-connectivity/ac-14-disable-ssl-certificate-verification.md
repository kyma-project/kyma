---
title: Disable SSL certificate verification for communication with External System
---

<<<<<<< HEAD
<!-- TODO : describe how to do that in the Central Gateway scenario -->
You can disable the [SSL certificate verification](../../01-overview/main-areas/application-connectivity/ac-04-security.md#ssl-certificate-verification) in the communication between Kyma and External System represented by an application. This allows Kyma to send requests and data to an unsecured application without verifying its presented TLS certificate. Disabling the certificate verification can be useful in certain testing scenarios.
=======
<!-- TODO 9: describe how to do that in the Central Gateway scenario -->
You can disable the [SSL certificate verification](../../01-overview/main-areas/application-connectivity/ac-04-security.md#ssl-certificate-verification) in the communication between Kyma and an application to allow Kyma to send requests and data to an unsecured application. Disabling the certificate verification can be useful in certain testing scenarios.
>>>>>>> 361430f8

>**NOTE:** By default, the SSL certificate verification is enabled when sending data and requests to every application.

Follow these steps to disable SSL certificate verification for communication between Kyma and an external application:

1. Edit the `{APPLICATION_CR_NAME}` appllication CR. Run:

   ```bash
   kubectl -n kyma-integration edit application {APPLICATION_CR_NAME}
   ```

2. Edit the Application in Vim. Select `i` to start editing.
3. Find the **skipVerify** parameter and change its value to `true`.
4. Select `esc`, type `:wq`, and select `enter` to save the changes and quit.<|MERGE_RESOLUTION|>--- conflicted
+++ resolved
@@ -1,20 +1,14 @@
 ---
-title: Disable SSL certificate verification for communication with External System
+title: Disable TLS/SSL certificate verification for communication with External System
 ---
 
-<<<<<<< HEAD
-<!-- TODO : describe how to do that in the Central Gateway scenario -->
-You can disable the [SSL certificate verification](../../01-overview/main-areas/application-connectivity/ac-04-security.md#ssl-certificate-verification) in the communication between Kyma and External System represented by an application. This allows Kyma to send requests and data to an unsecured application without verifying its presented TLS certificate. Disabling the certificate verification can be useful in certain testing scenarios.
-=======
-<!-- TODO 9: describe how to do that in the Central Gateway scenario -->
-You can disable the [SSL certificate verification](../../01-overview/main-areas/application-connectivity/ac-04-security.md#ssl-certificate-verification) in the communication between Kyma and an application to allow Kyma to send requests and data to an unsecured application. Disabling the certificate verification can be useful in certain testing scenarios.
->>>>>>> 361430f8
+You can disable the [SSL certificate verification](../../01-overview/main-areas/application-connectivity/ac-04-security.md#ssl-certificate-verification) in the communication between Kyma and External System represented by an application. This allows Kyma to send requests and data to an unsecured application without verifying its presented TLS/SSL certificate. Disabling the certificate verification can be useful in certain testing scenarios.
 
->**NOTE:** By default, the SSL certificate verification is enabled when sending data and requests to every application.
+>**NOTE:** By default, the TLS/SSL certificate verification is enabled when sending data and requests to every application.
 
 Follow these steps to disable SSL certificate verification for communication between Kyma and an external application:
 
-1. Edit the `{APPLICATION_CR_NAME}` appllication CR. Run:
+1. Edit the `{APPLICATION_CR_NAME}` application CR. Run:
 
    ```bash
    kubectl -n kyma-integration edit application {APPLICATION_CR_NAME}
