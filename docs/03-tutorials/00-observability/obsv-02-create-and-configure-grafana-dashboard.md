---
title: Create a Grafana dashboard
---

Kyma comes with a set of dashboards for monitoring Kubernetes clusters. These dashboards display metrics that the Prometheus server collects.

You can create and configure a basic Grafana dashboard of a [Gauge](https://grafana.com/docs/grafana/latest/panels/visualizations/gauge-panel/#gauge-panel) type. On the dashboard, you see how the values of the `cpu_temperature_celsius` metric change in time, representing the current processor temperature ranging from 60 to 90 degrees Celsius. The dashboard shows explicitly when the CPU temperature exceeds the pre-defined threshold of 75 degrees Celsius.

In addition to creating a dashboard during runtime, you can also add it to the Kubernetes resources in your repository. This way, the dashboard configuration is portable and you can deploy it together with the application in any new cluster.

## Prerequisites

You have performed the steps to observe application metrics using the `monitoring-custom-metrics` example and successfully deployed the `sample-metrics-8081` service that exposes the `cpu_temperature_celsius` metric.

Follow these sections to create the Gauge dashboard type for the `cpu_temperature_celsius` metric.

## Create the dashboard

<<<<<<< HEAD
1. [Access Grafana](../../../04-operation-guides/operations/obsv-02-access-expose-kiali-grafana.md).

2. Add a new dashboard with a new panel.

3. For your new query, select **Prometheus** from the data source selector.

4. Pick the `cpu_temperature_celsius` metric.

5. To to retrieve the latest metric value on demand, activate the **Instant** switch.

6. From the visualization panels, select the **Gauge** dashboard type.

=======
1. [Access Grafana](../../04-operation-guides/operations/obsv-02-access-expose-kiali-grafana.md).
2. Add a new dashboard with a new panel.
3. For your new query, select **Prometheus** from the data source selector.
4. Pick the `cpu_temperature_celsius` metric.
5. To retrieve the latest metric value on demand, activate the **Instant** switch.
6. From the visualization panels, select the **Gauge** dashboard type.
>>>>>>> ff98a22c
7. Save your changes and provide a name for the dashboard.

## Configure the dashboard

1. To edit the dashboard settings, go to the **Panel Title** options and select **Edit**.
2. Find the **Field** tab and set the measuring unit to Celsius degrees, indicating the metric data type.
3. Set the minimum metric value to `60` and the maximum value to `90`, indicating the `cpu_temperature_celsius` metric value range.
4. For the dashboard to turn red once the CPU temperature reaches and exceeds 75°C, set a red color threshold to `75`.
5. Go to the **Panel** tab and title the dashboard, for example, `CPU Temperature`.
6. To display this range on the dashboard, make sure that under **Panel > Display**, the threshold labels and threshold markers are activated.
7. Save your changes. We recommend that you add a note to describe the changes made.

<<<<<<< HEAD
2. Find the **Field** tab and set the measuring unit to Celsius degrees to reflect the metric data type.

3. Set the minimum metric value to `60` and the maximum value to `90` to reflect the `cpu_temperature_celsius` metric value range.

4. For the dashboard to turn red once the CPU temperature reaches and exceeds 75 °C, set a red color threshold to `75`.

5. Go to the **Panel** tab and give a title to the dashboard - for example, `CPU Temperature`.

6. Under **Panel > Display**, make sure the threshold labels and threshold markers are activated to display this range on the dashboard.

7. Save your changes. We recommend that you add a note to describe the changes made.

## Verify the dashboard

Refresh the browser to see how the dashboard changes according to the current value of the `cpu_temperature_celsius` metric.

- It turns **green** if the current metric value ranges from 60 to 74 degrees Celsius:

- It turns **red** if the current metric value ranges from 75 to 90 degrees Celsius:

## Next steps

- Follow the tutorial to [Define alerting rules](obsv-04-define-alerting-rules-monitor.md).
- You can also define the dashboard's ConfigMap and add it to the `resources` folder under the given component's chart. To make the dashboard visible, simply use the `kubectl apply` command to deploy it. For details on adding monitoring to components, see the [`README.md`](https://github.com/kyma-project/kyma/blob/master/resources/monitoring/charts/grafana/README.md) document.
- If you don't want to proceed with the following tutorial, [clean up the configuration](obsv-06-clean-up-configuration.md).
=======
## Check the dashboard

Refresh the browser to see how the dashboard changes according to the current value of the `cpu_temperature_celsius` metric.

- If the current metric value ranges from 60 to 74 degrees Celsius, it turns **green**.
- If the current metric value ranges from 75 to 90 degrees Celsius, it turns **red**.

## Add the dashboard as Kubernetes resource

When you create a dashboard to monitor one of your applications (Function, microservice,...), we recommend that you define the dashboard as a Kubernetes ConfigMap resource. In this case, a Grafana sidecar automatically loads the Dashboard on Grafana startup. Following that approach, you can easily keep the dashboard definition together with the Kubernetes resource definitions of your application and port it to different clusters.

1. Create a JSON document with the dashboard definition; for example, by exporting it from Grafana.
2. Create a Kubernetes resource with a unique name for your dashboard and the JSON content, like the following example:

   ```yaml
   apiVersion: v1
   kind: ConfigMap
   metadata:
     name: {UNIQUE_DASHBOARD_NAME}-grafana-dashboard
     labels:
       grafana_dashboard: "1"
   data:
     {UNIQUE_DASHBOARD_NAME}-dashboard.json: |-
       {
         # dashboard JSON content
       }
   ```

3. To apply the Kubernetes resource created in the previous step to your cluster, run:
   
   ```bash
   kubectl apply -f <{UNIQUE_CONFIGMAP_NAME}.yaml>
   ```

4. Restart the Grafana deployment with the following command:
   
   ```bash
   kubectl -n kyma-system rollout restart deployment monitoring-grafana
   ```

## Next steps

- Follow the tutorial to [Define alerting rules](obsv-03-define-alerting-rules-monitor.md).
- If you don't want to proceed with the following tutorial, [clean up the configuration](obsv-05-clean-up-configuration.md).
>>>>>>> ff98a22c
<|MERGE_RESOLUTION|>--- conflicted
+++ resolved
@@ -16,27 +16,12 @@
 
 ## Create the dashboard
 
-<<<<<<< HEAD
-1. [Access Grafana](../../../04-operation-guides/operations/obsv-02-access-expose-kiali-grafana.md).
-
-2. Add a new dashboard with a new panel.
-
-3. For your new query, select **Prometheus** from the data source selector.
-
-4. Pick the `cpu_temperature_celsius` metric.
-
-5. To to retrieve the latest metric value on demand, activate the **Instant** switch.
-
-6. From the visualization panels, select the **Gauge** dashboard type.
-
-=======
 1. [Access Grafana](../../04-operation-guides/operations/obsv-02-access-expose-kiali-grafana.md).
 2. Add a new dashboard with a new panel.
 3. For your new query, select **Prometheus** from the data source selector.
 4. Pick the `cpu_temperature_celsius` metric.
 5. To retrieve the latest metric value on demand, activate the **Instant** switch.
 6. From the visualization panels, select the **Gauge** dashboard type.
->>>>>>> ff98a22c
 7. Save your changes and provide a name for the dashboard.
 
 ## Configure the dashboard
@@ -49,33 +34,6 @@
 6. To display this range on the dashboard, make sure that under **Panel > Display**, the threshold labels and threshold markers are activated.
 7. Save your changes. We recommend that you add a note to describe the changes made.
 
-<<<<<<< HEAD
-2. Find the **Field** tab and set the measuring unit to Celsius degrees to reflect the metric data type.
-
-3. Set the minimum metric value to `60` and the maximum value to `90` to reflect the `cpu_temperature_celsius` metric value range.
-
-4. For the dashboard to turn red once the CPU temperature reaches and exceeds 75 °C, set a red color threshold to `75`.
-
-5. Go to the **Panel** tab and give a title to the dashboard - for example, `CPU Temperature`.
-
-6. Under **Panel > Display**, make sure the threshold labels and threshold markers are activated to display this range on the dashboard.
-
-7. Save your changes. We recommend that you add a note to describe the changes made.
-
-## Verify the dashboard
-
-Refresh the browser to see how the dashboard changes according to the current value of the `cpu_temperature_celsius` metric.
-
-- It turns **green** if the current metric value ranges from 60 to 74 degrees Celsius:
-
-- It turns **red** if the current metric value ranges from 75 to 90 degrees Celsius:
-
-## Next steps
-
-- Follow the tutorial to [Define alerting rules](obsv-04-define-alerting-rules-monitor.md).
-- You can also define the dashboard's ConfigMap and add it to the `resources` folder under the given component's chart. To make the dashboard visible, simply use the `kubectl apply` command to deploy it. For details on adding monitoring to components, see the [`README.md`](https://github.com/kyma-project/kyma/blob/master/resources/monitoring/charts/grafana/README.md) document.
-- If you don't want to proceed with the following tutorial, [clean up the configuration](obsv-06-clean-up-configuration.md).
-=======
 ## Check the dashboard
 
 Refresh the browser to see how the dashboard changes according to the current value of the `cpu_temperature_celsius` metric.
@@ -119,5 +77,4 @@
 ## Next steps
 
 - Follow the tutorial to [Define alerting rules](obsv-03-define-alerting-rules-monitor.md).
-- If you don't want to proceed with the following tutorial, [clean up the configuration](obsv-05-clean-up-configuration.md).
->>>>>>> ff98a22c
+- If you don't want to proceed with the following tutorial, [clean up the configuration](obsv-05-clean-up-configuration.md).