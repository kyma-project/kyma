---
title: Set up a custom domain for a workload
---

This tutorial shows how to set up a custom domain and prepare a certificate required for exposing a workload. It uses Gardener [External DNS Management](https://github.com/gardener/external-dns-management) and [Certificate Management](https://github.com/gardener/cert-management) components.

>**NOTE:** Skip this tutorial if you use a Kyma domain instead of your custom domain.

## Prerequisites

* Deploy [a sample HttpBin service and a sample Function](./apix-01-create-workload.md).
* If you use a cluster not managed by Gardener, install the [External DNS Management](https://github.com/gardener/external-dns-management#quick-start) and [Certificate Management](https://github.com/gardener/cert-management) components manually in a dedicated Namespace.

## Steps

1. Create a Secret containing credentials for the DNS cloud service provider account in your Namespace.

<<<<<<< HEAD
     * Choose your DNS cloud service provider and create a secret in your Namespace. To learn how to do it, follow [the guidelines](https://github.com/gardener/external-dns-management/blob/master/README.md#external-dns-management) provided in the External DNS Management documentation. 
     * Export the name of the created secret as an environment variable:
=======
  * Choose your DNS cloud service provider and create a secret in your Namespace. To learn how to do it, follow [the guidelines](https://github.com/gardener/external-dns-management/blob/master/README.md#external-dns-management) provided in the External DNS Management documentation. 
  * Export the name of the created Secret as an environment variable:
>>>>>>> 3cedb0aa

       ```bash
       export SECRET={SECRET_NAME}
       ```

2. Create a `DNSProvider` custom resource (CR).

     * Export the following values as environment variables. 
        >**NOTE:** As the `SPEC_TYPE`, use the relevant provider type. The `DOMAIN_NAME` value specifies the name of a domain that you own, for example, `mydomain.com`. 

        ```bash
        export SPEC_TYPE={PROVIDER_TYPE}
        export DOMAIN_TO_EXPOSE_WORKLOADS={DOMAIN_NAME} 
        ````
  
     * To create a `DNSProvider` CR, run: 

       ```bash
       cat <<EOF | kubectl apply -f -
       apiVersion: dns.gardener.cloud/v1alpha1
       kind: DNSProvider
       metadata:
         name: dns-provider
         namespace: $NAMESPACE
         annotations:
           dns.gardener.cloud/class: garden
       spec:
         type: $SPEC_TYPE
         secretRef:
           name: $SECRET
         domains:
           include:
             - $DOMAIN_TO_EXPOSE_WORKLOADS
       EOF
       ```
  
3. Create a `DNSEntry` CR.
   
     * Export the following values as environment variables:

       ```bash
       export IP=$(kubectl -n istio-system get service istio-ingressgateway -o jsonpath='{.status.loadBalancer.ingress[0].ip}') # Assuming only one LoadBalancer with external IP
       ```
        >**NOTE:** For some cluster providers you need to replace the `ip` with the `hostname`, for example, in AWS, set `jsonpath='{.status.loadBalancer.ingress[0].hostname}'`.

     * To create a `DNSEntry` CR, run:

       ```bash
       cat <<EOF | kubectl apply -f -
       apiVersion: dns.gardener.cloud/v1alpha1
       kind: DNSEntry
       metadata:
         name: dns-entry
         namespace: $NAMESPACE
         annotations:
           dns.gardener.cloud/class: garden
       spec:
         dnsName: "*.$DOMAIN_TO_EXPOSE_WORKLOADS"
         ttl: 600
         targets:
           - $IP
       EOF
       ```

4. Create an Issuer CR.

     * Export the following values as environment variables:

       ```bash
       export EMAIL={YOUR_EMAIL_ADDRESS}
       ```
     * To create an Issuer CR, run: 

       ```bash
       cat <<EOF | kubectl apply -f -
       apiVersion: cert.gardener.cloud/v1alpha1
       kind: Issuer
       metadata:
         name: letsencrypt-staging
         namespace: $NAMESPACE
       spec:
         acme:
           server: https://acme-staging-v02.api.letsencrypt.org/directory
           email: $EMAIL
           autoRegistration: true
           privateKeySecretRef:
             name: letsencrypt-staging-secret
             namespace: $NAMESPACE
           domains:
             include:
               - $DOMAIN_TO_EXPOSE_WORKLOADS
               - "*.$DOMAIN_TO_EXPOSE_WORKLOADS"
       EOF
       ```

5. Create a Certificate CR.

     * Export the following values as environment variables:

        >**NOTE:** The `TLS_SECRET` is the name of the TLS Secret, for example `httpbin-tls-credentials`. The `ISSUER` value is the name of the Issuer CR, for example, `letsencrypt-staging`.

        ```bash
        export TLS_SECRET={TLS_SECRET_NAME}
        export ISSUER={ISSUER_NAME}
        ```

     * To create a Certificate CR, run:

        ```bash
        cat <<EOF | kubectl apply -f -
        apiVersion: cert.gardener.cloud/v1alpha1
        kind: Certificate
        metadata:
          name: httpbin-cert
          namespace: istio-system
        spec:  
          secretName: $TLS_SECRET
          commonName: $DOMAIN_TO_EXPOSE_WORKLOADS
          issuerRef:
            name: $ISSUER
            namespace: $NAMESPACE
        EOF
        ```
     * To check the certificate status, run: 
     
        ```bash
        `kubectl get certificate httpbin-cert -n istio-system`
        ```
       
6. Follow [this tutorial](./apix-03-set-up-tls-gateway.md) to set up a TLS Gateway.

Visit the [Gardener external DNS management documentation](https://github.com/gardener/external-dns-management/tree/master/examples) to see more examples of custom resources for services and ingresses.<|MERGE_RESOLUTION|>--- conflicted
+++ resolved
@@ -15,13 +15,8 @@
 
 1. Create a Secret containing credentials for the DNS cloud service provider account in your Namespace.
 
-<<<<<<< HEAD
-     * Choose your DNS cloud service provider and create a secret in your Namespace. To learn how to do it, follow [the guidelines](https://github.com/gardener/external-dns-management/blob/master/README.md#external-dns-management) provided in the External DNS Management documentation. 
-     * Export the name of the created secret as an environment variable:
-=======
   * Choose your DNS cloud service provider and create a secret in your Namespace. To learn how to do it, follow [the guidelines](https://github.com/gardener/external-dns-management/blob/master/README.md#external-dns-management) provided in the External DNS Management documentation. 
   * Export the name of the created Secret as an environment variable:
->>>>>>> 3cedb0aa
 
        ```bash
        export SECRET={SECRET_NAME}
