--- conflicted
+++ resolved
@@ -58,10 +58,5 @@
 
 Kyma provides two interfaces that you can use for interactions:
 
-<<<<<<< HEAD
-- [Console UI](./ui/81-console-ui.md) - a web-based administrative UI that allows you to administer the Kyma functionality and manage the basic Kubernetes resources.
-- [Kyma CLI](./ui/83-CLI-overview.md) - a CLI to execute various Kyma tasks, such as installing or upgrading Kyma.
-=======
 - [Console UI](link) - a web-based administrative UI for the Kyma functionality and to manage the basic Kubernetes resources.
-- [Kyma CLI](link) - a CLI to execute various Kyma tasks, such as installing or upgrading Kyma.
->>>>>>> 023ed5b4
+- [Kyma CLI](link) - a CLI to execute various Kyma tasks, such as installing or upgrading Kyma.