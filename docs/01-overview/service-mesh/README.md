---
title: What is Service Mesh in Kyma?
---

<<<<<<< HEAD
This content has been moved to: [What is Istio in Kyma?](https://kyma-project.io/#/istio/user/00-overview/README.md).
=======
Kyma Service Mesh is an infrastructure layer that handles service-to-service communication, proxying, service discovery, traceability, and security, independently of the code of the services. To deliver this functionality, Kyma uses [Istio](https://istio.io/docs/concepts/what-is-istio/) Service Mesh that is customized for the specific needs of the implementation.

## Details

The main principle of Kyma Service Mesh is to inject Pods of every service with the Envoy sidecar proxy. Envoy intercepts the communication between the services and regulates it by applying and enforcing the rules you create.

By default, Istio in Kyma has [mutual TLS (mTLS)](https://istio.io/docs/concepts/security/#mutual-tls-authentication) disabled. See how to [enable sidecar proxy injection](../../04-operation-guides/operations/smsh-01-istio-enable-sidecar-injection.md). You can manage mTLS traffic in services or at a Namespace level by creating [DestinationRules](https://istio.io/docs/reference/config/networking/destination-rule/) and [Peer Authentications](https://istio.io/docs/tasks/security/authentication/authn-policy/). If you disable sidecar injection in a service or in a Namespace, you must manage their traffic configuration by creating appropriate DestinationRules and Peer Authentications.

> **NOTE:** The Istio Control Plane doesn't have mTLS enabled.

> **NOTE:** For security and performance we use the [distroless](https://istio.io/docs/ops/configuration/security/harden-docker-images/) version of Istio images. Those images are not Debian-based and are slimmed down to reduce any potential attack surface and increase startup time.

You can install Service Mesh as part of Kyma predefined [profiles](../../04-operation-guides/operations/02-install-kyma.md#choose-resource-consumption). For production purposes, use the **production profile** which has increased resource quotas for all Istio components. It also has HorizontalPodAutoscaler (HPA) enabled for all Istio components.

# Default Istio setup in Kyma

Istio in Kyma is installed with the help of the `istioctl` tool. The tool is driven by a configuration file containing an instance of the [IstioOperator](https://istio.io/docs/reference/config/istio.operator.v1alpha1/) custom resource.

## Istio components

This list shows the available Istio components and addons. Check which of those are enabled in Kyma:
- Istiod (Pilot)
- Ingress Gateway
- Grafana - installed as separate component - [monitoring](../../05-technical-reference/00-architecture/obsv-01-architecture-monitoring.md)
- Prometheus - installed as separate component - [monitoring](../../05-technical-reference/00-architecture/obsv-01-architecture-monitoring.md)

## Kyma-specific configuration

These configuration changes are applied to customize Istio for use with Kyma:

- Both [Istio control plane and data plane](https://istio.io/latest/docs/ops/deployment/architecture/) use distroless images. To learn more, read about [Harden Docker Container Images](https://istio.io/latest/docs/ops/configuration/security/harden-docker-images/).
- Automatic sidecar injection is disabled by default. See how to [enable sidecar proxy injection](../../04-operation-guides/operations/smsh-01-istio-enable-sidecar-injection.md).
- Resource requests and limits for Istio sidecars are modified to best suit the needs of the evaluation and production profiles.
- [Mutual TLS (mTLS)](https://istio.io/docs/concepts/security/#mutual-tls-authentication) is enabled cluster-wide in a STRICT mode.
- Ingress Gateway is expanded to handle ports `80`, `443`, and `31400` for local Kyma deployments.
- The use of HTTP 1.0 is enabled in the outbound HTTP listeners by `PILOT_HTTP10` flag set in Istiod component environment variables.
- IstioOperator configuration file is modified. [Change Kyma settings](../../04-operation-guides/operations/03-change-kyma-config-values.md) to customize the configuration.

# Istio sidecars in Kyma and why you want them

## Purpose of Istio sidecars

By default, Istio installed as part of Kyma [is configured](./smsh-02-default-istio-setup-in-kyma.md) with automatic Istio proxy sidecar injection disabled. This means that none of Pods of your workloads (such as deployments and StatefulSets; except any workloads in the `kyma-system` Namespace) get their own sidecar proxy container running next to your application.

With an Istio sidecar, the resource becomes part of Istio service mesh, which brings the following benefits that would be complex to manage otherwise.



## Secure communication

In Kyma's [default Istio configuration](./smsh-02-default-istio-setup-in-kyma.md), [peer authentication](https://istio.io/latest/docs/concepts/security/#peer-authentication) is set to cluster-wide `STRICT` mode. This ensures that your workload only accepts [mutual TLS traffic](https://www.cloudflare.com/learning/access-management/what-is-mutual-tls/) where both, client and server certificates, are validated to have all traffic encrypted. This provides each service with a strong identity, with reliable key and certificate management system.

Another security benefit of having a sidecar proxy is that you can perform [request authentication](https://istio.io/latest/docs/reference/config/security/request_authentication/) for your service. Istio enables request authentication with JSON Web Token (JWT) validation using a custom authentication provider. Learn how to [secure your workload using JWT](../../03-tutorials/00-api-exposure/apix-05-expose-and-secure-a-workload/apix-05-03-expose-and-secure-workload-jwt.md).

## Observability

Furthermore, Istio proxies improve tracing: Istio performs global tracing and forwards the data to a tracing backend using the [OTLP protocol](https://opentelemetry.io/docs/reference/specification/protocol/). Learn more in [Tracing Architecture](https://kyma-project.io/#/telemetry-manager/user/03-traces?id=architecture).

Kiali is another tool to monitor the service mesh; and Kyma configures Istio to export metrics necessary to support Kiali features that facilitate managing, visualizing, and troubleshooting your service mesh. Learn more about deploying Kiali to your Kyma cluster in our [Kiali example](https://github.com/kyma-project/examples/tree/main/kiali).

Moreover, Kyma provides [Istio-specific Grafana dashboards](https://istio.io/latest/docs/ops/integrations/grafana/#configuration) for the [monitoring component](../../05-technical-reference/00-architecture/obsv-01-architecture-monitoring.md). Together with metrics exposed by the Istio sidecar, you get better visibility into workloads and the mesh control plane performance.

Being part of Istio service mesh enables all these advanced observability features, which would not be possible without advanced instrumentation code within your application.

## Traffic management

[Traffic management](https://istio.io/latest/docs/concepts/traffic-management/) is an important feature of service mesh. If you have the sidecar injected into every workload, you can use this traffic management without additional configuration.

With [traffic shifting](https://istio.io/latest/docs/tasks/traffic-management/traffic-shifting/) and [request routing](https://istio.io/latest/docs/tasks/traffic-management/request-routing/), developers can use techniques like canary releases and A/B testing to make their software release process faster and more reliable.

To improve the resiliency of your applications, you can use [mirroring](https://istio.io/latest/docs/tasks/traffic-management/mirroring/) and [fault injection](https://istio.io/latest/docs/tasks/traffic-management/fault-injection/) for testing and audit purposes.

### Resiliency

Application resiliency is an important topic within traffic management. Traditionally, resiliency features like timeouts, retries, and circuit breakers were implemented by application libraries. However, with service mesh, you can delegate such tasks to the mesh, and the same configuration options will work regardless of the programming language of your application. You can read more about it in [Network resilience and testing](https://istio.io/latest/docs/concepts/traffic-management/#network-resilience-and-testing).

## Sidecar proxy behavior during Kyma upgrade

For Kyma upgrades, it's a priority to have full compatibility of existing workloads with the upgraded version of Istio. To ensure that the newest version of sidecar proxy is injected into the Pods, the upgrade performs a `rollout restart` of the workloads whenever possible. To learn more about exceptions when it's impossible to restart workloads, read the troubleshooting guide [Pods stuck in `Pending/Failed/Unknown` state after upgrade](https://kyma-project.io/#/04-operation-guides/troubleshooting/api-exposure/apix-05-upgrade-sidecar-proxy).

# Istio limitations

## Resource configuration

By default, Istio resources are configured in the following matter:

| Component       |          | CPU   | Memory |
|-----------------|----------|-------|--------|
| Proxy           | Limits   | 1000m | 1024Mi |
| Proxy           | Requests | 10m   | 192Mi  |
| Ingress Gateway | Limits   | 2000m | 1024Mi |
| Ingress Gateway | Requests | 100m  | 128Mi  |
| Pilot           | Limits   | 4000m | 2Gi    |
| Pilot           | Requests | 100m  | 512Mi  |
| CNI             | Limits   | 500m  | 1024Mi |
| CNI             | Requests | 100m  | 512Mi  |

## Autoscaling configuration

The autoscaling configuration of the Istio components is as follows:

| Component       | Min replicas | Max replicas |
|-----------------|--------------|--------------|
| Pilot           | 2            | 5            |
| Ingress Gateway | 3            | 10           |

The CNI component is provided as a DaemonSet, meaning that one replica is present on every node of the target cluster. Istio sidecar proxy isn't configured in terms of autoscaling as it is injected into a Pod with the [sidecar injection enabled](../../04-operation-guides/operations/smsh-01-istio-enable-sidecar-injection.md).

# Useful links

If you're interested in learning more about Service Mesh in Kyma, follow these links to:

- Learn about the benefits of having your workload enrolled to the service mesh:
 
  - [Istio sidecars in Kyma and why you want them](./smsh-03-istio-sidecars-in-kyma.md)

- Perform some simple and more advanced tasks:

  - [Enable Istio Sidecar Proxy Injection](../../04-operation-guides/operations/smsh-01-istio-enable-sidecar-injection.md)

- Troubleshoot Service Mesh-related issues when:

  - You [can't access a Kyma endpoint](../../04-operation-guides/troubleshooting/service-mesh/smsh-01-503-no-access.md)
  - [Connection refused errors](../../04-operation-guides/troubleshooting/service-mesh/smsh-02-connection-refused.md) occur
  - [Issues with Istio sidecar injection](../../04-operation-guides/troubleshooting/service-mesh/smsh-03-istio-no-sidecar.md) come up
  - You have an [incompatible Istio sidecar version after Kyma upgrade](../../04-operation-guides/troubleshooting/service-mesh/smsh-04-istio-sidecar-version.md)

- Analyze configuration details for:

   - The [Istio chart](../../05-technical-reference/00-configuration-parameters/smsh-01-istio-chart.md)
   - The [Istio Resources chart](../../05-technical-reference/00-configuration-parameters/smsh-02-istio-resources-chart.md)
>>>>>>> 594d9d5f
<|MERGE_RESOLUTION|>--- conflicted
+++ resolved
@@ -2,138 +2,4 @@
 title: What is Service Mesh in Kyma?
 ---
 
-<<<<<<< HEAD
-This content has been moved to: [What is Istio in Kyma?](https://kyma-project.io/#/istio/user/00-overview/README.md).
-=======
-Kyma Service Mesh is an infrastructure layer that handles service-to-service communication, proxying, service discovery, traceability, and security, independently of the code of the services. To deliver this functionality, Kyma uses [Istio](https://istio.io/docs/concepts/what-is-istio/) Service Mesh that is customized for the specific needs of the implementation.
-
-## Details
-
-The main principle of Kyma Service Mesh is to inject Pods of every service with the Envoy sidecar proxy. Envoy intercepts the communication between the services and regulates it by applying and enforcing the rules you create.
-
-By default, Istio in Kyma has [mutual TLS (mTLS)](https://istio.io/docs/concepts/security/#mutual-tls-authentication) disabled. See how to [enable sidecar proxy injection](../../04-operation-guides/operations/smsh-01-istio-enable-sidecar-injection.md). You can manage mTLS traffic in services or at a Namespace level by creating [DestinationRules](https://istio.io/docs/reference/config/networking/destination-rule/) and [Peer Authentications](https://istio.io/docs/tasks/security/authentication/authn-policy/). If you disable sidecar injection in a service or in a Namespace, you must manage their traffic configuration by creating appropriate DestinationRules and Peer Authentications.
-
-> **NOTE:** The Istio Control Plane doesn't have mTLS enabled.
-
-> **NOTE:** For security and performance we use the [distroless](https://istio.io/docs/ops/configuration/security/harden-docker-images/) version of Istio images. Those images are not Debian-based and are slimmed down to reduce any potential attack surface and increase startup time.
-
-You can install Service Mesh as part of Kyma predefined [profiles](../../04-operation-guides/operations/02-install-kyma.md#choose-resource-consumption). For production purposes, use the **production profile** which has increased resource quotas for all Istio components. It also has HorizontalPodAutoscaler (HPA) enabled for all Istio components.
-
-# Default Istio setup in Kyma
-
-Istio in Kyma is installed with the help of the `istioctl` tool. The tool is driven by a configuration file containing an instance of the [IstioOperator](https://istio.io/docs/reference/config/istio.operator.v1alpha1/) custom resource.
-
-## Istio components
-
-This list shows the available Istio components and addons. Check which of those are enabled in Kyma:
-- Istiod (Pilot)
-- Ingress Gateway
-- Grafana - installed as separate component - [monitoring](../../05-technical-reference/00-architecture/obsv-01-architecture-monitoring.md)
-- Prometheus - installed as separate component - [monitoring](../../05-technical-reference/00-architecture/obsv-01-architecture-monitoring.md)
-
-## Kyma-specific configuration
-
-These configuration changes are applied to customize Istio for use with Kyma:
-
-- Both [Istio control plane and data plane](https://istio.io/latest/docs/ops/deployment/architecture/) use distroless images. To learn more, read about [Harden Docker Container Images](https://istio.io/latest/docs/ops/configuration/security/harden-docker-images/).
-- Automatic sidecar injection is disabled by default. See how to [enable sidecar proxy injection](../../04-operation-guides/operations/smsh-01-istio-enable-sidecar-injection.md).
-- Resource requests and limits for Istio sidecars are modified to best suit the needs of the evaluation and production profiles.
-- [Mutual TLS (mTLS)](https://istio.io/docs/concepts/security/#mutual-tls-authentication) is enabled cluster-wide in a STRICT mode.
-- Ingress Gateway is expanded to handle ports `80`, `443`, and `31400` for local Kyma deployments.
-- The use of HTTP 1.0 is enabled in the outbound HTTP listeners by `PILOT_HTTP10` flag set in Istiod component environment variables.
-- IstioOperator configuration file is modified. [Change Kyma settings](../../04-operation-guides/operations/03-change-kyma-config-values.md) to customize the configuration.
-
-# Istio sidecars in Kyma and why you want them
-
-## Purpose of Istio sidecars
-
-By default, Istio installed as part of Kyma [is configured](./smsh-02-default-istio-setup-in-kyma.md) with automatic Istio proxy sidecar injection disabled. This means that none of Pods of your workloads (such as deployments and StatefulSets; except any workloads in the `kyma-system` Namespace) get their own sidecar proxy container running next to your application.
-
-With an Istio sidecar, the resource becomes part of Istio service mesh, which brings the following benefits that would be complex to manage otherwise.
-
-
-
-## Secure communication
-
-In Kyma's [default Istio configuration](./smsh-02-default-istio-setup-in-kyma.md), [peer authentication](https://istio.io/latest/docs/concepts/security/#peer-authentication) is set to cluster-wide `STRICT` mode. This ensures that your workload only accepts [mutual TLS traffic](https://www.cloudflare.com/learning/access-management/what-is-mutual-tls/) where both, client and server certificates, are validated to have all traffic encrypted. This provides each service with a strong identity, with reliable key and certificate management system.
-
-Another security benefit of having a sidecar proxy is that you can perform [request authentication](https://istio.io/latest/docs/reference/config/security/request_authentication/) for your service. Istio enables request authentication with JSON Web Token (JWT) validation using a custom authentication provider. Learn how to [secure your workload using JWT](../../03-tutorials/00-api-exposure/apix-05-expose-and-secure-a-workload/apix-05-03-expose-and-secure-workload-jwt.md).
-
-## Observability
-
-Furthermore, Istio proxies improve tracing: Istio performs global tracing and forwards the data to a tracing backend using the [OTLP protocol](https://opentelemetry.io/docs/reference/specification/protocol/). Learn more in [Tracing Architecture](https://kyma-project.io/#/telemetry-manager/user/03-traces?id=architecture).
-
-Kiali is another tool to monitor the service mesh; and Kyma configures Istio to export metrics necessary to support Kiali features that facilitate managing, visualizing, and troubleshooting your service mesh. Learn more about deploying Kiali to your Kyma cluster in our [Kiali example](https://github.com/kyma-project/examples/tree/main/kiali).
-
-Moreover, Kyma provides [Istio-specific Grafana dashboards](https://istio.io/latest/docs/ops/integrations/grafana/#configuration) for the [monitoring component](../../05-technical-reference/00-architecture/obsv-01-architecture-monitoring.md). Together with metrics exposed by the Istio sidecar, you get better visibility into workloads and the mesh control plane performance.
-
-Being part of Istio service mesh enables all these advanced observability features, which would not be possible without advanced instrumentation code within your application.
-
-## Traffic management
-
-[Traffic management](https://istio.io/latest/docs/concepts/traffic-management/) is an important feature of service mesh. If you have the sidecar injected into every workload, you can use this traffic management without additional configuration.
-
-With [traffic shifting](https://istio.io/latest/docs/tasks/traffic-management/traffic-shifting/) and [request routing](https://istio.io/latest/docs/tasks/traffic-management/request-routing/), developers can use techniques like canary releases and A/B testing to make their software release process faster and more reliable.
-
-To improve the resiliency of your applications, you can use [mirroring](https://istio.io/latest/docs/tasks/traffic-management/mirroring/) and [fault injection](https://istio.io/latest/docs/tasks/traffic-management/fault-injection/) for testing and audit purposes.
-
-### Resiliency
-
-Application resiliency is an important topic within traffic management. Traditionally, resiliency features like timeouts, retries, and circuit breakers were implemented by application libraries. However, with service mesh, you can delegate such tasks to the mesh, and the same configuration options will work regardless of the programming language of your application. You can read more about it in [Network resilience and testing](https://istio.io/latest/docs/concepts/traffic-management/#network-resilience-and-testing).
-
-## Sidecar proxy behavior during Kyma upgrade
-
-For Kyma upgrades, it's a priority to have full compatibility of existing workloads with the upgraded version of Istio. To ensure that the newest version of sidecar proxy is injected into the Pods, the upgrade performs a `rollout restart` of the workloads whenever possible. To learn more about exceptions when it's impossible to restart workloads, read the troubleshooting guide [Pods stuck in `Pending/Failed/Unknown` state after upgrade](https://kyma-project.io/#/04-operation-guides/troubleshooting/api-exposure/apix-05-upgrade-sidecar-proxy).
-
-# Istio limitations
-
-## Resource configuration
-
-By default, Istio resources are configured in the following matter:
-
-| Component       |          | CPU   | Memory |
-|-----------------|----------|-------|--------|
-| Proxy           | Limits   | 1000m | 1024Mi |
-| Proxy           | Requests | 10m   | 192Mi  |
-| Ingress Gateway | Limits   | 2000m | 1024Mi |
-| Ingress Gateway | Requests | 100m  | 128Mi  |
-| Pilot           | Limits   | 4000m | 2Gi    |
-| Pilot           | Requests | 100m  | 512Mi  |
-| CNI             | Limits   | 500m  | 1024Mi |
-| CNI             | Requests | 100m  | 512Mi  |
-
-## Autoscaling configuration
-
-The autoscaling configuration of the Istio components is as follows:
-
-| Component       | Min replicas | Max replicas |
-|-----------------|--------------|--------------|
-| Pilot           | 2            | 5            |
-| Ingress Gateway | 3            | 10           |
-
-The CNI component is provided as a DaemonSet, meaning that one replica is present on every node of the target cluster. Istio sidecar proxy isn't configured in terms of autoscaling as it is injected into a Pod with the [sidecar injection enabled](../../04-operation-guides/operations/smsh-01-istio-enable-sidecar-injection.md).
-
-# Useful links
-
-If you're interested in learning more about Service Mesh in Kyma, follow these links to:
-
-- Learn about the benefits of having your workload enrolled to the service mesh:
- 
-  - [Istio sidecars in Kyma and why you want them](./smsh-03-istio-sidecars-in-kyma.md)
-
-- Perform some simple and more advanced tasks:
-
-  - [Enable Istio Sidecar Proxy Injection](../../04-operation-guides/operations/smsh-01-istio-enable-sidecar-injection.md)
-
-- Troubleshoot Service Mesh-related issues when:
-
-  - You [can't access a Kyma endpoint](../../04-operation-guides/troubleshooting/service-mesh/smsh-01-503-no-access.md)
-  - [Connection refused errors](../../04-operation-guides/troubleshooting/service-mesh/smsh-02-connection-refused.md) occur
-  - [Issues with Istio sidecar injection](../../04-operation-guides/troubleshooting/service-mesh/smsh-03-istio-no-sidecar.md) come up
-  - You have an [incompatible Istio sidecar version after Kyma upgrade](../../04-operation-guides/troubleshooting/service-mesh/smsh-04-istio-sidecar-version.md)
-
-- Analyze configuration details for:
-
-   - The [Istio chart](../../05-technical-reference/00-configuration-parameters/smsh-01-istio-chart.md)
-   - The [Istio Resources chart](../../05-technical-reference/00-configuration-parameters/smsh-02-istio-resources-chart.md)
->>>>>>> 594d9d5f
+This content has been moved to: [What is Istio in Kyma?](https://kyma-project.io/#/istio/user/00-overview/README.md).