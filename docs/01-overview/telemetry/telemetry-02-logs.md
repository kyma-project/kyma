---
title: Application Logs
---

Application logs are the historical go-to signals for debugging an application and deriving the internal state of an application. They can be very useful if developers emit the logs wisely (using the right severity level and context) and are essential for observing an application. However, they usually lack contextual information, such as where they were called from.

The Telemetry component provides the [Fluent Bit](https://fluentbit.io/) log collector for the collection and shipment of application logs of any container running in the Kyma runtime. You can configure the log collector with external systems using runtime configuration with a dedicated Kubernetes API (CRD) named `LogPipeline`. With the LogPipeline's HTTP output, you can natively integrate with vendors which support this output, or with any vendor using a [Fluentd integration](https://medium.com/hepsiburadatech/fluent-logging-architecture-fluent-bit-fluentd-elasticsearch-ca4a898e28aa). The support for the aimed vendor-neutral OTLP protocol will be [added soon](https://github.com/kyma-project/kyma/issues/16307). To overcome the missing flexibility of the current proprietary protocol, you can run the collector in the [unsupported mode](#unsupported-mode), leveraging the full vendor-specific output options of Fluent Bit. You can also bring your own log collector if you need advanced configuration options.

## Prerequisites

Your application must log to `stdout` or `stderr`, which is the recommended way by Kubernetes to [emit logs](https://kubernetes.io/docs/concepts/cluster-administration/logging/). It ensures that the logs are processable by Kubernetes primitives like `kubectl logs`. Any other way of instrumentation is not supported yet. In the future, an OTLP push-based endpoint might be provided to send logs from the application to the collector/agent.

## Architecture

### Fluent Bit

The Telemetry component provides [Fluent Bit](https://fluentbit.io/) as a log collector. Fluent Bit collects all application logs of the cluster workload and ships them to a backend.

![Architecture](./assets/logging-arch.drawio.svg)

1. Container logs are stored by the Kubernetes container runtime under the `var/log` directory and its subdirectories.
2. Fluent Bit runs as a [DaemonSet](https://kubernetes.io/docs/concepts/workloads/controllers/daemonset/) (one instance per node), detects any new log files in the folder, and tails them using a filesystem buffer for reliability.
3. Fluent Bit queries the [Kubernetes API Server](https://kubernetes.io/docs/reference/command-line-tools-reference/kube-apiserver/) for additional Pod metadata, such as Pod annotations and labels.
4. The Telemetry component configures Fluent Bit with your custom output configuration.
5. As specified in your LogPipeline configuration, Fluent Bit sends the log data to observability systems outside or inside the Kyma cluster. Here, you can use the integration with HTTP to integrate a system directly or with an additional Fluentd installation.
6. The user accesses the internal and external observability system to analyze and visualize the logs.

### Pipelines

Fluent Bit comes with a pipeline concept, which supports a flexible combination of inputs with outputs and filtering in between; for details, see [Fluent Bit: Output](https://docs.fluentbit.io/manual/concepts/data-pipeline/output).
Kyma's Telemetry component brings a predefined setup of the Fluent Bit DaemonSet and a base configuration, which assures that the application logs of the workloads in the cluster are processed reliably and efficiently. Additionally, the telemetry component provides a Kubernetes API called `LogPipeline` to configure outputs with some filtering capabilities.

![Pipeline Concept](./assets/logging-pipelines.drawio.svg)

1. A central `tail` input plugin reads the application logs.

2. The application logs are enriched by the `kubernetes` filter. Then, for every LogPipeline definition, a `rewrite_tag` filter is generated, which uses a dedicated `tag` with the name `<logpipeline>.*`, followed by the custom configuration defined in the LogPipeline resource. You can add your own filters to the default filters.

3. Based on the default and custom filters, you get the desired output for each `LogPipeline`.

This approach assures a reliable buffer management and isolation of pipelines, while keeping flexibility on customizations.

### Telemetry Operator

The LogPipeline resource is managed by the Telemetry Operator, a typical Kubernetes operator responsible for managing the custom parts of the Fluent Bit configuration.

![Operator resources](./assets/logging-resources.drawio.svg)

The Telemetry Operator watches all LogPipeline resources and related Secrets. Whenever the configuration changes, it validates the configuration (with a [validating webhook](https://kubernetes.io/docs/reference/access-authn-authz/extensible-admission-controllers/)) and generates a new configuration for the Fluent Bit DaemonSet, where several ConfigMaps for the different aspects of the configuration are generated. Furthermore, referenced Secrets are copied into one Secret that is also mounted to the DaemonSet.

## Setting up a LogPipeline

In the following steps, you can see how to set up a typical LogPipeline. For an overview of all available attributes, see the [reference document](../../05-technical-reference/00-custom-resources/telemetry-01-logpipeline.md).

### Step 1: Create a LogPipeline and output

1. To ship application logs to a new output, create a resource file of the LogPipeline kind:
    ```yaml
    kind: LogPipeline
      apiVersion: telemetry.kyma-project.io/v1alpha1
      metadata:
        name: http-backend
    spec:
      output:
        http:
          dedot: false
          port: "80"
          uri: "/"
          host:
            value: https://myhost/logs
          user:
            value: "user"
          password:
            value: "not-required"
    ```
    An output is a data destination configured by a [Fluent Bit output](https://docs.fluentbit.io/manual/pipeline/outputs) of the relevant type. The LogPipeline supports the following output types:

    - **http**, which sends the data to the specified HTTP destination. The output is designed to integrate with a [Fluentd HTTP Input](https://docs.fluentd.org/input/http), which opens up a huge ecosystem of integration possibilities.
    - **grafana-loki**, which sends the data to the Kyma-internal Loki instance.
    > **Note:** This output is considered legacy and is only provided for backward compatibility with the [deprecated](https://kyma-project.io/blog/2022/11/2/loki-deprecation/) in-cluster Loki instance. It might not be compatible with the latest Loki versions. For integration with a custom Loki installation, use the `custom` output with the name `loki` instead. See also [Installing a custom Loki stack in Kyma](https://github.com/kyma-project/examples/tree/main/loki).
<<<<<<< HEAD
    - **custom**, which supports the configuration of any destination in the Fluent Bit configuration syntax. 
=======
    - **custom**, which supports the configuration of any destination in the Fluent Bit configuration syntax.
    > **Note:** If you use a `custom` output, you put the LogPipeline in the [unsupported mode](#unsupported-mode).
>>>>>>> defa2220

    See the following example of the `custom` output:
    ```yaml
    spec:
      output:
        custom: |
          Name               http
          Host               https://myhost/logs
          Http_User          user
          Http_Passwd        not-required
          Format             json
          Port               80
          Uri                /
          Tls                on
          tls.verify         on
    ```
   > **NOTE:** If you use a `custom` output, you put the LogPipeline in the [unsupported mode](#unsupported-mode).

2. To create the instance, apply the resource file in your cluster:
    ```bash
    kubectl apply -f path/to/my-log-pipeline.yaml
    ```

3. Check that the status of the LogPipeline in your cluster is `Ready`:
    ```bash
    kubectl get logpipeline
    NAME              STATUS    AGE
    http-backend      Ready     44s
    ```

### Step 2: Create an input

If you need selection mechanisms for application logs on the Namespace or container level, you can use an input spec to restrict or specify from which resources logs are included.
If you don't define any input, it's collected from all Namespaces, except the system Namespaces `kube-system`, `istio-system`, `kyma-system`, which are excluded by default. For example, you can define the Namespaces to include in the input collection, exclude Namespaces from the input collection, or choose that only system Namespaces are included. Learn more about the available [parameters and attributes](../../05-technical-reference/00-custom-resources/telemetry-01-logpipeline.md).

The following example collects input from all Namespaces excluding `kyma-system` and only from the `istio-proxy` containers:
```yaml
kind: LogPipeline
apiVersion: telemetry.kyma-project.io/v1alpha1
metadata:
  name: http-backend
spec:
  input:
    application:
      namespaces:
        exclude:
          - kyma-system
      containers:
        include:
          - istio-proxy
  output:
    ...
```

It might happen that Fluent Bit prints an error per processed log line, which is then collected and re-processed.
To avoid problems with such recursive logs, it is recommended that you exclude the logs of the Fluent Bit container. The following example collects input from all Namespaces including system Namespaces, but excludes the Fluent Bit container:

```yaml
spec:
  input:
    application:
      namespaces:
        system: true
      containers:
        exclude:
        - fluent-bit
```


### Step 3: Add filters

To enrich logs with attributes or drop whole lines, add filters to the existing pipeline.
The following example contains three filters, which are executed in sequence.

```yaml
kind: LogPipeline
apiVersion: telemetry.kyma-project.io/v1alpha1
metadata:
  name: http-backend
spec:
  filters:
    - custom: |
        Name    grep
        Regex   $kubernetes['labels']['app'] my-deployment
    - custom: |
        Name    grep
        Exclude $kubernetes['namespace_name'] kyma-system|kube-system|istio-system
    - custom: |
        Name    record_modifier
        Record  cluster_identifier ${KUBERNETES_SERVICE_HOST}
  input:
    ...
  output:
    ...
```
> **NOTE:** If you use a `custom` output, you put the LogPipeline in the [unsupported mode](#unsupported-mode).

 The Telemetry Operator supports different types of [Fluent Bit filter](https://docs.fluentbit.io/manual/concepts/data-pipeline/filter). The example uses the [grep](https://docs.fluentbit.io/manual/pipeline/filters/grep) and the [record_modifier](https://docs.fluentbit.io/manual/pipeline/filters/record-modifier) filter.

- The first filter keeps all log records that have the `kubernetes.labels.app` attribute set with the value `my-deployment`; all other logs are discarded. The `kubernetes` attribute is available for every log record. See [Kubernetes filter (metadata)](#kubernetes-filter-metadata) for more details.
- The second filter drops all log records fulfilling the given rule. Here, typical Namespaces are dropped based on the `kubernetes` attribute.
- A log record is modified by adding a new attribute. Here, a constant attribute is added to every log record to record the actual cluster node name at the record for later filtering in the backend system. As a value, a placeholder is used referring to a Kubernetes-specific environment variable.

### Step 4: Add authentication details from Secrets

Integrations into external systems usually need authentication details dealing with sensitive data. To handle that data properly in Secrets, the LogPipeline supports the reference of Secrets.

Using the **http** output definition and the **valueFrom** attribute, you can map Secret keys as in the following **http** output example:

```yaml
kind: LogPipeline
apiVersion: telemetry.kyma-project.io/v1alpha1
metadata:
  name: http-backend
spec:
  output:
     http:
        dedot: false
        port: "80"
        uri: "/"
        host:
           valueFrom:
              secretKeyRef:
                 name: http-backend-credentials
                 namespace: default
                 key: HTTP_ENDPOINT
        user:
           valueFrom:
              secretKeyRef:
                 name: http-backend-credentials
                 namespace: default
                 key: HTTP_USER
        password:
           valueFrom:
              secretKeyRef:
                 name: http-backend-credentials
                 namespace: default
                 key: HTTP_PASSWORD
  input:
    ...
  filters:
    ...
```


The related Secret must fulfill the referenced name and Namespace, and contain the mapped key as in the following example:

```yaml
kind: Secret
apiVersion: v1
metadata:
  name: http-backend-credentials
stringData:
  HTTP_ENDPOINT: https://myhost/logs
  HTTP_USER: myUser
  HTTP_PASSWORD: XXX
```

To leverage data provided by the Kubernetes Secrets in a `custom` output definition, use placeholder expressions for the data provided by the Secret, then specify the actual mapping to the Secret keys in the **variables** section, like in the following example:

```yaml
kind: LogPipeline
apiVersion: telemetry.kyma-project.io/v1alpha1
metadata:
  name: http-backend
spec:
  output:
    custom: |
      Name               http
      Host               ${ENDPOINT} # Defined in Secret
      HTTP_User          ${USER} # Defined in Secret
      HTTP_Password      ${PASSWORD} # Defined in Secret
      Tls                On
  variables:
    - name: ENDPOINT
      valueFrom:
        secretKeyRef:
        - name: http-backend-credentials
          namespace: default
          key: HTTP_ENDPOINT
  input:
    ...
  filters:
    ...
```
> **NOTE:** If you use a `custom` output, you put the LogPipeline in the [unsupported mode](#unsupported-mode).

### Step 5: Rotate the Secret

As used in the previous step, a Secret referenced with the **secretKeyRef** construct can be rotated manually or automatically. For automatic rotation, update the Secret's actual values and keep the Secret's keys stable. The LogPipeline watches the referenced Secrets and detects changes, so the Secret rotation takes immediate effect. When using a Secret owned by the [SAP BTP Operator](https://github.com/SAP/sap-btp-service-operator) you can configure a `credentialsRotationPolicy` with a specific `rotationFrequency` to achieve an automated rotation.

### Step 6: Add a parser

Typically, you want your logs shipped in a structured format so that a backend like [OpenSearch](https://opensearch.org/) can immediately index the content according to the log attributes. By default, a LogPipeline tries to parse all logs as a JSON document and enrich the record with the parsed attributes on the root record. Thus, logging in JSON format in the application results in structured log records. Sometimes, logging in JSON is not an option (the log configuration is not under your control), and the logs are in an unstructured or plain format. To adjust this, you can define your custom [parser](https://docs.fluentbit.io/manual/concepts/data-pipeline/parser) and activate it with a filter or a Pod annotation.

The following example defines a parser named `dummy_test` using a dedicated `LogParser` resource type:

```yaml
kind: LogParser
apiVersion: telemetry.kyma-project.io/v1alpha1
metadata:
  name: dummy_test
spec:
  parser:
    content: |
      Format regex
      Regex ^(?<INT>[^ ]+) (?<FLOAT>[^ ]+) (?<BOOL>[^ ]+) (?<STRING>.+)$
```

The parser is referenced by its name in a filter of the pipeline and is activated for all logs of the pipeline.

```yaml
kind: LogPipeline
apiVersion: telemetry.kyma-project.io/v1alpha1
metadata:
  name: http-backend
spec:
  filters:
    - custom: |
        Name parser
        Parser dummy_test
  input:
    ...
  output:
    ...
```
> **NOTE:** If you use a `custom` output, you put the LogPipeline in the [unsupported mode](#unsupported-mode).

Instead of defining a filter, you can [annotate](https://docs.fluentbit.io/manual/pipeline/filters/kubernetes#kubernetes-annotations) your workload in the following way (here, the parser is activated only for the annotated workload):

```yaml
apiVersion: v1
kind: Pod
metadata:
  name: dummy
  annotations:
    fluentbit.io/parser: dummy_test
spec:
  ...
```

## Log record processing

After a log record has been read, it is preprocessed by centrally configured plugins, like the `kubernetes` filter. Thus, when a record is ready to be processed by the sections defined in the LogPipeline definition, it has several attributes available for processing and shipment.

![Flow](./assets/logging-flow.drawio.svg)

Learn more about these attributes in the following sections.

### Container log message

In the example, we assume there's a container `myContainer` of Pod `myPod`, running in Namespace `myNamespace`, logging to `stdout` with the following log message in the JSON format:

```json
{
  "level": "warn",
  "message": "This is the actual message",
  "tenant": "myTenant",
  "traceID": "123"
}
```

### Tail input

The central pipeline tails the log message from a log file managed by the container runtime. The file name contains the Namespace, Pod, and container information that will be available later as part of the [tag](https://docs.fluentbit.io/manual/concepts/key-concepts#tag). The resulting log record available in an internal Fluent Bit representation looks similar to the following example:

```json
{
  "time": "2022-05-23T15:04:52.193317532Z",
  "stream": "stdout",
  "_p": "F",
  "log": "{\"level\": \"warn\",\"message\": \"This is the actual message\",\"tenant\": \"myTenant\",\"traceID\": \"123\"}
}
```

The attributes in the example have the following meaning:

| Attribute | Description |
|-|-|
| time | The timestamp generated by the container runtime at the moment the log was written to the log file. |
| stream | The stream to which the application wrote the log, either `stdout` or `stderr`. |
| _p | Indicates if the log message is partial (`P`) or final (`F`). Optional, dependent on container runtime. Because a CRI multiline parser is applied for the tailing phase, all multilines on the container runtime level are aggregated already and no partial entries must be left. |
| log | The raw and unparsed log message. |

### Kubernetes filter (metadata)

In the next stage, the [Kubernetes filter](https://docs.fluentbit.io/manual/pipeline/filters/kubernetes) is applied. The container information from the log file name (available in the tag) is interpreted and used for a Kubernetes API Server request to resolve more metadata of the container. All the resolved metadata enrich the existing record as a new attribute `kubernetes`:

```json
{
  "kubernetes":
  {
      "pod_name": "myPod-74db47d99-ppnsw",
      "namespace_name": "myNamespace",
      "pod_id": "88dbd1ef-d977-4636-804d-ef220454be1c",
      "host": "myHost1",
      "container_name": "myContainer",
      "docker_id": "5649c36fcc1e956fc95e3145441f427d05d6e514fa439f4e4f1ccee80fb2c037",
      "container_hash": "myImage@sha256:1f8d852989c16345d0e81a7bb49da231ade6b99d51b95c56702d04c417549b26",
      "container_image": "myImage:myImageTag",
      "labels":
      {
          "app": "myApp",
          "sidecar.istio.io/inject"=>"true",
          ...
      }
  }
}
```

### Kubernetes filter (JSON parser)

After the enrichment of the log record with the Kubernetes-relevant metadata, the [Kubernetes filter](https://docs.fluentbit.io/manual/pipeline/filters/kubernetes) also tries to parse the record as a JSON document. If that is successful, all the parsed root attributes of the parsed document are added as new individual root attributes of the log.

The record **before** applying the JSON parser:

```json
{
  "time": "2022-05-23T15:04:52.193317532Z",
  "stream": "stdout",
  "_p": "F",
  "log": "{\"level\": \"warn\",\"message\": \"This is the actual message\",\"tenant\": \"myTenant\",\"traceID\": \"123\"}",
  "kubernetes": {...}
}
```

The record **after** applying the JSON parser:

```json
{
  "time": "2022-05-23T15:04:52.193317532Z",
  "stream": "stdout",
  "_p": "F",
  "log": "{\"level\": \"warn\",\"message\": \"This is the actual message\",\"tenant\": \"myTenant\",\"traceID\": \"123\"}",
  "kubernetes": {...},
  "level": "warn",
  "message": "This is the actual message",
  "tenant": "myTenant",
  "traceID": "123"
}
```

### Rewrite tag

As per the LogPipeline definition, a dedicated [rewrite_tag](https://docs.fluentbit.io/manual/pipeline/filters/rewrite-tag) filter is introduced. The filter brings a dedicated filesystem buffer for the outputs defined in the related pipeline, and with that, ensures a shipment of the logs isolated from outputs of other pipelines. As a consequence, each pipeline runs on its own [tag](https://docs.fluentbit.io/manual/concepts/key-concepts#tag).

## Limitations

Currently there are the following limitations for LogPipelines that are served by Fluent Bit:

### Unsupported Mode

The `unsupportedMode` attribute of a LogPipeline indicates that you are using a `custom` filter and/or `custom` output. The Kyma team does not provide support for a custom configuration.

### Fluent Bit plugins

You cannot enable the following plugins, because they potentially harm the stability:

- Multiline Filter
- Kubernetes Filter
- Rewrite_Tag Filter

### Reserved log attributes
The log attribute named `kubernetes` is a special attribute that's enriched by the `kubernetes` filter. When you use that attribute as part of your structured log payload, the metadata enriched by the filter are overwritten by the payload data. Filters that rely on the original metadata might no longer work as expected.

Furthermore, the `__kyma__` prefix is used internally by the Telemetry Operator. When you use the prefix attribute in your log data, the data might be overwritten.

### Buffer limits

Fluent Bit buffers up to 1 GB of logs if a configured output cannot receive logs. The oldest logs are dropped when the limit is reached or after 300 retries.

### Throughput

Each Fluent Bit Pod can process up to 10 MB/s of logs for a single LogPipeline. With multiple pipelines, the throughput per pipeline is reduced. The used logging backend or performance characteristics of the output plugin might limit the throughput earlier.

### Max amount of pipelines

The maximum amount of LogPipelines is 5.<|MERGE_RESOLUTION|>--- conflicted
+++ resolved
@@ -78,12 +78,7 @@
     - **http**, which sends the data to the specified HTTP destination. The output is designed to integrate with a [Fluentd HTTP Input](https://docs.fluentd.org/input/http), which opens up a huge ecosystem of integration possibilities.
     - **grafana-loki**, which sends the data to the Kyma-internal Loki instance.
     > **Note:** This output is considered legacy and is only provided for backward compatibility with the [deprecated](https://kyma-project.io/blog/2022/11/2/loki-deprecation/) in-cluster Loki instance. It might not be compatible with the latest Loki versions. For integration with a custom Loki installation, use the `custom` output with the name `loki` instead. See also [Installing a custom Loki stack in Kyma](https://github.com/kyma-project/examples/tree/main/loki).
-<<<<<<< HEAD
-    - **custom**, which supports the configuration of any destination in the Fluent Bit configuration syntax. 
-=======
     - **custom**, which supports the configuration of any destination in the Fluent Bit configuration syntax.
-    > **Note:** If you use a `custom` output, you put the LogPipeline in the [unsupported mode](#unsupported-mode).
->>>>>>> defa2220
 
     See the following example of the `custom` output:
     ```yaml
