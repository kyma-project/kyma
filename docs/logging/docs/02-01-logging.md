--- conflicted
+++ resolved
@@ -12,21 +12,12 @@
 
 ## Life of a write request
 The write request path resembles [Cortex](https://github.com/cortexproject/cortex) architecture, using the same server-side components. It looks as follows:
-<<<<<<< HEAD
-1. The write request reaches the distributor service, which is responsible for distributing and replicating the requests to ingesters. Loki uses the Cortex consistent hash ring and distributes requests based on a hash of the entire metadata set.
-2. The write request goes to the log ingester, which batches the requests for the same stream into the log chunks in memory. When log chunks reach a predefined size or age, they are flushed out to the Cortex chunk store.
-3. The Cortex chunk store updates the already existing logs with new data. This way, you can avoid copied chunk data on the read and write path, and add support for writing chunks from Google Cloud Storage.
-=======
 1. The write request reaches the distributor service, which is responsible for distributing and replicating the requests to ingesters. Loki uses the Cortex consistent hash ring and distributes requests based on the hash of the entire metadata set.
 2. The write request goes to the log ingester which batches the requests for the same stream into the log chunks stored in memory. When the log chunks reach a predefined size or age, they are flushed out to the Cortex chunk store.
 3. The Cortex chunk store will be updated to reduce copying of chunk data on the read and write path and add support for writing chunks of google cloud storage.
 
-## Log chunks
-A log chunk consists of all logs for metadata, such as labels, collected over a certain time period. Log chunks support append, seek, and stream operations on requests.
->>>>>>> f776fab6
-
 ## Life of a query request
-Log chunks are larger than Prometheus Cortex chunks, which do not exceed 1KB. As a result, you cannot load and decompress them as a whole. 
-To solve this problem Loki supports streaming and iterating over the chunks. This means it decompresses only the necessary chunk parts.
+Log chunks are larger than Prometheus Cortex chunks (Cortex chunks do not exceed 1KB). As a result, you cannot load and decompress them as a whole. 
+To solve this problem Loki supports streaming and iterating over the chunks. This means it can decompress only the necessary chunk parts.
 
 For further information, see the [design documentation](https://docs.google.com/document/d/11tjK_lvp1-SVsFZjgOTr1vV3-q6vBAsZYIQ5ZeYBkyM/view).