--- conflicted
+++ resolved
@@ -21,8 +21,8 @@
    │    │   └── values.yaml                  # Default configuration values in this plan for a chart defined in the `chart` directory
    │    └── ....
    │
-   └── docs/                                 # A directory which contains documentation for this bundle
-        ├── meta.yaml                        # A file which contains metadata information about documentation for this bundle
+   └── docs/                                 # [OPTIONAL] A directory which contains documentation for this bundle
+        ├── meta.yaml                        # [REQUIRED] A file which contains metadata information about documentation for this bundle
         ├── {assets}                         # Files with documentation and assets
         └── ....
 ```
@@ -92,39 +92,25 @@
 
 ## docs directory
 
-<<<<<<< HEAD
-In the `docs` directory we specify documentation for the bundle and for the wrapped Helm Chart. You can define a `meta.yaml` file inside the `docs` folder which holds the information on how documentation for a bundle should be uploaded.
-Currently we provide the documentation for bundle using the [ClusterDocsTopics](https://kyma-project.io/docs/components/headless-cms/#custom-resource-clusterdocstopic) because in Kyma the Helm Broker is installed as a ClusterServiceBroker.
-If the `docs/meta.yaml` is specified the Helm Broker tries to create the ClusterDocsTopic for this bundle. Below you can see the example structure of the `meta.yaml` file.
-=======
-In the `docs` directory, provide documentation for your bundle and for the wrapped Helm chart. You can also define a `meta.yaml` file inside the `docs` folder, which provides information on how documentation for the bundle is uploaded.
-As the Helm Broker is installed as a ClusterServiceBroker, documentation for bundles is provided using ClusterDocsTopics.
-If you specify the `meta.yaml`, the Helm Broker tries to create a ClusterDocsTopic for this bundle. The example structure of the `meta.yaml` file looks as follows:
->>>>>>> a073a6fe
-```
-docs:
-    - template:                     # A template which describes the ClusterDocsTopic that will be created
-        displayName: "Docs for the Redis bundle"
-        description: "Overall documentation"
-        sources:                    # A list of files that are uploaded as assets
-          - type: markdown
-<<<<<<< HEAD
-            name: markdown-files    # must be unique within sources
-            mode: package           # defines the file type under below URL
-            url: abc.pl             # if not provided then Helm broker will inject the full repository URL for this bundle
-            filter: /docs/bundles
-```
+In the `docs` directory, provide documentation for your bundle. You can also define a `meta.yaml` file inside the `docs` folder, which provides information on how documentation for the bundle is uploaded.
+As the Helm Broker is installed as a ClusterServiceBroker, documentation for bundles is provided using [ClusterDocsTopics]((/components/headless-cms/#custom-resource-clusterdocstopic)).
 
-For now, we support only one entry in the `docs` array.
-=======
-            name: markdown-files    # A name that must be unique within sources
-            mode: package           # defines that file under below 
-            url: abc.pl             # A URL to the documentation. If not provided, the Helm broker will inject the full repository URL for this bundle.
-            filter: /docs/bundles
-```
-For more information about the fields you can provide and ClusterDocsTopics see the following [file](https://kyma-project.io/docs/components/headless-cms/#custom-resource-clusterdocstopic).
->**NOTE:** You can provide only one entry in the `docs` array.
->>>>>>> a073a6fe
+The `meta.yaml` file contains the specification of the ClusterDocsTopic. To learn more about it, read [this](/components/headless-cms/#custom-resource-clusterdocstopic) document. The example structure of the `meta.yaml` file looks as follows:
+
+|  Field Name | Required |      Description               |
+|-----------|:--------:|------------------------------------|
+|   **docs[]**                           |   YES   | Contains the definitions of documentation.   |
+| **docs[].template**                    |   YES   | Contains the specification of the ClusterDocsTopic. |
+| **docs[].template.displayName**        |   YES   | DisplayName of the ClusterDocsTopic. |
+| **docs[].template.description**        |   YES   | Description of the ClusterDocsTopic. |
+| **docs[].template.sources[]**          |   YES   | Contains the definitions of assets for a bundle. |
+| **docs[].template.sources[].type**     |   YES   | Defines the type of the asset. |
+| **docs[].template.sources[].name**     |   YES   | Defines the name of the asset. |
+| **docs[].template.sources[].mode**     |   YES   | Defines the type of the asset file. |
+| **docs[].template.sources[].url**      |   YES   | Defines the URL under which the asset is stored. |
+| **docs[].template.sources[].filter**   |   YES   | Defines the path from which to upload assets.  |
+
+>**NOTE:** Currently you can provide only one entry in the `docs` array. In the future we will enable many entries in case of many charts in one bundle.
 
 The Helm Broker can provision a broker which provides its own ServiceClasses. To learn how to upload documentation for those classes, read [this](#details-bundles-docs.md) document.
 
