---
title: Serverless Architecture
---

Serverless relies heavily on Kubernetes resources. It uses [Deployments](https://kubernetes.io/docs/concepts/workloads/controllers/deployment/), [Services](https://kubernetes.io/docs/concepts/services-networking/service/) and [Horizontal Pod Autoscalers](https://kubernetes.io/docs/tasks/run-application/horizontal-pod-autoscale/) to deploy and manage Functions, and [Kubernetes Jobs](https://kubernetes.io/docs/concepts/workloads/controllers/jobs-run-to-completion/) to create Docker images. See how these and other resources process a Function within a Kyma cluster:

![Serverless architecture](./assets/svls-architecture.svg)

<<<<<<< HEAD
>**CAUTION:** Serverless imposes some requirements on the setup of Namespaces. For example, if you create a new Namespace you have to enable sidecar injection in it, as Serverless requires Istio for other resources to communicate with Functions correctly. Also, if you apply custom [LimitRanges](https://kubernetes.io/docs/concepts/policy/limit-range/) for a new Namespace, they must be higher than or equal to the [limits for building Jobs' resources](../05-configuration-parameters/svls-01-serverless-chart.md).

>**NOTE:** To enable Istio sidecar proxy injection which is disabled on the Kyma clusters by default, set the `istio-injection=enabled` flag at the Namespace level.
=======
**CAUTION:** Serverless imposes some requirements on the setup of Namespaces. For example, if you create a new Namespace you have to enable sidecar injection in it, as Serverless needs Istio for other resources to communicate with Functions correctly. Also, if you apply custom [LimitRanges](https://kubernetes.io/docs/concepts/policy/limit-range/) for a new Namespace, they must be higher than or equal to the [limits for building Jobs' resources](../05-configuration-parameters/svls-01-serverless-chart.md).

**NOTE:** To enable Istio sidecar proxy injection, which is disabled on the Kyma clusters by default, set the `istio-injection=enabled` flag at the Namespace level.
>>>>>>> cbf87ce1

1. Create a Function either through the UI or by applying a Function custom resource (CR). This CR contains the Function definition (business logic that you want to execute) and information on the environment on which it should run.

2. Before the Function can be saved or modified, it is first updated and then verified by the [defaulting and validation webhooks](../svls-07-supported-webhooks.md) respectively.

3. Function Controller (FC) detects the new, validated Function CR.

4. FC creates a Config Map with the Function definition.

5. Based on the Config Map, FC creates a Kubernetes Job that triggers the creation of a Function image.

6. The Job creates a Pod which builds the production Docker image based on the Function's definition. The Job then pushes this image to a Docker registry.

7. FC monitors the Job status. When the image creation finishes successfully, FC creates a Deployment that uses the newly built image.

8. FC creates a Service that points to the Deployment.

9. FC creates a Horizontal Pod Autoscaler that automatically scales the number of Pods in the Deployment based on the observed CPU utilization.

10. FC waits for the Deployment to become ready.<|MERGE_RESOLUTION|>--- conflicted
+++ resolved
@@ -2,19 +2,13 @@
 title: Serverless Architecture
 ---
 
-Serverless relies heavily on Kubernetes resources. It uses [Deployments](https://kubernetes.io/docs/concepts/workloads/controllers/deployment/), [Services](https://kubernetes.io/docs/concepts/services-networking/service/) and [Horizontal Pod Autoscalers](https://kubernetes.io/docs/tasks/run-application/horizontal-pod-autoscale/) to deploy and manage Functions, and [Kubernetes Jobs](https://kubernetes.io/docs/concepts/workloads/controllers/jobs-run-to-completion/) to create Docker images. See how these and other resources process a Function within a Kyma cluster:
+Serverless relies heavily on Kubernetes resources. It uses [Deployments](https://kubernetes.io/docs/concepts/workloads/controllers/deployment/), [Services](https://kubernetes.io/docs/concepts/services-networking/service/) and [HorizontalPodAutoscalers](https://kubernetes.io/docs/tasks/run-application/horizontal-pod-autoscale/) to deploy and manage Functions, and [Kubernetes Jobs](https://kubernetes.io/docs/concepts/workloads/controllers/jobs-run-to-completion/) to create Docker images. See how these and other resources process a Function within a Kyma cluster:
 
 ![Serverless architecture](./assets/svls-architecture.svg)
 
-<<<<<<< HEAD
->**CAUTION:** Serverless imposes some requirements on the setup of Namespaces. For example, if you create a new Namespace you have to enable sidecar injection in it, as Serverless requires Istio for other resources to communicate with Functions correctly. Also, if you apply custom [LimitRanges](https://kubernetes.io/docs/concepts/policy/limit-range/) for a new Namespace, they must be higher than or equal to the [limits for building Jobs' resources](../05-configuration-parameters/svls-01-serverless-chart.md).
-
->**NOTE:** To enable Istio sidecar proxy injection which is disabled on the Kyma clusters by default, set the `istio-injection=enabled` flag at the Namespace level.
-=======
 **CAUTION:** Serverless imposes some requirements on the setup of Namespaces. For example, if you create a new Namespace you have to enable sidecar injection in it, as Serverless needs Istio for other resources to communicate with Functions correctly. Also, if you apply custom [LimitRanges](https://kubernetes.io/docs/concepts/policy/limit-range/) for a new Namespace, they must be higher than or equal to the [limits for building Jobs' resources](../05-configuration-parameters/svls-01-serverless-chart.md).
 
 **NOTE:** To enable Istio sidecar proxy injection, which is disabled on the Kyma clusters by default, set the `istio-injection=enabled` flag at the Namespace level.
->>>>>>> cbf87ce1
 
 1. Create a Function either through the UI or by applying a Function custom resource (CR). This CR contains the Function definition (business logic that you want to execute) and information on the environment on which it should run.
 
@@ -22,9 +16,9 @@
 
 3. Function Controller (FC) detects the new, validated Function CR.
 
-4. FC creates a Config Map with the Function definition.
+4. FC creates a ConfigMap with the Function definition.
 
-5. Based on the Config Map, FC creates a Kubernetes Job that triggers the creation of a Function image.
+5. Based on the ConfigMap, FC creates a Kubernetes Job that triggers the creation of a Function image.
 
 6. The Job creates a Pod which builds the production Docker image based on the Function's definition. The Job then pushes this image to a Docker registry.
 
@@ -32,6 +26,6 @@
 
 8. FC creates a Service that points to the Deployment.
 
-9. FC creates a Horizontal Pod Autoscaler that automatically scales the number of Pods in the Deployment based on the observed CPU utilization.
+9. FC creates a HorizontalPodAutoscaler that automatically scales the number of Pods in the Deployment based on the observed CPU utilization.
 
 10. FC waits for the Deployment to become ready.