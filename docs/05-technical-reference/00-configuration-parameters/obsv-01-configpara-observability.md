--- conflicted
+++ resolved
@@ -24,8 +24,4 @@
 
 - [Loki `values.yaml`](https://github.com/kyma-project/kyma/blob/main/resources/logging/charts/loki/values.yaml)
 
-<<<<<<< HEAD
-    > **NOTE:** Loki is [deprecated](https://kyma-project.io/blog/2022/11/2/loki-deprecation/) and is planned to be removed. If you want to install a custom Loki stack, take a look at [Installing a custom Loki stack in Kyma](https://github.com/kyma-project/examples/tree/main/loki).
-=======
-    > **NOTE:** Loki is [deprecated](https://kyma-project.io/blog/2022/11/2/loki-deprecation/) and is planned to be removed. If you want to install a custom Loki stack, take a look at [Installing a custom Loki stack in Kyma](https://github.com/kyma-project/examples/tree/main/loki).
->>>>>>> c9aaa3f9
+    > **NOTE:** Loki is [deprecated](https://kyma-project.io/blog/2022/11/2/loki-deprecation/) and is planned to be removed. If you want to install a custom Loki stack, take a look at [Installing a custom Loki stack in Kyma](https://github.com/kyma-project/examples/tree/main/loki).