---
title: Ingress and Egress traffic
type: Details
---

## Ingress

Kyma uses the [Istio Ingress Gateway](https://istio.io/latest/docs/reference/config/networking/gateway/) to handle all incoming traffic, manage TLS termination, and handle mTLS communication between the cluster and external services. By default, the [`kyma-gateway`](https://github.com/kyma-project/kyma/blob/master/resources/core/charts/gateway/templates/gateway.yaml) configuration defines the points of entry to expose all applications using the supplied domain and certificates.
Applications are exposed using the [API Gateway](components/api-gateway/#overview-overview) controller.

The configuration specifies the following parameters and their values:

| Parameter | Description | Value|
|-----| ---| -----|
| **spec.servers.port** | The ports gateway listens on.  Port `80` is automatically redirected to `443`.| `443`, `80`.|
| **spec.servers.tls.minProtocolVersion** | The minimum protocol version required by the TLS connection. | `TLSV1_2` protocol version. `TLSV1_0` and `TLSV1_1` are rejected. |
| **spec.servers.tls.cipherSuites** | Accepted cypher suites. | `ECDHE-RSA-CHACHA20-POLY1305`, `ECDHE-RSA-AES256-GCM-SHA384`, `ECDHE-RSA-AES256-SHA`, `ECDHE-RSA-AES128-GCM-SHA256`, `ECDHE-RSA-AES128-SHA`|

## TLS management

Kyma employs the Bring Your Own Domain/Certificates model that requires you to supply the certificate and key during installation. You can do it using the [Helm overrides for Kyma installation](/root/kyma/#configuration-helm-overrides-for-kyma-installation). See a sample ConfigMap specifying the values to override:

```yaml
---
apiVersion: v1
kind: ConfigMap
metadata:
  name: my-certificate-overrides
  namespace: kyma-installer
  labels:
    installer: overrides
    kyma-project.io/installation: ""
data:
  global.tlsCrt: "CERT"
  global.tlsKey: "CERT_KEY"
```
During installation, the values are [propagated in the cluster](#certificate-propagation-paths) to all components that require them.

### Demo setup with xip.io

If you don't supply any certificates or domain during installation, the kyma-installer will default to a demo setup using the [xip.io](http://xip.io/) DNS-as-a-Service (DNSaaS) provider. In this case the domain is generated on demand using the clusters LoadBalancer IP in the form of `*.LoadBalancerIP.xip.io` along with a self-signed certificate for the domain.

>**NOTE:** Due to limited availability of the DNSaaS provider and a self-singed certificate which can be rejected by some browsers and applications, this setup is regarded as a working, visual demo. Do not use it for other scenarios.

### Gardener

You can install Kyma on top of [Gardener](https://gardener.cloud/) managed instances which use the already present certificate management service. Because Gardener creates the certificates or domain, you don't have to provide them. The certificate is a Custom Resource managed by Gardener, and is a wildcard certificate for the whole domain.

### API Server Proxy

<<<<<<< HEAD
>**NOTE:** The API Server PRoxy component (apiserver-proxy) is entering deprecation phase.
=======
>**NOTE:** The API Server Proxy component (apiserver-proxy) is deprecated.
>>>>>>> 8f9e1e50

The [API Server Proxy](https://github.com/kyma-project/kyma/tree/master/components/apiserver-proxy) component is a reverse proxy which acts as an intermediary for the Kubernetes API. By default, it is exposed as a LoadBalancer Service, meaning it requires a dedicated certificate and DNS entry.

To learn more about about API Server Proxy configuration, see the [configuration section](/components/security/#configuration-api-server-proxy-chart).

### Certificate propagation paths

The certificate data is propagated though Kyma and delivered to several components.

![Certificate propagation](./assets/certificate-propagation.svg)

1. Kyma Installer reads the override files you have configured.
2. Kyma installer passes the values to the specific Kyma components.
3. Each of these components generates Secrets, ConfigMaps, and Certificates in a certain order.

The table shows the order in which the configuration elements are created.

>**NOTE:** The table does not include all possible dependencies between the components and elements that use the certificates. It serves as a reference to know where to find information about the certificates and configurations.

The order differs depending on the mode:

<div tabs name="certificate-propagation" group="tls-management">
  <details>
  <summary label="own-certificate">
  Bring Your Own Certificate
  </summary>
  | **Kind** | **Name** | **Namespace** |
  | :--- | :--- | :--- |
  | Secret | ingress-tls-cert | `kyma-system` |
  | ConfigMap | net-global-overrides | `kyma-installer `|
  | Secret | kyma-gateway-certs | `istio-system` |
  | Secret | kyma-gateway-certs-cacert | `istio-system `|
  | Secret | apiserver-proxy-tls-cert | `kyma-system` |
  | ConfigMap | apiserver-proxy | `kyma-system `|
  </details>
  <details>
  <summary label="demo-xip">
  Demo xip.io setup
  </summary>
  | **Kind** | **Name** | **Namespace** |
  | :--- | :--- | :--- |
  | Secret | ingress-tls-cert | `kyma-system` |
  | ConfigMap | net-global-overrides | `kyma-installer `|
  | Secret | kyma-gateway-certs | `istio-system` |
  | Secret | kyma-gateway-certs-cacert | `istio-system `|
  | Secret | apiserver-proxy-tls-cert | `kyma-system` |
  | ConfigMap | apiserver-proxy | `kyma-system `|
  </details>
  <details>
  <summary label="gardener">
  Gardener-managed
  </summary>
  | **Kind** | **Name** | **Namespace** |
  | :--- | :--- | :--- |
  | Secret | ingress-tls-cert | `kyma-system `|
  | ConfigMap | net-global-overrides | `kyma-installer `|
  | Secret | kyma-gateway-certs-cacert | `istio-system` |
  | Certificate | kyma-tls-cert | `istio-system`|
  | Certificate | apiserver-proxy-tls-cert | `kyma-system` |
  |ConfigMap | apiserver-proxy | `kyma-system` |
   </details>
</div>

## Egress
Currently no Egress limitations are implemented, meaning that all applications deployed in the Kyma cluster can access outside resources without limitations.

>**NOTE:** in the case of connection problems with external services it may be required to create an [Service Entry](https://istio.io/latest/docs/reference/config/networking/service-entry/) object to register the service.<|MERGE_RESOLUTION|>--- conflicted
+++ resolved
@@ -48,11 +48,8 @@
 
 ### API Server Proxy
 
-<<<<<<< HEAD
->**NOTE:** The API Server PRoxy component (apiserver-proxy) is entering deprecation phase.
-=======
+>**NOTE:** The API Server Proxy component (apiserver-proxy) is entering deprecation phase.
 >**NOTE:** The API Server Proxy component (apiserver-proxy) is deprecated.
->>>>>>> 8f9e1e50
 
 The [API Server Proxy](https://github.com/kyma-project/kyma/tree/master/components/apiserver-proxy) component is a reverse proxy which acts as an intermediary for the Kubernetes API. By default, it is exposed as a LoadBalancer Service, meaning it requires a dedicated certificate and DNS entry.
 
