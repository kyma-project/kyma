--- conflicted
+++ resolved
@@ -277,7 +277,6 @@
 ### Access the cluster
 
 1. To get the address of the cluster's Console, check the host of the Console's virtual service. The name of the host of this virtual service corresponds to the Console URL. To get the virtual service host, run:
-<<<<<<< HEAD
     ```
     kubectl get virtualservice core-console -n kyma-system -o jsonpath='{ .spec.hosts[0] }'
     ```
@@ -290,23 +289,4 @@
 3. To log in to your cluster's Console UI, use the default `admin` static user. Click **Login with Email** and sign in with the **admin@kyma.cx** email address. Use the password contained in the `admin-user` Secret located in the `kyma-system` Namespace. To get the password, run:
     ```
     kubectl get secret admin-user -n kyma-system -o jsonpath="{.data.password}" | base64 --decode
-    ```
-=======
-  ```
-  kubectl get virtualservice core-console -n kyma-system
-  ```
-
-2. Access your cluster under this address:
-  ```
-  https://{VIRTUAL_SERVICE_HOST}
-  ```
-
-3. To log in to your cluster's Console UI, use the default `admin` static user. Click **Login with Email** and sign in with the **admin@kyma.cx** email address. Use the password contained in the `admin-user` Secret located in the `kyma-system` Namespace. To get the password, run:
-  ```
-  kubectl get secret admin-user -n kyma-system -o jsonpath="{.data.password}" | base64 --decode
-  ```
-
-
-  </details>
-</div>
->>>>>>> 4bc5ece6
+    ```