---
title: Install Kyma on a GKE cluster
type: Installation
---

This Installation guide shows developers how to quickly deploy Kyma on a [Google Kubernetes Engine](https://cloud.google.com/kubernetes-engine/) (GKE) cluster. Kyma installs on a cluster using a proprietary installer based on a Kubernetes operator.

## Prerequisites
- [Google Cloud Platform](https://console.cloud.google.com/) (GCP) project
- [Docker](https://www.docker.com/)
- [Docker Hub](https://hub.docker.com/) account
- [gcloud](https://cloud.google.com/sdk/gcloud/)
- A domain for your GKE cluster (optional)

## Prepare the GKE cluster

1. Select a name for your cluster. Set the cluster name and the name of your GCP project as environment variables. Run:
    ```
    export CLUSTER_NAME={CLUSTER_NAME_YOU_WANT}
    export PROJECT={YOUR_GCP_PROJECT}
    ```

2. Create a cluster in the `europe-west1` region. Run:
    ```
    gcloud container --project "$PROJECT" clusters \
    create "$CLUSTER_NAME" --zone "europe-west1-b" \
<<<<<<< HEAD
    --cluster-version "1.11.5" --machine-type "n1-standard-2" \
=======
    --cluster-version "1.12.5" --machine-type "n1-standard-2" \
>>>>>>> 01f17b08
    --addons HorizontalPodAutoscaling,HttpLoadBalancing,KubernetesDashboard
    ```

3. Install Tiller on your GKE cluster. Run:
<<<<<<< HEAD

    ```
    kubectl apply -f installation/resources/tiller.yaml
    ```

4. Add your account as the cluster administrator:
    ```
    kubectl create clusterrolebinding cluster-admin-binding --clusterrole=cluster-admin --user=$(gcloud config get-value account)
    ```
    
## DNS setup and TLS certificate generation

>**NOTE:** By default, Kyma installs on a cluster using a wildcard DNS provided by `xip.io`. If you don't own a domain which you can use or you don't want to assign your domain to a cluster, skip this section.

### Delegate the management of your domain to Google Cloud DNS
 
=======

    ```
    kubectl apply -f installation/resources/tiller.yaml
    ```

4. Add your account as the cluster administrator:
    ```
    kubectl create clusterrolebinding cluster-admin-binding --clusterrole=cluster-admin --user=$(gcloud config get-value account)
    ```

## DNS setup and TLS certificate generation

>**NOTE:** By default, Kyma installs on a cluster using a wildcard DNS provided by `xip.io`. If you don't own a domain which you can use or you don't want to assign your domain to a cluster, skip this section.

### Delegate the management of your domain to Google Cloud DNS

>>>>>>> 01f17b08
Follow these steps:

1. Export the domain name, project name, and DNS zone name as environment variables. Run the commands listed below:

    ```
    export DOMAIN={YOUR_SUBDOMAIN}
    export DNS_NAME={YOUR_DOMAIN}.
    export PROJECT={YOUR_GOOGLE_PROJECT}
    export DNS_ZONE={YOUR_DNS_ZONE}
    ```

2. Create a DNS-managed zone in your Google project. Run:

    ```
    gcloud dns --project=$PROJECT managed-zones create $DNS_ZONE --description= --dns-name=$DNS_NAME
    ```

    Alternatively, create it through the GCP UI. Navigate go to **Network Services** in the **Network** section, click **Cloud DNS** and select **Create Zone**.

3. Delegate your domain to Google name servers.

    - Get the list of the name servers from the zone details. This is a sample list:
      ```
      ns-cloud-b1.googledomains.com.
      ns-cloud-b2.googledomains.com.
      ns-cloud-b3.googledomains.com.
      ns-cloud-b4.googledomains.com.
      ```

    - Set up your domain to use these name servers.

4. Check if everything is set up correctly and your domain is managed by Google name servers. Run:
    ```
    host -t ns $DNS_NAME
    ```
    A successful response returns the list of the name servers you fetched from GCP.

### Get the TLS certificate

1. Create a folder for certificates. Run:
    ```
    mkdir letsencrypt
    ```
2. Create a new service account and assign it to the `dns.admin` role. Run these commands:
    ```
    gcloud iam service-accounts create dnsmanager --display-name "dnsmanager" --project "$PROJECT"
    ```
    ```
    gcloud projects add-iam-policy-binding $PROJECT \
        --member serviceAccount:dnsmanager@$PROJECT.iam.gserviceaccount.com --role roles/dns.admin
    ```

3. Generate an access key for this account in the `letsencrypt` folder. Run:
    ```
    gcloud iam service-accounts keys create ./letsencrypt/key.json --iam-account dnsmanager@$PROJECT.iam.gserviceaccount.com
    ```
4. Run the Certbot Docker image with the `letsencrypt` folder mounted. Certbot uses the key to apply DNS challenge for the certificate request and stores the TLS certificates in that folder. Run:
    ```
    docker run -it --name certbot --rm \
        -v "$(pwd)/letsencrypt:/etc/letsencrypt" \
        certbot/dns-google \
        certonly \
        -m YOUR_EMAIL_HERE --agree-tos --no-eff-email \
        --dns-google \
        --dns-google-credentials /etc/letsencrypt/key.json \
        --server https://acme-v02.api.letsencrypt.org/directory \
        -d "*.$DOMAIN"
    ```

5. Export the certificate and key as environment variables. Run these commands:

    ```
    export TLS_CERT=$(cat ./letsencrypt/live/$DOMAIN/fullchain.pem | base64 | sed 's/ /\\ /g')
    export TLS_KEY=$(cat ./letsencrypt/live/$DOMAIN/privkey.pem | base64 | sed 's/ /\\ /g')
    ```

## Prepare the installation configuration file

### Using the latest GitHub release

>**NOTE:** You can use Kyma version 0.8 or higher.

1. Go to [this](https://github.com/kyma-project/kyma/releases/) page and choose the latest release.

2. Export the release version as an environment variable. Run:
    ```
    export LATEST={KYMA_RELEASE_VERSION}
    ```

3. Download the `kyma-config-cluster.yaml` and `kyma-installer-cluster.yaml` files from the latest release. Run:
   ```
   wget https://github.com/kyma-project/kyma/releases/download/$LATEST/kyma-config-cluster.yaml
   wget https://github.com/kyma-project/kyma/releases/download/$LATEST/kyma-installer-cluster.yaml
   ```

4. Prepare the deployment file.

    - Run this command if you use the `xip.io` default domain:
<<<<<<< HEAD
    ```
    cat kyma-installer-cluster.yaml <(echo -e "\n---") kyma-config-cluster.yaml | sed -e "s/__.*__//g" > my-kyma.yaml
=======
    ```
    cat kyma-installer-cluster.yaml <(echo -e "\n---") kyma-config-cluster.yaml | sed -e "s/__.*__//g" > my-kyma.yaml
    ```

    - Run this command if you use your own domain:
    ```
    cat kyma-installer-cluster.yaml <(echo -e "\n---") kyma-config-cluster.yaml | sed -e "s/__DOMAIN__/$DOMAIN/g" | sed -e "s/__TLS_CERT__/$TLS_CERT/g" | sed -e "s/__TLS_KEY__/$TLS_KEY/g" | sed -e "s/__.*__//g" > my-kyma.yaml
>>>>>>> 01f17b08
    ```
    
    - Run this command if you use your own domain:
    ```
    cat kyma-installer-cluster.yaml <(echo -e "\n---") kyma-config-cluster.yaml | sed -e "s/__DOMAIN__/$DOMAIN/g" | sed -e "s/__TLS_CERT__/$TLS_CERT/g" | sed -e "s/__TLS_KEY__/$TLS_KEY/g" | sed -e "s/__.*__//g" > my-kyma.yaml
    ```
    
5. The output of this operation is the `my_kyma.yaml` file. Use it to deploy Kyma on your GKE cluster.


### Using your own image

1. Checkout [kyma-project](https://github.com/kyma-project/kyma) and enter the root folder.

2. Build an image that is based on the current Installer image and includes the current installation and resources charts. Run:

    ```
    docker build -t kyma-installer:latest -f tools/kyma-installer/kyma.Dockerfile .
    ```

3. Push the image to your Docker Hub:
    ```
    docker tag kyma-installer:latest [YOUR_DOCKER_LOGIN]/kyma-installer:latest
    docker push [YOUR_DOCKER_LOGIN]/kyma-installer:latest
    ```

4. Prepare the deployment file:

    - Run this command if you use the `xip.io` default domain:
    ```
    (cat installation/resources/installer.yaml ; echo "\n---" ; cat installation/resources/installer-config-cluster.yaml.tpl ; echo "\n---" ; cat installation/resources/installer-cr-cluster.yaml.tpl) | sed -e "s/__.*__//g" > my-kyma.yaml
<<<<<<< HEAD
    ```
    
    - Run this command if you use your own domain:
    ```
=======
    ```

    - Run this command if you use your own domain:
    ```
>>>>>>> 01f17b08
    (cat installation/resources/installer.yaml ; echo "\n---" ; cat installation/resources/installer-config-cluster.yaml.tpl ; echo "\n---" ; cat installation/resources/installer-cr-cluster.yaml.tpl) | sed -e "s/__DOMAIN__/$DOMAIN/g" |sed -e "s/__TLS_CERT__/$TLS_CERT/g" | sed -e "s/__TLS_KEY__/$TLS_KEY/g" | sed -e "s/__.*__//g" > my-kyma.yaml
    ```

5. The output of this operation is the `my_kyma.yaml` file. Modify it to fetch the proper image with the changes you made ([YOUR_DOCKER_LOGIN]/kyma-installer:latest). Use the modified file to deploy Kyma on your GKE cluster.


## Deploy Kyma

1. Configure kubectl to use your new cluster. Run:
    ```
    gcloud container clusters get-credentials $CLUSTER_NAME --zone europe-west1-b --project $PROJECT
    ```
<<<<<<< HEAD
    
=======

>>>>>>> 01f17b08
2. Deploy Kyma using the `my-kyma` custom configuration file you created. Run:
    ```
    kubectl apply -f my-kyma.yaml
    ```
3. Check if the Pods of Tiller and the Kyma Installer are running:
    ```
    kubectl get pods --all-namespaces
    ```

4. Start Kyma installation:
    ```
    kubectl label installation/kyma-installation action=install
    ```

5. To watch the installation progress, run:
    ```
    while true; do \
      kubectl -n default get installation/kyma-installation -o jsonpath="{'Status: '}{.status.state}{', description: '}{.status.description}"; echo; \
      sleep 5; \
    done
    ```
    After the installation process is finished, the `Status: Installed, description: Kyma installed` message appears.
    In case of an error, you can fetch the logs from the Installer by running:
    ```
    kubectl -n kyma-installer logs -l 'name=kyma-installer'
    ```

## Add the xip.io self-signed certificate to your OS trusted certificates

>**NOTE:** Skip this section if you use your own domain.

After the installation, add the custom Kyma [`xip.io`](http://xip.io/) self-signed certificate to the trusted certificates of your OS. For MacOS run:
```
tmpfile=$(mktemp /tmp/temp-cert.XXXXXX) \
&& kubectl get configmap cluster-certificate-overrides -n kyma-installer -o jsonpath='{.data.global\.tlsCrt}' | base64 --decode > $tmpfile \
&& sudo security add-trusted-cert -d -r trustRoot -k /Library/Keychains/System.keychain $tmpfile \
&& rm $tmpfile
```

## Configure DNS for the cluster load balancer
<<<<<<< HEAD

1. Export the domain of your cluster and DNS zone as environment variables. Run:
    ```
    export DOMAIN=$(kubectl get cm installation-config-overrides -n kyma-installer -o jsonpath='{.data.global\.domainName}')
    export DNS_ZONE={YOUR_DNS_ZONE}
    ```

2. To add DNS entries, run these commands:
    ```
    export EXTERNAL_PUBLIC_IP=$(kubectl get service -n istio-system istio-ingressgateway -o jsonpath="{.status.loadBalancer.ingress[0].ip}")
    
    export REMOTE_ENV_IP=$(kubectl get service -n kyma-system application-connector-nginx-ingress-controller -o jsonpath="{.status.loadBalancer.ingress[0].ip}")
    
    gcloud dns --project=$PROJECT record-sets transaction start --zone=$DNS_ZONE
    
    gcloud dns --project=$PROJECT record-sets transaction add $EXTERNAL_PUBLIC_IP --name=\*.$DOMAIN. --ttl=60 --type=A --zone=$DNS_ZONE
    
    gcloud dns --project=$PROJECT record-sets transaction add $REMOTE_ENV_IP --name=\gateway.$DOMAIN. --ttl=60 --type=A --zone=$DNS_ZONE
    
    gcloud dns --project=$PROJECT record-sets transaction execute --zone=$DNS_ZONE
    ```

## Access the cluster

Access your cluster under this address:

=======

1. Export the domain of your cluster and DNS zone as environment variables. Run:
    ```
    export DOMAIN=$(kubectl get cm installation-config-overrides -n kyma-installer -o jsonpath='{.data.global\.domainName}')
    export DNS_ZONE={YOUR_DNS_ZONE}
    ```

2. To add DNS entries, run these commands:
    ```
    export EXTERNAL_PUBLIC_IP=$(kubectl get service -n istio-system istio-ingressgateway -o jsonpath="{.status.loadBalancer.ingress[0].ip}")

    export REMOTE_ENV_IP=$(kubectl get service -n kyma-system application-connector-ingress-nginx-ingress-controller -o jsonpath="{.status.loadBalancer.ingress[0].ip}")

    gcloud dns --project=$PROJECT record-sets transaction start --zone=$DNS_ZONE

    gcloud dns --project=$PROJECT record-sets transaction add $EXTERNAL_PUBLIC_IP --name=\*.$DOMAIN. --ttl=60 --type=A --zone=$DNS_ZONE

    gcloud dns --project=$PROJECT record-sets transaction add $REMOTE_ENV_IP --name=\gateway.$DOMAIN. --ttl=60 --type=A --zone=$DNS_ZONE

    gcloud dns --project=$PROJECT record-sets transaction execute --zone=$DNS_ZONE
    ```

## Access the cluster

Access your cluster under this address:

>>>>>>> 01f17b08
```
https://console.{DOMAIN}
```

>**NOTE:** To log in to your cluster, use the default `admin` static user. To learn how to get the login details for this user, see [this](#installation-install-kyma-locally-from-the-release-access-the-kyma-console) document.<|MERGE_RESOLUTION|>--- conflicted
+++ resolved
@@ -24,16 +24,11 @@
     ```
     gcloud container --project "$PROJECT" clusters \
     create "$CLUSTER_NAME" --zone "europe-west1-b" \
-<<<<<<< HEAD
-    --cluster-version "1.11.5" --machine-type "n1-standard-2" \
-=======
     --cluster-version "1.12.5" --machine-type "n1-standard-2" \
->>>>>>> 01f17b08
     --addons HorizontalPodAutoscaling,HttpLoadBalancing,KubernetesDashboard
     ```
 
 3. Install Tiller on your GKE cluster. Run:
-<<<<<<< HEAD
 
     ```
     kubectl apply -f installation/resources/tiller.yaml
@@ -43,31 +38,13 @@
     ```
     kubectl create clusterrolebinding cluster-admin-binding --clusterrole=cluster-admin --user=$(gcloud config get-value account)
     ```
-    
+
 ## DNS setup and TLS certificate generation
 
 >**NOTE:** By default, Kyma installs on a cluster using a wildcard DNS provided by `xip.io`. If you don't own a domain which you can use or you don't want to assign your domain to a cluster, skip this section.
 
 ### Delegate the management of your domain to Google Cloud DNS
- 
-=======
-
-    ```
-    kubectl apply -f installation/resources/tiller.yaml
-    ```
-
-4. Add your account as the cluster administrator:
-    ```
-    kubectl create clusterrolebinding cluster-admin-binding --clusterrole=cluster-admin --user=$(gcloud config get-value account)
-    ```
-
-## DNS setup and TLS certificate generation
-
->**NOTE:** By default, Kyma installs on a cluster using a wildcard DNS provided by `xip.io`. If you don't own a domain which you can use or you don't want to assign your domain to a cluster, skip this section.
-
-### Delegate the management of your domain to Google Cloud DNS
-
->>>>>>> 01f17b08
+
 Follow these steps:
 
 1. Export the domain name, project name, and DNS zone name as environment variables. Run the commands listed below:
@@ -166,25 +143,15 @@
 4. Prepare the deployment file.
 
     - Run this command if you use the `xip.io` default domain:
-<<<<<<< HEAD
     ```
     cat kyma-installer-cluster.yaml <(echo -e "\n---") kyma-config-cluster.yaml | sed -e "s/__.*__//g" > my-kyma.yaml
-=======
-    ```
-    cat kyma-installer-cluster.yaml <(echo -e "\n---") kyma-config-cluster.yaml | sed -e "s/__.*__//g" > my-kyma.yaml
     ```
 
     - Run this command if you use your own domain:
     ```
     cat kyma-installer-cluster.yaml <(echo -e "\n---") kyma-config-cluster.yaml | sed -e "s/__DOMAIN__/$DOMAIN/g" | sed -e "s/__TLS_CERT__/$TLS_CERT/g" | sed -e "s/__TLS_KEY__/$TLS_KEY/g" | sed -e "s/__.*__//g" > my-kyma.yaml
->>>>>>> 01f17b08
-    ```
-    
-    - Run this command if you use your own domain:
-    ```
-    cat kyma-installer-cluster.yaml <(echo -e "\n---") kyma-config-cluster.yaml | sed -e "s/__DOMAIN__/$DOMAIN/g" | sed -e "s/__TLS_CERT__/$TLS_CERT/g" | sed -e "s/__TLS_KEY__/$TLS_KEY/g" | sed -e "s/__.*__//g" > my-kyma.yaml
-    ```
-    
+    ```
+
 5. The output of this operation is the `my_kyma.yaml` file. Use it to deploy Kyma on your GKE cluster.
 
 
@@ -209,17 +176,10 @@
     - Run this command if you use the `xip.io` default domain:
     ```
     (cat installation/resources/installer.yaml ; echo "\n---" ; cat installation/resources/installer-config-cluster.yaml.tpl ; echo "\n---" ; cat installation/resources/installer-cr-cluster.yaml.tpl) | sed -e "s/__.*__//g" > my-kyma.yaml
-<<<<<<< HEAD
-    ```
-    
+    ```
+
     - Run this command if you use your own domain:
     ```
-=======
-    ```
-
-    - Run this command if you use your own domain:
-    ```
->>>>>>> 01f17b08
     (cat installation/resources/installer.yaml ; echo "\n---" ; cat installation/resources/installer-config-cluster.yaml.tpl ; echo "\n---" ; cat installation/resources/installer-cr-cluster.yaml.tpl) | sed -e "s/__DOMAIN__/$DOMAIN/g" |sed -e "s/__TLS_CERT__/$TLS_CERT/g" | sed -e "s/__TLS_KEY__/$TLS_KEY/g" | sed -e "s/__.*__//g" > my-kyma.yaml
     ```
 
@@ -232,11 +192,7 @@
     ```
     gcloud container clusters get-credentials $CLUSTER_NAME --zone europe-west1-b --project $PROJECT
     ```
-<<<<<<< HEAD
-    
-=======
-
->>>>>>> 01f17b08
+
 2. Deploy Kyma using the `my-kyma` custom configuration file you created. Run:
     ```
     kubectl apply -f my-kyma.yaml
@@ -277,7 +233,6 @@
 ```
 
 ## Configure DNS for the cluster load balancer
-<<<<<<< HEAD
 
 1. Export the domain of your cluster and DNS zone as environment variables. Run:
     ```
@@ -288,15 +243,15 @@
 2. To add DNS entries, run these commands:
     ```
     export EXTERNAL_PUBLIC_IP=$(kubectl get service -n istio-system istio-ingressgateway -o jsonpath="{.status.loadBalancer.ingress[0].ip}")
-    
-    export REMOTE_ENV_IP=$(kubectl get service -n kyma-system application-connector-nginx-ingress-controller -o jsonpath="{.status.loadBalancer.ingress[0].ip}")
-    
+
+    export REMOTE_ENV_IP=$(kubectl get service -n kyma-system application-connector-ingress-nginx-ingress-controller -o jsonpath="{.status.loadBalancer.ingress[0].ip}")
+
     gcloud dns --project=$PROJECT record-sets transaction start --zone=$DNS_ZONE
-    
+
     gcloud dns --project=$PROJECT record-sets transaction add $EXTERNAL_PUBLIC_IP --name=\*.$DOMAIN. --ttl=60 --type=A --zone=$DNS_ZONE
-    
+
     gcloud dns --project=$PROJECT record-sets transaction add $REMOTE_ENV_IP --name=\gateway.$DOMAIN. --ttl=60 --type=A --zone=$DNS_ZONE
-    
+
     gcloud dns --project=$PROJECT record-sets transaction execute --zone=$DNS_ZONE
     ```
 
@@ -304,34 +259,6 @@
 
 Access your cluster under this address:
 
-=======
-
-1. Export the domain of your cluster and DNS zone as environment variables. Run:
-    ```
-    export DOMAIN=$(kubectl get cm installation-config-overrides -n kyma-installer -o jsonpath='{.data.global\.domainName}')
-    export DNS_ZONE={YOUR_DNS_ZONE}
-    ```
-
-2. To add DNS entries, run these commands:
-    ```
-    export EXTERNAL_PUBLIC_IP=$(kubectl get service -n istio-system istio-ingressgateway -o jsonpath="{.status.loadBalancer.ingress[0].ip}")
-
-    export REMOTE_ENV_IP=$(kubectl get service -n kyma-system application-connector-ingress-nginx-ingress-controller -o jsonpath="{.status.loadBalancer.ingress[0].ip}")
-
-    gcloud dns --project=$PROJECT record-sets transaction start --zone=$DNS_ZONE
-
-    gcloud dns --project=$PROJECT record-sets transaction add $EXTERNAL_PUBLIC_IP --name=\*.$DOMAIN. --ttl=60 --type=A --zone=$DNS_ZONE
-
-    gcloud dns --project=$PROJECT record-sets transaction add $REMOTE_ENV_IP --name=\gateway.$DOMAIN. --ttl=60 --type=A --zone=$DNS_ZONE
-
-    gcloud dns --project=$PROJECT record-sets transaction execute --zone=$DNS_ZONE
-    ```
-
-## Access the cluster
-
-Access your cluster under this address:
-
->>>>>>> 01f17b08
 ```
 https://console.{DOMAIN}
 ```
