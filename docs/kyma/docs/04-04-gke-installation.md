---
title: Install Kyma on a GKE cluster
type: Installation
---

This Installation guide shows developers how to quickly deploy Kyma on a [Google Kubernetes Engine](https://cloud.google.com/kubernetes-engine/) (GKE) cluster. Kyma installs on a cluster using a proprietary installer based on a Kubernetes operator.

## Prerequisites
- [Google Cloud Platform](https://console.cloud.google.com/) (GCP) project
- [Docker](https://www.docker.com/)
- [Docker Hub](https://hub.docker.com/) account
- [gcloud](https://cloud.google.com/sdk/gcloud/)
- A domain for your GKE cluster (optional)

## Prepare the GKE cluster

1. Select a name for your cluster. Set the cluster name and the name of your GCP project as environment variables. Run:
    ```
    export CLUSTER_NAME={CLUSTER_NAME_YOU_WANT}
    export PROJECT={YOUR_GCP_PROJECT}
    ```

2. Create a cluster in the `europe-west1` region. Run:
    ```
    gcloud container --project "$PROJECT" clusters \
    create "$CLUSTER_NAME" --zone "europe-west1-b" \
    --cluster-version "1.11.5" --machine-type "n1-standard-2" \
    --addons HorizontalPodAutoscaling,HttpLoadBalancing,KubernetesDashboard
    ```

3. Install Tiller on your GKE cluster. Run:

    ```
    kubectl apply -f installation/resources/tiller.yaml
    ```

4. Add your account as the cluster administrator:
    ```
    kubectl create clusterrolebinding cluster-admin-binding --clusterrole=cluster-admin --user=$(gcloud config get-value account)
    ```
    
## DNS setup and TLS certificate generation

>**NOTE:** By default, Kyma installs on a cluster using a wildcard DNS provided by `xip.io`. If you don't own a domain which you can use or you don't want to assign your domain to a cluster, skip this section.

### Delegate the management of your domain to Google Cloud DNS
 
Follow these steps:

1. Export the domain name, project name, and DNS zone name as environment variables. Run the commands listed below:

    ```
    export DOMAIN={YOUR_SUBDOMAIN}
    export DNS_NAME={YOUR_DOMAIN}.
    export PROJECT={YOUR_GOOGLE_PROJECT}
    export DNS_ZONE={YOUR_DNS_ZONE}
    ```

2. Create a DNS-managed zone in your Google project. Run:

    ```
    gcloud dns --project=$PROJECT managed-zones create $DNS_ZONE --description= --dns-name=$DNS_NAME
    ```

    Alternatively, create it through the GCP UI. Navigate go to **Network Services** in the **Network** section, click **Cloud DNS** and select **Create Zone**.

3. Delegate your domain to Google name servers.

    - Get the list of the name servers from the zone details. This is a sample list:
      ```
      ns-cloud-b1.googledomains.com.
      ns-cloud-b2.googledomains.com.
      ns-cloud-b3.googledomains.com.
      ns-cloud-b4.googledomains.com.
      ```

    - Set up your domain to use these name servers.

4. Check if everything is set up correctly and your domain is managed by Google name servers. Run:
    ```
    host -t ns $DNS_NAME
    ```
    A successful response returns the list of the name servers you fetched from GCP.

### Get the TLS certificate

1. Create a folder for certificates. Run:
    ```
    mkdir letsencrypt
    ```
2. Create a new service account and assign it to the `dns.admin` role. Run these commands:
    ```
    gcloud iam service-accounts create dnsmanager --display-name "dnsmanager" --project "$PROJECT"
    ```
    ```
    gcloud projects add-iam-policy-binding $PROJECT \
        --member serviceAccount:dnsmanager@$PROJECT.iam.gserviceaccount.com --role roles/dns.admin
    ```

3. Generate an access key for this account in the `letsencrypt` folder. Run:
    ```
    gcloud iam service-accounts keys create ./letsencrypt/key.json --iam-account dnsmanager@$PROJECT.iam.gserviceaccount.com
    ```
4. Run the Certbot Docker image with the `letsencrypt` folder mounted. Certbot uses the key to apply DNS challenge for the certificate request and stores the TLS certificates in that folder. Run:
    ```
    docker run -it --name certbot --rm \
        -v "$(pwd)/letsencrypt:/etc/letsencrypt" \
        certbot/dns-google \
        certonly \
        -m YOUR_EMAIL_HERE --agree-tos --no-eff-email \
        --dns-google \
        --dns-google-credentials /etc/letsencrypt/key.json \
        --server https://acme-v02.api.letsencrypt.org/directory \
        -d "*.$DOMAIN"
    ```

5. Export the certificate and key as environment variables. Run these commands:

    ```
    export TLS_CERT=$(cat ./letsencrypt/live/$DOMAIN/fullchain.pem | base64 | sed 's/ /\\ /g')
    export TLS_KEY=$(cat ./letsencrypt/live/$DOMAIN/privkey.pem | base64 | sed 's/ /\\ /g')
    ```

<<<<<<< HEAD
## Prepare the GKE cluster

1. Select a name for your cluster and set it as an environment variable. Run:
    ```
    export CLUSTER_NAME={CLUSTER_NAME_YOU_WANT}
    ```

2. Create a cluster in the `europe-west1` region. Run:
    ```
    gcloud container --project "$PROJECT" clusters \
    create "$CLUSTER_NAME" --zone "europe-west1-b" \
    --cluster-version "1.12.5" --machine-type "n1-standard-2" \
    --addons HorizontalPodAutoscaling,HttpLoadBalancing,KubernetesDashboard
    ```

3. Install Tiller on your GKE cluster. Run:

    ```
    kubectl apply -f installation/resources/tiller.yaml
    ```
=======
>>>>>>> e292f05c

## Prepare the installation configuration file

### Using the latest GitHub release

>**NOTE:** You can use Kyma version 0.8 or higher.

1. Go to [this](https://github.com/kyma-project/kyma/releases/) page and choose the latest release.

2. Export the release version as an environment variable. Run:
    ```
    export LATEST={KYMA_RELEASE_VERSION}
    ```

3. Download the `kyma-config-cluster.yaml` and `kyma-installer-cluster.yaml` files from the latest release. Run:
   ```
   wget https://github.com/kyma-project/kyma/releases/download/$LATEST/kyma-config-cluster.yaml
   wget https://github.com/kyma-project/kyma/releases/download/$LATEST/kyma-installer-cluster.yaml
   ```

4. Prepare the deployment file.

    - Run this command if you use the `xip.io` default domain:
    ```
    cat kyma-installer-cluster.yaml <(echo -e "\n---") kyma-config-cluster.yaml | sed -e "s/__.*__//g" > my-kyma.yaml
    ```
    
    - Run this command if you use your own domain:
    ```
    cat kyma-installer-cluster.yaml <(echo -e "\n---") kyma-config-cluster.yaml | sed -e "s/__DOMAIN__/$DOMAIN/g" | sed -e "s/__TLS_CERT__/$TLS_CERT/g" | sed -e "s/__TLS_KEY__/$TLS_KEY/g" | sed -e "s/__.*__//g" > my-kyma.yaml
    ```
    
5. The output of this operation is the `my_kyma.yaml` file. Use it to deploy Kyma on your GKE cluster.


### Using your own image

1. Checkout [kyma-project](https://github.com/kyma-project/kyma) and enter the root folder.

2. Build an image that is based on the current Installer image and includes the current installation and resources charts. Run:

    ```
    docker build -t kyma-installer:latest -f tools/kyma-installer/kyma.Dockerfile .
    ```

3. Push the image to your Docker Hub:
    ```
    docker tag kyma-installer:latest [YOUR_DOCKER_LOGIN]/kyma-installer:latest
    docker push [YOUR_DOCKER_LOGIN]/kyma-installer:latest
    ```

4. Prepare the deployment file:

    - Run this command if you use the `xip.io` default domain:
    ```
    (cat installation/resources/installer.yaml ; echo "\n---" ; cat installation/resources/installer-config-cluster.yaml.tpl ; echo "\n---" ; cat installation/resources/installer-cr-cluster.yaml.tpl) | sed -e "s/__.*__//g" > my-kyma.yaml
    ```
    
    - Run this command if you use your own domain:
    ```
    (cat installation/resources/installer.yaml ; echo "\n---" ; cat installation/resources/installer-config-cluster.yaml.tpl ; echo "\n---" ; cat installation/resources/installer-cr-cluster.yaml.tpl) | sed -e "s/__DOMAIN__/$DOMAIN/g" |sed -e "s/__TLS_CERT__/$TLS_CERT/g" | sed -e "s/__TLS_KEY__/$TLS_KEY/g" | sed -e "s/__.*__//g" > my-kyma.yaml
    ```

5. The output of this operation is the `my_kyma.yaml` file. Modify it to fetch the proper image with the changes you made ([YOUR_DOCKER_LOGIN]/kyma-installer:latest). Use the modified file to deploy Kyma on your GKE cluster.


## Deploy Kyma

1. Configure kubectl to use your new cluster. Run:
    ```
    gcloud container clusters get-credentials $CLUSTER_NAME --zone europe-west1-b --project $PROJECT
    ```
    
2. Deploy Kyma using the `my-kyma` custom configuration file you created. Run:
    ```
    kubectl apply -f my-kyma.yaml
    ```
3. Check if the Pods of Tiller and the Kyma Installer are running:
    ```
    kubectl get pods --all-namespaces
    ```

4. Start Kyma installation:
    ```
    kubectl label installation/kyma-installation action=install
    ```

5. To watch the installation progress, run:
    ```
    while true; do \
      kubectl -n default get installation/kyma-installation -o jsonpath="{'Status: '}{.status.state}{', description: '}{.status.description}"; echo; \
      sleep 5; \
    done
    ```
    After the installation process is finished, the `Status: Installed, description: Kyma installed` message appears.
    In case of an error, you can fetch the logs from the Installer by running:
    ```
    kubectl -n kyma-installer logs -l 'name=kyma-installer'
    ```

## Add the xip.io self-signed certificate to your OS trusted certificates

>**NOTE:** Skip this section if you use your own domain.

After the installation, add the custom Kyma [`xip.io`](http://xip.io/) self-signed certificate to the trusted certificates of your OS. For MacOS run:
```
<<<<<<< HEAD
export EXTERNAL_PUBLIC_IP=$(kubectl get service -n istio-system istio-ingressgateway -o jsonpath="{.status.loadBalancer.ingress[0].ip}")

export REMOTE_ENV_IP=$(kubectl get service -n kyma-system application-connector-ingress-nginx-ingress-controller -o jsonpath="{.status.loadBalancer.ingress[0].ip}")

gcloud dns --project=$PROJECT record-sets transaction start --zone=$DNS_ZONE

gcloud dns --project=$PROJECT record-sets transaction add $EXTERNAL_PUBLIC_IP --name=\*.$DOMAIN. --ttl=60 --type=A --zone=$DNS_ZONE

gcloud dns --project=$PROJECT record-sets transaction add $REMOTE_ENV_IP --name=\gateway.$DOMAIN. --ttl=60 --type=A --zone=$DNS_ZONE

gcloud dns --project=$PROJECT record-sets transaction execute --zone=$DNS_ZONE

=======
tmpfile=$(mktemp /tmp/temp-cert.XXXXXX) \
&& kubectl get configmap cluster-certificate-overrides -n kyma-installer -o jsonpath='{.data.global\.tlsCrt}' | base64 --decode > $tmpfile \
&& sudo security add-trusted-cert -d -r trustRoot -k /Library/Keychains/System.keychain $tmpfile \
&& rm $tmpfile
>>>>>>> e292f05c
```

## Configure DNS for the cluster load balancer

1. Export the domain of your cluster and DNS zone as environment variables. Run:
    ```
    export DOMAIN=$(kubectl get cm installation-config-overrides -n kyma-installer -o jsonpath='{.data.global\.domainName}')
    export DNS_ZONE={YOUR_DNS_ZONE}
    ```

2. To add DNS entries, run these commands:
    ```
    export EXTERNAL_PUBLIC_IP=$(kubectl get service -n istio-system istio-ingressgateway -o jsonpath="{.status.loadBalancer.ingress[0].ip}")
    
    export REMOTE_ENV_IP=$(kubectl get service -n kyma-system application-connector-nginx-ingress-controller -o jsonpath="{.status.loadBalancer.ingress[0].ip}")
    
    gcloud dns --project=$PROJECT record-sets transaction start --zone=$DNS_ZONE
    
    gcloud dns --project=$PROJECT record-sets transaction add $EXTERNAL_PUBLIC_IP --name=\*.$DOMAIN. --ttl=60 --type=A --zone=$DNS_ZONE
    
    gcloud dns --project=$PROJECT record-sets transaction add $REMOTE_ENV_IP --name=\gateway.$DOMAIN. --ttl=60 --type=A --zone=$DNS_ZONE
    
    gcloud dns --project=$PROJECT record-sets transaction execute --zone=$DNS_ZONE
    ```

## Access the cluster

Access your cluster under this address:

```
https://console.{DOMAIN}
```

>**NOTE:** To log in to your cluster, use the default `admin` static user. To learn how to get the login details for this user, see [this](#installation-install-kyma-locally-from-the-release-access-the-kyma-console) document.<|MERGE_RESOLUTION|>--- conflicted
+++ resolved
@@ -121,7 +121,6 @@
     export TLS_KEY=$(cat ./letsencrypt/live/$DOMAIN/privkey.pem | base64 | sed 's/ /\\ /g')
     ```
 
-<<<<<<< HEAD
 ## Prepare the GKE cluster
 
 1. Select a name for your cluster and set it as an environment variable. Run:
@@ -142,8 +141,6 @@
     ```
     kubectl apply -f installation/resources/tiller.yaml
     ```
-=======
->>>>>>> e292f05c
 
 ## Prepare the installation configuration file
 
@@ -250,25 +247,10 @@
 
 After the installation, add the custom Kyma [`xip.io`](http://xip.io/) self-signed certificate to the trusted certificates of your OS. For MacOS run:
 ```
-<<<<<<< HEAD
-export EXTERNAL_PUBLIC_IP=$(kubectl get service -n istio-system istio-ingressgateway -o jsonpath="{.status.loadBalancer.ingress[0].ip}")
-
-export REMOTE_ENV_IP=$(kubectl get service -n kyma-system application-connector-ingress-nginx-ingress-controller -o jsonpath="{.status.loadBalancer.ingress[0].ip}")
-
-gcloud dns --project=$PROJECT record-sets transaction start --zone=$DNS_ZONE
-
-gcloud dns --project=$PROJECT record-sets transaction add $EXTERNAL_PUBLIC_IP --name=\*.$DOMAIN. --ttl=60 --type=A --zone=$DNS_ZONE
-
-gcloud dns --project=$PROJECT record-sets transaction add $REMOTE_ENV_IP --name=\gateway.$DOMAIN. --ttl=60 --type=A --zone=$DNS_ZONE
-
-gcloud dns --project=$PROJECT record-sets transaction execute --zone=$DNS_ZONE
-
-=======
 tmpfile=$(mktemp /tmp/temp-cert.XXXXXX) \
 && kubectl get configmap cluster-certificate-overrides -n kyma-installer -o jsonpath='{.data.global\.tlsCrt}' | base64 --decode > $tmpfile \
 && sudo security add-trusted-cert -d -r trustRoot -k /Library/Keychains/System.keychain $tmpfile \
 && rm $tmpfile
->>>>>>> e292f05c
 ```
 
 ## Configure DNS for the cluster load balancer
