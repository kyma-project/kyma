---
title: Overview
type: Installation
---

Kyma is a complex tool which consists of many different [components](#details-components) that provide various functionalities to extend your application. This entails high technical requirements that can influence your local development process. To meet the customer needs, we ensured Kyma modularity. This way you can decide not to include a given component in the Kyma installation, or install it after the Kyma installation process.

To make the local development process easier, we introduced the **Kyma Lite** concept in which case some components are not included in the local installation process by default. These are the Kyma and Kyma Lite components:

| Component | Kyma | Kyma Lite |
|----------------|------|------|
| `core` | ✅ | ✅ |
| `cms` | ✅ | ✅ |
| `cluster-essentials` | ✅ | ✅ |
| `application-connector` | ✅ | ✅ |
| `velero-essentials` | ⛔️ | ⛔️ |
| `velero`  | ⛔️ | ⛔️ |
| `assetstore` | ✅ | ✅ |
| `dex` | ✅ | ✅ |
| `helm-broker` | ✅ | ✅ |
| `istio` | ✅ | ✅ |
| `istio-kyma-patch` | ✅ | ✅ |
| `jaeger` | ✅ | ⛔️ |
| `logging` | ✅ | ⛔️ |
| `monitoring` | ✅ | ⛔️ |
| `prometheus-operator` | ✅ | ⛔️ |
| `kiali` | ✅ | ⛔️ |
| `service-catalog` | ✅ | ✅ |
| `service-catalog-addons` | ✅ | ✅ |
| `nats-streaming` | ✅ | ✅ |
<<<<<<< HEAD
| `ory` | ✅ | ✅ |
=======
| `knative-serving` | ✅ | ✅ |
| `knative-eventing` | ✅ | ✅ |
| `knative-build` | ⛔ | ⛔ |
>>>>>>> bd8683bf

>**NOTE**: To include Velero in the installation process, you need to set it up first. Use the Kyma backup [setup instructions](/components/backup#overview-overview) to do so.

## Installation guides

Follow these installation guides to install Kyma locally or on a cluster:

- [Install Kyma locally](#installation-install-kyma-locally)
- [Install Kyma on a cluster](#installation-install-kyma-on-a-cluster)

Read the rest of the installation documents to learn how to:
- [Disable the selected components' installation or install them separately](#configuration-custom-component-installation)
- [Upgrade Kyma to a new version](#installation-upgrade-kyma)
- [Update Kyma](#installation-update-kyma)
- [Reinstall Kyma](#installation-reinstall-kyma)
- [Set up the Kyma backup](/components/backup#overview-overview)

>**NOTE:** Make that the version of the documentation selected in the left pane of `kyma-project.io` matches the version of your Kyma deployment.<|MERGE_RESOLUTION|>--- conflicted
+++ resolved
@@ -28,13 +28,10 @@
 | `service-catalog` | ✅ | ✅ |
 | `service-catalog-addons` | ✅ | ✅ |
 | `nats-streaming` | ✅ | ✅ |
-<<<<<<< HEAD
 | `ory` | ✅ | ✅ |
-=======
 | `knative-serving` | ✅ | ✅ |
 | `knative-eventing` | ✅ | ✅ |
 | `knative-build` | ⛔ | ⛔ |
->>>>>>> bd8683bf
 
 >**NOTE**: To include Velero in the installation process, you need to set it up first. Use the Kyma backup [setup instructions](/components/backup#overview-overview) to do so.
 
