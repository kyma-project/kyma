--- conflicted
+++ resolved
@@ -34,17 +34,9 @@
 3. Delete the existing `kyma-installer` deployment.
    ```bash
    kubectl delete deployment kyma-installer -n kyma-installer
-<<<<<<< HEAD
+
    ``` 
 4. Trigger the upgrade:
-=======
-   ```
-4. Once the deployment is deleted, upgrade Tiller. Run:
-   ```bash
-   kubectl apply -f https://raw.githubusercontent.com/kyma-project/kyma/{NEW_KYMA_VERSION}/installation/resources/tiller.yaml
-   ```
-5. Trigger the upgrade:
->>>>>>> df6fac30
 
     <div tabs name="trigger-the-upgrade" group="upgrade-kyma">
       <details>
