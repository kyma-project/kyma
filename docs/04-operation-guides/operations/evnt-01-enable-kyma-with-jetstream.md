---
title: Enable Kyma with JetStream
---

This guide shows how to enable JetStream and how it ensures `at least once` delivery.

### Enable JetStream

Install Kyma and enable the JetStream flag by running:

```
kyma deploy --value global.jetstream.enabled=true --value global.jetstream.storage=file
```

<<<<<<< HEAD
> **NOTE:** The storage flag set to `file` enables persistence of messages and streams if the NATS server restarts.

### At least once delivery using JetStream backend

1. Create a [Function](../../02-get-started/04-trigger-workload-with-event.md#create-a-function), [Subscription](../../02-get-started/04-trigger-workload-with-event.md#create-a-subscription) and [trigger the workload with an event](../../02-get-started/04-trigger-workload-with-event.md#trigger-the-workload-with-an-event).

2. Once you have JetStream enabled, delete your Function (the sink of Subscription).

```bash
kubectl -n default delete function lastorder
```

3. Follow the [Trigger the workload with an event](../../02-get-started/04-trigger-workload-with-event.md#trigger-the-workload-with-an-event) tutorial to trigger the event once again. The message is stored and is visible in the stream.
   1. Port forward the Kyma Eventing NATS service to localhost. Use port `4222`. Run:
      ```bash
      kubectl -n kyma-system port-forward svc/eventing-nats 4222
      ```
   2. Use the [nats CLI](https://github.com/nats-io/natscli) to list the streams:
      ```bash
      nats stream ls
      ```

      Notice that the stream contains undelivered messages:
      ```bash
      \╭────────────────────────────────────────────────────────────────────────────╮
       │                                  Streams                                   │
       ├──────┬─────────────┬─────────────────────┬──────────┬───────┬──────────────┤
       │ Name │ Description │ Created             │ Messages │ Size  │ Last Message │
       ├──────┼─────────────┼─────────────────────┼──────────┼───────┼──────────────┤
       │ sap  │             │ 2022-04-26 00:00:00 │ 1        │ 318 B │ 5.80s        │
       ╰──────┴─────────────┴─────────────────────┴──────────┴───────┴──────────────╯
      ```

5. Recreate your [Function](../../02-get-started/04-trigger-workload-with-event.md#create-a-function). The stream no longer contains any undelivered messages and the event is delivered. Follow the [tutorial](../../02-get-started/04-trigger-workload-with-event.md#verify-the-event-delivery) to verify the event delivery. 
=======
> **NOTE:** The storage flag set to `file` enables persistence of messages and streams if the NATS server restarts.
>>>>>>> 6c74f754
<|MERGE_RESOLUTION|>--- conflicted
+++ resolved
@@ -12,41 +12,4 @@
 kyma deploy --value global.jetstream.enabled=true --value global.jetstream.storage=file
 ```
 
-<<<<<<< HEAD
-> **NOTE:** The storage flag set to `file` enables persistence of messages and streams if the NATS server restarts.
-
-### At least once delivery using JetStream backend
-
-1. Create a [Function](../../02-get-started/04-trigger-workload-with-event.md#create-a-function), [Subscription](../../02-get-started/04-trigger-workload-with-event.md#create-a-subscription) and [trigger the workload with an event](../../02-get-started/04-trigger-workload-with-event.md#trigger-the-workload-with-an-event).
-
-2. Once you have JetStream enabled, delete your Function (the sink of Subscription).
-
-```bash
-kubectl -n default delete function lastorder
-```
-
-3. Follow the [Trigger the workload with an event](../../02-get-started/04-trigger-workload-with-event.md#trigger-the-workload-with-an-event) tutorial to trigger the event once again. The message is stored and is visible in the stream.
-   1. Port forward the Kyma Eventing NATS service to localhost. Use port `4222`. Run:
-      ```bash
-      kubectl -n kyma-system port-forward svc/eventing-nats 4222
-      ```
-   2. Use the [nats CLI](https://github.com/nats-io/natscli) to list the streams:
-      ```bash
-      nats stream ls
-      ```
-
-      Notice that the stream contains undelivered messages:
-      ```bash
-      \╭────────────────────────────────────────────────────────────────────────────╮
-       │                                  Streams                                   │
-       ├──────┬─────────────┬─────────────────────┬──────────┬───────┬──────────────┤
-       │ Name │ Description │ Created             │ Messages │ Size  │ Last Message │
-       ├──────┼─────────────┼─────────────────────┼──────────┼───────┼──────────────┤
-       │ sap  │             │ 2022-04-26 00:00:00 │ 1        │ 318 B │ 5.80s        │
-       ╰──────┴─────────────┴─────────────────────┴──────────┴───────┴──────────────╯
-      ```
-
-5. Recreate your [Function](../../02-get-started/04-trigger-workload-with-event.md#create-a-function). The stream no longer contains any undelivered messages and the event is delivered. Follow the [tutorial](../../02-get-started/04-trigger-workload-with-event.md#verify-the-event-delivery) to verify the event delivery. 
-=======
-> **NOTE:** The storage flag set to `file` enables persistence of messages and streams if the NATS server restarts.
->>>>>>> 6c74f754
+> **NOTE:** The storage flag set to `file` enables persistence of messages and streams if the NATS server restarts.