--- conflicted
+++ resolved
@@ -20,14 +20,10 @@
 | Metric                                                    | Description                                                                                                                 |
 | --------------------------------------------------------- | :-------------------------------------------------------------------------------------------------------------------------- |
 | **eventing_ec_event_type_subscribed_total**               | The total number of eventTypes subscribed using the Subscription CRD                                                        |
+| **eventing_ec_health**                                    | The current health of the system. `1` indicates a healthy system                                                            |
 | **eventing_ec_nats_delivery_per_subscription_total**      | The total number of dispatched events per subscription                                                                      |
 | **eventing_ec_nats_subscriber_dispatch_duration_seconds** | The duration of sending an incoming NATS message to the subscriber (not including processing the message in the dispatcher) |
-<<<<<<< HEAD
-| **eventing_ec_event_type_subscribed_total**               | The total number of eventTypes subscribed using the Subscription CRD                                                        |
-| **eventing_ec_health**                                    | The current health of the system. `1` indicates a healthy system                                                            |
 | **eventing_ec_subscription_status**                       | The status of a subscription. `1` indicates the subscription is marked as ready                                             |
-=======
->>>>>>> 2fabcf15
 
 ### Metrics Emitted by NATS Exporter:
 
