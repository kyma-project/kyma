---
title: Prometheus Istio Server restarting or in crashback loop
---

## Condition

Prometheus Istio Server is restarting or in a crashback loop.

## Cause

Prometheus Istio Server scrapes metrics from all envoy side cars, which may lead to OOM issues.

For example, this can happen when a high number of workloads perform a lot of communication to other workloads, or when workloads are created and deleted dynamically.

In such cases, the cardinality of the Istio metrics may increase too much and cause the container to be killed because of OOM (Istio telemetry V2 currently doesn't support the concept of metric expiry).

There can be other causes for the Prometheus Istio Server to restart or crash, but the following istructions focus on fixing the OOM issue.

## Remedy

To prevent the OOM issue, you can increase the memory limit.
Additionally, you can choose to decrease the volume of data by dropping additional labels.

> **CAUTION:** Dropping additional labels with `prometheus-istio.envoyStats.labeldropRegex` has the side effect that graphs in Kiali don't work.

For both solutions, you can choose to change your Kyma cluster settings or directly update the Istio Prometheus resources.

### Change the Kyma settings

1. To increase the memory limit, create a values YAML file with the following content:

<<<<<<< HEAD
  ```yaml
  monitoring:
    prometheus-istio:
      server:
        resources:
          limits:
            memory: "6Gi"
  ```
  
  > **TIP:** You should be fine with increasing the limit to 6Gi. However, if your resources are scarce, try increasing the value gradually in steps of 1Gi.

2. Deploy the values YAML file with the following command:

  ```bash
  kyma deploy --values-file {VALUES_FILE_PATH}
  ```

3. If the problem persists, drop additional labels for the Istio metrics with the following values YAML file:
  
  ```yaml
  monitoring:
    prometheus-istio:
      envoyStats:
        labeldropRegex: "^(grpc_response_status|source_version|source_principal|source_app|response_flags|request_protocol|destination_version|destination_principal|destination_app|destination_canonical_service|destination_canonical_revision|source_canonical_revision|source_canonical_service)$"
  ```

4. Change the settings with the following command:

  ```bash
  kyma deploy --values-file {VALUES_FILE_PATH}
  ```
=======
   ```yaml
   monitoring:
     prometheus-istio:
       server:
         resources:
           limits:
             memory: "6Gi"
   ```
  
   > **TIP:** You should be fine with increasing the limit to 6Gi. However, if your resources are scarce, try increasing the value gradually in steps of 1Gi.

2. Deploy the values YAML file with the following command:

   ```bash
   kyma deploy --values-file {VALUES_FILE_PATH}
   ```

3. If the problem persists, drop additional labels for the Istio metrics with the following values YAML file:
  
   ```yaml
   monitoring:
     prometheus-istio:
       envoyStats:
         labeldropRegex: "^(grpc_response_status|source_version|source_principal|source_app|response_flags|request_protocol|destination_version|destination_principal|destination_app|destination_canonical_service|destination_canonical_revision|source_canonical_revision|source_canonical_service)$"
   ```

4. Change the settings with the following command:

   ```bash
   kyma deploy --values-file {VALUES_FILE_PATH}
   ```
>>>>>>> c778b0d9

### Change the Istio Prometheus configuration

1. To increase the memory for `prometheus-istio-server`, run the following command:
  
<<<<<<< HEAD
  ```bash
  kubect edit deployment -n kyma monitoring-prometheus-istio-server
  ```

2. In your deployment resource, set the following limits for memory:

  ```yaml
  resources:
    limits:
      cpu: 600m
      memory: 6000Mi
    requests:
      cpu: 40m
      memory: 200Mi
  ```
  
  > **TIP:** You should be fine with increasing the limit to 6Gi. However, if your resources are scarce, try increasing the value gradually in steps of 1Gi.
=======
   ```bash
   kubectl edit deployment -n kyma monitoring-prometheus-istio-server
   ```

2. In your deployment resource, set the following limits for memory:

   ```yaml
   resources:
     limits:
       cpu: 600m
       memory: 6000Mi
     requests:
       cpu: 40m
       memory: 200Mi
   ```
  
   > **TIP:** You should be fine with increasing the limit to 6Gi. However, if your resources are scarce, try increasing the value gradually in steps of 1Gi.
>>>>>>> c778b0d9

3. If the problem persists, drop additional labels for the Istio metrics by editing `prometheus-istio server`:

   ```bash
   kubectl edit configmap -n kyma-system monitoring-prometheus-istio-server
   ```

<<<<<<< HEAD
4. Set the following values:
=======
4. Modify the following values:
>>>>>>> c778b0d9

   ```yaml
   metric_relabel_configs:
     - separator: ;
       regex: ^(grpc_response_status|source_version|destination_version|source_app|destination_app)$
       replacement: $1
       action: labeldrop
   ```

5. Change regex in the following way:

   ```yaml
   regex: ^(grpc_response_status|source_version|source_principal|source_app|response_flags|request_protocol|destination_version|destination_principal|destination_app|destination_canonical_service|destination_canonical_revision|source_canonical_revision|source_canonical_service)$
   ```

6. Save the ConfigMap and restart `prometheus-istio-server` for the changes to take effect:

   ```bash
   kubectl rollout restart deployment -n kyma-system monitoring-prometheus-istio-server
   ```<|MERGE_RESOLUTION|>--- conflicted
+++ resolved
@@ -29,39 +29,6 @@
 
 1. To increase the memory limit, create a values YAML file with the following content:
 
-<<<<<<< HEAD
-  ```yaml
-  monitoring:
-    prometheus-istio:
-      server:
-        resources:
-          limits:
-            memory: "6Gi"
-  ```
-  
-  > **TIP:** You should be fine with increasing the limit to 6Gi. However, if your resources are scarce, try increasing the value gradually in steps of 1Gi.
-
-2. Deploy the values YAML file with the following command:
-
-  ```bash
-  kyma deploy --values-file {VALUES_FILE_PATH}
-  ```
-
-3. If the problem persists, drop additional labels for the Istio metrics with the following values YAML file:
-  
-  ```yaml
-  monitoring:
-    prometheus-istio:
-      envoyStats:
-        labeldropRegex: "^(grpc_response_status|source_version|source_principal|source_app|response_flags|request_protocol|destination_version|destination_principal|destination_app|destination_canonical_service|destination_canonical_revision|source_canonical_revision|source_canonical_service)$"
-  ```
-
-4. Change the settings with the following command:
-
-  ```bash
-  kyma deploy --values-file {VALUES_FILE_PATH}
-  ```
-=======
    ```yaml
    monitoring:
      prometheus-istio:
@@ -93,31 +60,11 @@
    ```bash
    kyma deploy --values-file {VALUES_FILE_PATH}
    ```
->>>>>>> c778b0d9
 
 ### Change the Istio Prometheus configuration
 
 1. To increase the memory for `prometheus-istio-server`, run the following command:
   
-<<<<<<< HEAD
-  ```bash
-  kubect edit deployment -n kyma monitoring-prometheus-istio-server
-  ```
-
-2. In your deployment resource, set the following limits for memory:
-
-  ```yaml
-  resources:
-    limits:
-      cpu: 600m
-      memory: 6000Mi
-    requests:
-      cpu: 40m
-      memory: 200Mi
-  ```
-  
-  > **TIP:** You should be fine with increasing the limit to 6Gi. However, if your resources are scarce, try increasing the value gradually in steps of 1Gi.
-=======
    ```bash
    kubectl edit deployment -n kyma monitoring-prometheus-istio-server
    ```
@@ -135,7 +82,6 @@
    ```
   
    > **TIP:** You should be fine with increasing the limit to 6Gi. However, if your resources are scarce, try increasing the value gradually in steps of 1Gi.
->>>>>>> c778b0d9
 
 3. If the problem persists, drop additional labels for the Istio metrics by editing `prometheus-istio server`:
 
@@ -143,11 +89,7 @@
    kubectl edit configmap -n kyma-system monitoring-prometheus-istio-server
    ```
 
-<<<<<<< HEAD
-4. Set the following values:
-=======
 4. Modify the following values:
->>>>>>> c778b0d9
 
    ```yaml
    metric_relabel_configs:
