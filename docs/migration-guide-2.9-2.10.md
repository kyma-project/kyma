--- conflicted
+++ resolved
@@ -2,12 +2,4 @@
 title: Migration Guide 2.9-2.10
 ---
 
-<<<<<<< HEAD
-Due to the removal of `kyma-integration` namespace, we need to migrate all Application Connector secrets to the `kyma-system` namespace. After upgrading the Kyma to the 2.10 version, you need to execute the script [2.9-2.10-OS-copy-secrets-to-system-namespace.sh](./assets/2.9-2.10-OS-copy-secrets-to-system-namespace.sh)
-=======
-Due to the removal of the `kyma-integration` Namespace, we need to migrate all Application Connector Secrets to the `kyma-system` Namespace. After upgrading the Kyma to the 2.10 version, you need to execute the following script:
-
-For Kyma SKR - [2.9-2.10-SKR-copy-secrets-to-system-namespace.sh](./assets/2.9-2.10-SKR-copy-secrets-to-system-namespace.sh)
-
-For Kyma Open Source - [2.9-2.10-OS-copy-secrets-to-system-namespace.sh](./assets/2.9-2.10-OS-copy-secrets-to-system-namespace.sh)
->>>>>>> 6b6a6f6f
+Due to the removal of the `kyma-integration` Namespace, we need to migrate all Application Connector Secrets to the `kyma-system` Namespace. After upgrading the Kyma to the 2.10 version, you need to execute the following script [2.9-2.10-OS-copy-secrets-to-system-namespace.sh](./assets/2.9-2.10-OS-copy-secrets-to-system-namespace.sh)
