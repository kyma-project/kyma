---
title: Get the client certificate
type: Getting Started
---

After you create a Remote Environment (RE) in Kyma, it's time to connect it with an external solution, which allows to consume external APIs and Event catalogs of this solution. To accomplish this you must get the client certificate for the external solution and register its services.

This guide shows you how to get the client certificate.

## Prerequisites

- [OpenSSL toolkit](https://www.openssl.org/docs/man1.0.2/apps/openssl.html) to create a Certificate Signing Request (CSR), keys, and certificates which fulfil high security standards.

## Get the configuration URL with a token

Get the configuration URL with a token which allows you to get Kyma CSR configuration and URLs in Kyma required to connect your external solution to a created Remote Environment.
Follow this steps to get it using the CLI:

- Expose the Connector Service outside of Kubernetes using `kubectl port-forward`:
  ```
  kubectl -n=kyma-integration port-forward svc/connector-service-internal-api 8080:8080
  ```

- Make a POST request to the `tokens` endpoint:
  ```
  curl -X POST http://localhost:8080/v1/remoteenvironments/{RE_NAME}/tokens
  ```

A successful call returns the following response:
  ```
  {
    "url":"{CONFIGURATION_URL_WITH_TOKEN}",
    "token":"example-token-123"
  }
  ```

## Get the CSR information and configuration details from Kyma

Use the link you got in the previous step to fetch the CSR information and configuration details required to connect your external solution. Run:

```
curl {CONFIGURATION_URL_WITH_TOKEN}
```
>**NOTE:** The URL you call in this step contains a token that is valid for a single call. If you need to get the configuration details once again, generate a new configuration URL with a valid token and call it again. You get a code `403` error if you call the same configuration URL more than once.

A successful call returns the following response:
```
{
    "csrUrl": "{CSR_SIGNING_URL_WITH_TOKEN}",
    "api":{
        "metadataUrl":      "https://gateway.{CLUSTER_DOMAIN}/{RE_NAME}/v1/metadata/services",
        "eventsUrl":        "https://gateway.{CLUSTER_DOMAIN}/{RE_NAME}/v1/events",
        "certificatesUrl":  "https://connector-service.{CLUSTER_DOMAIN}/v1/remoteenvironments/{RE_NAME}",
    },
    "certificate":{
        "subject":"OU=Test,O=Test,L=Blacksburg,ST=Virginia,C=US,CN={RE_NAME}",
        "extensions": "",
        "key-algorithm": "rsa2048",
    }
}
```

<<<<<<< HEAD
When you connect an external solution to a local Kyma deployment, you must set the NodePort of the `core-nginx-ingress-controller` for the Metadata Service and for the Event Service.
=======
When you connect an external solution to a local Kyma deployment, you must set the NodePort of the `application-connector-nginx-ingress-controller` for the Gateway Service and for the Event Service.
>>>>>>> bfc89db4

- To get the NodePort, run:
  ```
  kubectl -n kyma-system get svc application-connector-nginx-ingress-controller -o 'jsonpath={.spec.ports[?(@.port==443)].nodePort}'
  ```
- Set it for the Metadata Service and the Event Service using these calls:
  ```
  curl https://gateway.kyma.local:{NODE_PORT}/{RE_NAME}/v1/metadata/services --cert {CERT_FILE_NAME}.crt --key {KEY_FILE_NAME}.key -k
  ```
  ```
  curl https://gateway.kyma.local:{NODE_PORT}/{RE_NAME}/v1/events --cert {CERT_FILE_NAME}.crt --key {KEY_FILE_NAME}.key -k
  ```

## Generate a CSR and send it to Kyma

Generate a CSR using the values obtained in the previous step:
```
openssl genrsa -out generated.key 2048
openssl req -new -sha256 -out generated.csr -key generated.key -subj "/OU=OrgUnit/O=Organization/L=Waldorf/ST=Waldorf/C=DE/CN={RE_NAME}"
openssl base64 -in generated.csr
```

Send the encoded CSR to Kyma. Run:

```
curl -H "Content-Type: application/json" -d '{"csr":"BASE64_ENCODED_CSR_HERE"}' https://connector-service.{CLUSTER_DOMAIN}/v1/remoteenvironments/{RE_NAME}/client-certs?token=example-token-456
```

The response contains a valid client certificate signed by the Kyma Certificate Authority:
```
{
    "crt":"BASE64_ENCODED_CRT"
}
```

After you receive the certificate, decode it and use it in your application. Register the services of your external solution through the Metadata Service.<|MERGE_RESOLUTION|>--- conflicted
+++ resolved
@@ -60,11 +60,7 @@
 }
 ```
 
-<<<<<<< HEAD
-When you connect an external solution to a local Kyma deployment, you must set the NodePort of the `core-nginx-ingress-controller` for the Metadata Service and for the Event Service.
-=======
-When you connect an external solution to a local Kyma deployment, you must set the NodePort of the `application-connector-nginx-ingress-controller` for the Gateway Service and for the Event Service.
->>>>>>> bfc89db4
+When you connect an external solution to a local Kyma deployment, you must set the NodePort of the `application-connector-nginx-ingress-controller` for the Metadata Service and for the Event Service.
 
 - To get the NodePort, run:
   ```
