--- conflicted
+++ resolved
@@ -27,11 +27,7 @@
 
 - Fetch the TokenRequest CR you created to get the configuration details from the **status** section. Run:
   ```
-<<<<<<< HEAD
-  kubectl get tokenrequest.connectorservice.kyma-project.io {APP_NAME} -o yaml
-=======
-  kubectl get tokenrequest.applicationconnector.kyma-project.io {RE_NAME} -o yaml
->>>>>>> 0910a14b
+  kubectl get tokenrequest.applicationconnector.kyma-project.io {APP_NAME} -o yaml
   ```
   >**NOTE:** If the response doesn't contain the **status** section, wait for a few moments and fetch the CR again.
 
