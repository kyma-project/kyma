--- conflicted
+++ resolved
@@ -16,11 +16,7 @@
 2. The Access Service exposes the Application Gateway.
 3. The Application Gateway extracts the Application name and the service ID from the name of the Access Service name. Using the extracted Application name, the Application Gateway finds the respective Application custom resource and obtains the information about the registered external API, such as the API URL and security credentials.
 4. The Application Gateway gets a token from the OAuth server.
-<<<<<<< HEAD
 5. The Application Gateway gets a CSRF token from the endpoint exposed by the upstream service. This step is optional and is valid only for the API which was registered with a CSRF token turned on.
-=======
-5. The Application Gateway gets a CSRF token from the endpoint exposed by the upstream service. This step is optional and is valid only for the API registration in the Application Registry.
->>>>>>> 0ce29ca3
 6. The Application Gateway calls the target API.
 
 ## Caching
