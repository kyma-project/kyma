--- conflicted
+++ resolved
@@ -16,11 +16,7 @@
 
 1. Register a service with the following specification to the desired App.
 
-<<<<<<< HEAD
->**NOTE:** See [this](#tutorials-get-the-client-certificate) Getting Started Guide to learn how to register a service.
-=======
 >**NOTE:** See [this](#tutorials-get-the-client-certificate) tutorial to learn how to register a service.
->>>>>>> 0e1b8b97
 ```json
 {
   "name": "my-events-service",
