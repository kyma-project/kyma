---
title: Deploy and expose a microservice
---

You already know how to [deploy](02-deploy-expose-function.md#create-a-function) and [expose a Function](02-deploy-expose-function.md#expose-the-function). Let's now do the same with a container microservice.
We'll use the Kyma example [`orders-service`](https://github.com/kyma-project/examples/blob/master/orders-service/README.md) for this.

## Deploy the microservice

First, let's create a Deployment that provides the microservice definition and lets you run it on the cluster.

<div tabs name="Create a microservice Deployment" group="deploy-expose-microservice">
  <details open>
  <summary label="kubectl">
  kubectl
  </summary>

Run:

```bash
cat <<EOF | kubectl apply -f -
  apiVersion: apps/v1
  kind: Deployment
  metadata:
    name: orders-service
    namespace: default
    labels:
      app: orders-service
      example: orders-service
  spec:
    replicas: 1
    selector:
      matchLabels:
        app: orders-service
        example: orders-service
    template:
      metadata:
        labels:
          app: orders-service
          example: orders-service
      spec:
        containers:
          - name: orders-service
            image: "eu.gcr.io/kyma-project/develop/orders-service:e8175c63"
            imagePullPolicy: IfNotPresent
            resources:
              limits:
                cpu: 20m
                memory: 32Mi
              requests:
                cpu: 10m
                memory: 16Mi
            env:
              - name: APP_PORT
                value: "8080"
              - name: APP_REDIS_PREFIX
                value: "REDIS_"
EOF
```

To check that the Deployment was created successfully, run:
```bash
kubectl get deployment orders-service -o=jsonpath="{.status.readyReplicas}"
```

The operation was successful if the returned number of **readyReplicas** is `1`.

> **NOTE:** You might need to wait a few seconds for the replica to be ready and return the status.

  </details>
  <details>
  <summary label="Kyma Dashboard">
  Kyma Dashboard
  </summary>

1. From the left navigation, go to **Deployments**.
2. Click on **Create Deployment +**.
3. Choose the **Advanced** view and provide the following parameters:
    - **Name**: `orders-service`
<<<<<<< HEAD
    - **Labels**: add labels `app` and `example` and set their values to `orders-service`
    - **Containers**: enter docker image `eu.gcr.io/kyma-project/develop/orders-service:e8175c63`
   
=======
    - **Labels**: add labels `app` and `example` and set their values to `orders-service`   
    - **Docker image**: `eu.gcr.io/kyma-project/develop/orders-service:e8175c63`

>>>>>>> 41e709d4
    _Optionally_, to save resources, modify these parameters:
    - **Memory requests**: `10Mi`
    - **Memory limits**: `32Mi`
    - **CPU requests (m)**: `16m`
    - **CPU limits (m)**: `20m`  
    - **Port**: `80`
    - **Target Port**: `8080`
    - Check the **Expose a separate Service** box to create a Service for your Deployment and skip the [next Section](03-deploy-expose-microservice.md#create-the-service).
4. Click **Create**.

The operation was successful if the Pod **Status** for the Deployment is `RUNNING`.
  </details>
</div>

### Create the Service

Now that we have the Deployment, let's deploy the Kubernetes [Service](https://kubernetes.io/docs/concepts/services-networking/service/) to allow other Kubernetes resources to communicate with your microservice.

<div tabs name="Create a Service" group="deploy-expose-microservice">
  <details open>
  <summary label="kubectl">
  kubectl
  </summary>

Run:

```bash
cat <<EOF | kubectl apply -f -
  apiVersion: v1
  kind: Service
  metadata:
    name: orders-service
    namespace: default
    labels:
      app: orders-service
      example: orders-service
  spec:
    type: ClusterIP
    ports:
      - name: http
        port: 80
        protocol: TCP
        targetPort: 8080
    selector:
      app: orders-service
      example: orders-service
EOF
```

To check that the Service was created successfully, run:
<<<<<<< HEAD

=======
>>>>>>> 41e709d4
```bash
kubectl get service orders-service -o=jsonpath="{.metadata.uid}"
```

The operation was successful if the command returns the **uid** of your Service.

  </details>
  <details>
  <summary label="Kyma Dashboard">
  Kyma Dashboard
  </summary>

As you've already [created the Kubernetes Service with the microservice](03-deploy-expose-microservice.md#deploy-the-microservice), skip this part.

<!--
//TODO: Functionality not added yet. Check with Hasselhoffs in a while.
If you created the Service at the previous step while creating the Deployment, skip this section. Otherwise, you must now create the Service.

1. From the left navigation, go to **Services**.
2. Click on **Create Service +**.
3. ...

The operation was successful if ... .
--->
  </details>
</div>

## Expose the microservice

We have created the Service. Let's now expose it outside the cluster.

> **CAUTION:** Exposing a workload to the outside world is always a potential security vulnerability, so tread carefully. In a production environment, always [secure the workload](../03-tutorials/00-api-exposure/apix-03-expose-and-secure-service.md) you expose.

To expose our microservice, we must create an [APIRule](../05-technical-reference/00-custom-resources/apix-01-apirule.md) CR for it, just like when we [exposed our Function](02-deploy-expose-function.md#expose-the-function).

<div tabs name="Expose the microservice" group="deploy-expose-microservice">
  <details open>
  <summary label="kubectl">
  kubectl
  </summary>

Run:

```bash
cat <<EOF | kubectl apply -f -
apiVersion: gateway.kyma-project.io/v1alpha1
kind: APIRule
metadata:
  name: orders-service
  namespace: default
  labels:
    app: orders-service
    example: orders-service
spec:
  service:
    host: orders-service.$CLUSTER_DOMAIN
    name: orders-service
    port: 80
  gateway: kyma-gateway.kyma-system.svc.cluster.local
  rules:
    - path: /.*
      methods: ["GET","POST"]
      accessStrategies:
        - handler: noop
      mutators: []
EOF
```

  </details>
  <details>
  <summary label="Kyma Dashboard">
  Kyma Dashboard
  </summary>

1. Using the left navigation, go to **Discovery and Network** > **Services** and select your Service.
2. In your Services's view, click on **Expose Service +**.
3. Provide the **Name** (`orders-service`) and **Subdomain** (`orders-service`) and click **Create**.

> **NOTE:** Alternatively, from the left navigation go to **Discovery and Network** > **API Rules**, click on **Create API Rule +**, and continue with step 2, selecting the appropriate **Service** from the dropdown menu.
  </details>
</div>

### Verify the microservice exposure

Now let's check that the microservice has been exposed successfully.

<div tabs name="Verify microservice exposure" group="deploy-expose-microservice">
  <details open>
  <summary label="kubectl">
  kubectl
  </summary>

Run:

```bash
curl https://orders-service.$CLUSTER_DOMAIN/orders
```

The operation was successful if the command returns the (possibly empty `[]`) list of orders.

  </details>
  <details>
  <summary label="Kyma Dashboard">
  Kyma Dashboard
  </summary>

1. From your Services's view, get the APIRule's **Host**.

   > **NOTE:** Alternatively, from the left navigation go to **APIRules** and get the **Host** URL from there.

2. Paste this **Host** in your browser and add the `/orders` suffix to the end of it, like this: `{HOST}/orders`. Open it.

The operation was successful if the page shows the (possibly empty `[]`) list of orders.
  </details>
</div><|MERGE_RESOLUTION|>--- conflicted
+++ resolved
@@ -77,15 +77,9 @@
 2. Click on **Create Deployment +**.
 3. Choose the **Advanced** view and provide the following parameters:
     - **Name**: `orders-service`
-<<<<<<< HEAD
     - **Labels**: add labels `app` and `example` and set their values to `orders-service`
     - **Containers**: enter docker image `eu.gcr.io/kyma-project/develop/orders-service:e8175c63`
-   
-=======
-    - **Labels**: add labels `app` and `example` and set their values to `orders-service`   
-    - **Docker image**: `eu.gcr.io/kyma-project/develop/orders-service:e8175c63`
-
->>>>>>> 41e709d4
+
     _Optionally_, to save resources, modify these parameters:
     - **Memory requests**: `10Mi`
     - **Memory limits**: `32Mi`
@@ -136,10 +130,7 @@
 ```
 
 To check that the Service was created successfully, run:
-<<<<<<< HEAD
-
-=======
->>>>>>> 41e709d4
+
 ```bash
 kubectl get service orders-service -o=jsonpath="{.metadata.uid}"
 ```
