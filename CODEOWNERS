# This file provides an overview of code owners in the `kyma` repository.

# Each line is a file pattern followed by one or more owners.
# The last matching pattern has the most precedence.
# For more details, read the following article on GitHub: https://help.github.com/articles/about-codeowners/.

# These are the default owners for the whole content of the `kyma` repository. The default owners are automatically added as reviewers when you open a pull request, unless different owners are specified in the file.
* @derberg @pbochynski @PK85 @a-thaler @piotrmsc

/common/ @mszostok @aszecowka @piotrmiskiewicz @sjanota @Tomasz-Smelcerz-SAP @strekm @crabtree @akgalwas @janmedrek @Szymongib @sayanh @radufa @suleymanakbas91

# Microfrontend k8s client
/common/microfrontend-client/ @kwiatekus @dariadomagala @y-kkamil @parostatkiem @akucharska @sjanota

# The `installation` directory and subdirectories
/installation/ @Tomasz-Smelcerz-SAP @strekm @jakkab @crabtree @aszecowka @PK85 @mszostok @piotrmiskiewicz @polskikiel @piotrmsc @jasiu001 @adamwalach @kubadz @Demonsthere

# The `installation` PowerShell scripts
/installation/**/*.ps1 @crabtree @venturasr

# The `cluster-essentials` chart
/resources/cluster-essentials/ @piotrmsc @PK85 @derberg

# The `pod-preset` subchart
/resources/cluster-essentials/charts/pod-preset @mszostok @PK85 @aszecowka @piotrmiskiewicz @polskikiel @jasiu001 @adamwalach

# The Microfrontend CRDs
/resources/cluster-essentials/templates/microfrontend.crd.yaml @kwiatekus @dariadomagala @y-kkamil @akucharska @sjanota @parostatkiem
/resources/cluster-essentials/templates/clustermicrofrontend.crd.yaml @kwiatekus @dariadomagala @y-kkamil @akucharska @sjanota @parostatkiem

# The `values.yaml` file for `core` chart
/resources/core/values.yaml @kyma-project/developers

# The `heptio velero essentials` chart
/resources/velero-essentials/ @a-thaler @igor-karpukhin @hisarbalik @lilitgh @suleymanakbas91 @clebs

# The `heptio velero` chart
/resources/velero/ @a-thaler @igor-karpukhin @hisarbalik @lilitgh @suleymanakbas91 @clebs

# The `api-controller` subchart
/resources/core/charts/api-controller/ @piotrmsc @kubadz @strekm @jakkab @Tomasz-Smelcerz-SAP @Demonsthere

# The `apiserver-proxy` subchart
/resources/core/charts/apiserver-proxy/ @piotrmsc @kubadz @strekm @jakkab @Tomasz-Smelcerz-SAP @Demonsthere

# The `cluster-users` subchart
/resources/core/charts/cluster-users/ @piotrmsc @kubadz @strekm @jakkab @Tomasz-Smelcerz-SAP @Demonsthere

# The `iam-kubeconfig-service` subchart
/resources/core/charts/iam-kubeconfig-service @piotrmsc @kubadz @strekm @jakkab @Tomasz-Smelcerz-SAP @Demonsthere

# The `assetstore` chart
/resources/assetstore/ @michal-hudy @m00g3n @aerfio @magicmatatjahu

# The `cms` chart
/resources/cms/ @michal-hudy @m00g3n @aerfio @magicmatatjahu

# The `application-connector` chart
/resources/application-connector/ @akgalwas @janmedrek @Szymongib @franpog859 @Maladie @crabtree

# The `values.yaml` file for `application-connector` chart
/resources/application-connector/values.yaml @kyma-project/developers

# The `connector-service` subchart
/resources/application-connector/charts/connector-service/ @akgalwas @janmedrek @Szymongib @franpog859 @Maladie @crabtree

# The `connection-token-handler` subchart
/resources/application-connector/charts/connection-token-handler/ @akgalwas @janmedrek @Szymongib @franpog859 @Maladie @crabtree

# The `connectivity-certs-controller` subchart
/resources/application-connector/charts/connectivity-certs-controller/ @akgalwas @janmedrek @Szymongib @franpog859 @Maladie @crabtree

# The `application-registry` subchart
/resources/application-connector/charts/application-registry/ @akgalwas @janmedrek @Szymongib @franpog859 @Maladie @crabtree

# The `application-operator` subchart
/resources/application-connector/charts/application-operator/ @akgalwas @janmedrek @Szymongib @franpog859 @Maladie @crabtree

# The `application-connector-helper` chart
/resources/application-connector-helper/ @piotrmsc @kubadz @strekm @jakkab @Tomasz-Smelcerz-SAP @Demonsthere @akgalwas @janmedrek @Szymongib @franpog859 @Maladie @crabtree

# The `application-connector-ingress` chart
/resources/application-connector-ingress/ @akgalwas @janmedrek @Szymongib @franpog859 @Maladie @crabtree

# The `console` subchart
/resources/core/charts/console/ @kwiatekus @dariadomagala @y-kkamil @parostatkiem @akucharska @sjanota

# The `dex` subchart
/resources/dex/ @piotrmsc @kubadz @strekm @jakkab @Tomasz-Smelcerz-SAP @Demonsthere

# The `istio-rbac` subchart
/resources/core/charts/istio-rbac/ @piotrmsc @kubadz @strekm @jakkab @Tomasz-Smelcerz-SAP @Demonsthere

# The `namespace-controller` subchart
/resources/core/charts/namespace-controller/ @Tomasz-Smelcerz-SAP @strekm @jakkab @piotrmsc @kubadz @Demonsthere

# The 'gateway' subchart
/resources/core/charts/gateway/ @piotrmsc @kubadz @strekm @jakkab @Tomasz-Smelcerz-SAP @Demonsthere

# The `helm-broker` subchart
/resources/helm-broker/ @aszecowka @PK85 @mszostok @piotrmiskiewicz @polskikiel @jasiu001 @adamwalach

# The `monitoring` subchart
/resources/monitoring/ @a-thaler @igor-karpukhin @hisarbalik @lilitgh @suleymanakbas91 @clebs

# The `kubeless` subchart
/resources/core/charts/kubeless/ @Abd4llA @joek @abbi-gaurav @rakesh-garimella @venturasr @lilitgh @k15r @nachtmaar @anishj0shi @montaro @marcobebway @radufa @sayanh

# The `lambda-ui` subchart
/resources/core/charts/kubeless/charts/lambdas-ui @kwiatekus @dariadomagala @y-kkamil @parostatkiem @akucharska @sjanota

# The `logging` subchart
/resources/logging/ @a-thaler @igor-karpukhin @hisarbalik @lilitgh @suleymanakbas91 @clebs

# The `log-ui` subchart
/resources/logging/charts/log-ui/ @rakesh-garimella @pekura @maxmarkus @jesusreal @kwiatekus @dariadomagala @hardl @y-kkamil @hisarbalik @a-thaler @igor-karpukhin

# The `event-bus` chart
/resources/event-bus/ @Abd4llA @joek @abbi-gaurav @rakesh-garimella @venturasr @lilitgh @k15r @nachtmaar @anishj0shi @montaro @marcobebway @radufa @sayanh

# The `nats-streaming` chart
/resources/nats-streaming/ @Abd4llA @joek @abbi-gaurav @rakesh-garimella @venturasr @lilitgh @k15r @nachtmaar @anishj0shi @montaro @marcobebway @radufa @sayanh

# The `knative-provisioner-natss` chart
/resources/knative-provisioner-natss/ @Abd4llA @joek @abbi-gaurav @rakesh-garimella @venturasr @lilitgh @k15r @nachtmaar @anishj0shi @montaro @marcobebway @radufa @sayanh

# The `k8s-dashboard-proxy` subchart
/resources/core/charts/k8s-dashboard-proxy/ @a-thaler @montaro @abbi-gaurav @marcobebway @radufa @sayanh

# The `application-broker` subchart
/resources/application-connector/charts/application-broker @aszecowka @PK85 @mszostok @piotrmiskiewicz @polskikiel @jasiu001 @adamwalach

# The `service-catalog-addons` subchart
/resources/service-catalog-addons/ @aszecowka @PK85 @mszostok @piotrmiskiewicz @polskikiel @jasiu001 @adamwalach

# The `binding-usage-controller` subchart
/resources/service-catalog-addons/charts/binding-usage-controller/ @aszecowka @PK85 @mszostok @piotrmiskiewicz @polskikiel @jasiu001 @adamwalach

# The `brokers-ui` subchart
/resources/service-catalog-addons/charts/brokers-ui/ @aszecowka @PK85 @mszostok @piotrmiskiewicz @polskikiel @jasiu001 @adamwalach @akucharska @michal-hudy @m00g3n @aerfio @magicmatatjahu @kwiatekus @dariadomagala @y-kkamil @parostatkiem @sjanota

# The `catalog-ui` subchart
/resources/service-catalog-addons/charts/catalog-ui/ @akucharska @michal-hudy @m00g3n @aerfio @magicmatatjahu @kwiatekus @dariadomagala @y-kkamil @parostatkiem @sjanota

# The `instances-ui` subchart
/resources/service-catalog-addons/charts/instances-ui/ @akucharska @michal-hudy @m00g3n @aerfio @magicmatatjahu @kwiatekus @dariadomagala @y-kkamil @parostatkiem @sjanota

# The `docs` subchart
/resources/core/charts/docs/ @michal-hudy @m00g3n @aerfio @magicmatatjahu @aszecowka @PK85 @mszostok @piotrmiskiewicz @polskikiel @jasiu001 @adamwalach

# The `console-backend-service` subchart
/resources/core/charts/console-backend-service/ @akucharska @michal-hudy @m00g3n @pkosiec @aerfio @magicmatatjahu @aszecowka @PK85 @mszostok @piotrmiskiewicz @polskikiel @jasiu001 @adamwalach @kwiatekus @dariadomagala @y-kkamil @parostatkiem @sjanota

# The `templates` chart
/resources/core/templates/ @aszecowka @PK85 @mszostok @piotrmiskiewicz @polskikiel @jasiu001 @adamwalach

# The `templates` chart
/resources/core/templates/tests/ @aszecowka @PK85 @mszostok @piotrmiskiewicz @polskikiel @akucharska @michal-hudy @m00g3n @pkosiec @aerfio @tgorgol @magicmatatjahu @pekura @maxmarkus @jesusreal @kwiatekus @dariadomagala @hardl @y-kkamil @antiheld @jasiu001 @adamwalach

# The `messaging` subdirectory
/resources/examples/lambda-messages/ @pbochynski @PK85

# The `tiller` subdirectory
/resources/tiller/ @aszecowka @PK85 @mszostok @piotrmiskiewicz @polskikiel @jasiu001 @adamwalach

# The `helm-broker-repo` subdirectory
/resources/helm-broker-repo/ @aszecowka @PK85 @mszostok @piotrmiskiewicz @polskikiel @jasiu001 @adamwalach

# The `istio-init` chart
/resources/istio-init/ @piotrmsc @kubadz @strekm @jakkab @Tomasz-Smelcerz-SAP @Demonsthere

# The `istio` chart
/resources/istio/ @piotrmsc @kubadz @strekm @jakkab @Tomasz-Smelcerz-SAP @Demonsthere

# The `istio-kyma-patch` chart
/resources/istio-kyma-patch/ @piotrmsc @kubadz @strekm @jakkab @Tomasz-Smelcerz-SAP @Demonsthere

# The `knative-serving` chart
/resources/knative-serving/ @Abd4llA @joek @abbi-gaurav @rakesh-garimella @venturasr @lilitgh @k15r @nachtmaar @anishj0shi @montaro @marcobebway @radufa @sayanh

# The `knative-eventing` chart
/resources/knative-eventing/ @Abd4llA @joek @abbi-gaurav @rakesh-garimella @venturasr @lilitgh @k15r @nachtmaar @anishj0shi @montaro @marcobebway @radufa @sayanh

# The `jaeger` charts
/resources/jaeger/ @a-thaler @igor-karpukhin @hisarbalik @lilitgh @suleymanakbas91 @clebs

# The `prometheus-operator` chart
/resources/prometheus-operator/ @a-thaler @igor-karpukhin @hisarbalik @lilitgh @suleymanakbas91 @clebs

# The `service-catalog` chart
/resources/service-catalog/ @aszecowka @PK85 @mszostok @piotrmiskiewicz @polskikiel @jasiu001 @adamwalach

# The `xip-patch` chart
/resources/xip-patch/ @piotrmsc @kubadz @strekm @jakkab @Tomasz-Smelcerz-SAP @Demonsthere

# The `ory` chart
/resources/ory/ @piotrmsc @kubadz @strekm @jakkab @Tomasz-Smelcerz-SAP @Demonsthere

# The `compass` chart
/resources/compass/ @PK85 @aszecowka @crabtree @pkosiec @kfurgol @tgorgol @akgalwas @janmedrek @Szymongib @franpog859 @Maladie

# The `compass-runtime-agent` chart
/resources/compass-runtime-agent/ @PK85 @aszecowka @crabtree @pkosiec @kfurgol @tgorgol @akgalwas @janmedrek @Szymongib @franpog859 @Maladie

# Components
#API server proxy Component
/components/apiserver-proxy/ @piotrmsc @kubadz @strekm @jakkab @Tomasz-Smelcerz-SAP @Demonsthere

# Api controller Component
/components/api-controller/ @piotrmsc @kubadz @strekm @jakkab @Tomasz-Smelcerz-SAP @Demonsthere

# Asset Store Controller Manager Component
/components/asset-store-controller-manager/ @michal-hudy @m00g3n @aerfio @magicmatatjahu

# Asset Upload Service
/components/asset-upload-service/ @michal-hudy @m00g3n @aerfio @magicmatatjahu

# Asset Metadata Service
/components/asset-metadata-service/ @michal-hudy @m00g3n @aerfio @magicmatatjahu

# CMS Controller Manager Component
/components/cms-controller-manager/ @michal-hudy @m00g3n @aerfio @magicmatatjahu

# Binding usage controller Component
/components/service-binding-usage-controller/ @aszecowka @PK85 @mszostok @piotrmiskiewicz @polskikiel @jasiu001 @adamwalach

# Kyma Operator Component
/components/kyma-operator/ @Tomasz-Smelcerz-SAP @strekm @jakkab @piotrmsc @kubadz @Demonsthere

# IAM Kubeconfig Service Component
/components/iam-kubeconfig-service/ @piotrmsc @kubadz @strekm @jakkab @Tomasz-Smelcerz-SAP @Demonsthere

# Namespace controller Component
/components/namespace-controller/ @Tomasz-Smelcerz-SAP @strekm @jakkab @piotrmsc @kubadz @Demonsthere

# Istio Extensions Component
/components/istio-kyma-patch/ @piotrmsc @kubadz @strekm @jakkab @Tomasz-Smelcerz-SAP @Demonsthere

# Application broker Component
/components/application-broker/ @aszecowka @PK85 @mszostok @piotrmiskiewicz @polskikiel @jasiu001 @adamwalach

# Helm broker controller Component
/components/helm-broker/ @aszecowka @PK85 @mszostok @piotrmiskiewicz @polskikiel @jasiu001 @adamwalach

# Console Backend Service Component
/components/console-backend-service/ @akucharska @michal-hudy @m00g3n @pkosiec @aerfio @magicmatatjahu @aszecowka @PK85 @mszostok @piotrmiskiewicz @polskikiel @jasiu001 @adamwalach @sjanota

# IDPPreset Component
/components/idppreset/ @pekura @maxmarkus @jesusreal @kwiatekus @dariadomagala @hardl @y-kkamil

# Connector Service Component
/components/connector-service/ @akgalwas @janmedrek @Szymongib @franpog859 @Maladie @crabtree

# Connection Token Handler Component
/components/connection-token-handler/ @akgalwas @janmedrek @Szymongib @franpog859 @Maladie @crabtree

# Connectivity Certs Controller Component
/components/connectivity-certs-controller/ @akgalwas @janmedrek @Szymongib @franpog859 @Maladie @crabtree

# Application Registry Component
/components/application-registry/ @akgalwas @janmedrek @Szymongib @franpog859 @Maladie @crabtree

# Application Operator Component
/components/application-operator/ @akgalwas @janmedrek @Szymongib @franpog859 @Maladie @crabtree

# Application Gateway Component
/components/application-gateway/ @akgalwas @janmedrek @Szymongib @franpog859 @Maladie @crabtree

# Application Connectivity Validator Component
/components/application-connectivity-validator/ @akgalwas @janmedrek @Szymongib @franpog859 @Maladie @crabtree

# Application Connectivity Certs Setup Job Component
/components/application-connectivity-certs-setup-job/ @akgalwas @janmedrek @Szymongib @franpog859 @Maladie @crabtree

# Event Bus Component
/components/event-bus/ @Abd4llA @joek @abbi-gaurav @rakesh-garimella @venturasr @lilitgh @k15r @nachtmaar @anishj0shi @montaro @marcobebway @radufa @sayanh

# K8s Dashboard Proxy Component
/components/k8s-dashboard-proxy/ @montaro @abbi-gaurav @marcobebway @radufa @sayanh

# Event Service Component
/components/event-service/ @Abd4llA @joek @abbi-gaurav @rakesh-garimella @venturasr @lilitgh @k15r @nachtmaar @anishj0shi @montaro @marcobebway @radufa @sayanh

# Xip Patch Component
/components/xip-patch/ @piotrmsc @kubadz @strekm @jakkab @Tomasz-Smelcerz-SAP @Demonsthere

# Kubeless Images
/components/kubeless-images @Abd4llA @joek @abbi-gaurav @rakesh-garimella @venturasr @lilitgh @k15r @nachtmaar @anishj0shi @montaro @marcobebway @radufa @sayanh

# Dex Static User Configurer
/components/dex-static-user-configurer/ @piotrmsc @kubadz @strekm @jakkab @Tomasz-Smelcerz-SAP @Demonsthere

<<<<<<< HEAD
# Knative Function Controller
/components/knative-function-controller/ @Abd4llA @joek @abbi-gaurav @rakesh-garimella @venturasr @lilitgh @k15r @nachtmaar @anishj0shi @montaro @marcobebway @radufa @sayanh @antoineco
=======
# Compass Runtime Agent
/components/compass-runtime-agent/ @PK85 @aszecowka @crabtree @pkosiec @kfurgol @tgorgol @akgalwas @janmedrek @Szymongib @franpog859 @Maladie
>>>>>>> 2ac7f3a7

# Tests
# acceptance tests
/tests/acceptance/ @mszostok @polskikiel @piotrmiskiewicz @aszecowka @PK85 @jasiu001 @adamwalach

# Dex integration tests
/tests/integration/dex @piotrmsc @kubadz @strekm @jakkab @Tomasz-Smelcerz-SAP @Demonsthere

# Knative Serving Acceptance
/tests/knative-serving/ @Abd4llA @joek @abbi-gaurav @rakesh-garimella @venturasr @lilitgh @k15r @nachtmaar @anishj0shi @montaro @marcobebway @radufa @sayanh

# test-namespace-controller
/tests/test-namespace-controller/ @Tomasz-Smelcerz-SAP @strekm @jakkab @piotrmsc @kubadz @Demonsthere

# monitoring tests
/tests/integration/monitoring/ @a-thaler @igor-karpukhin @hisarbalik @lilitgh @suleymanakbas91 @clebs

# test-logging tests
/tests/integration/logging/ @a-thaler @igor-karpukhin @hisarbalik @lilitgh @suleymanakbas91 @clebs

# api-controller integration tests
/tests/integration/api-controller/ @piotrmsc @kubadz @strekm @jakkab @Tomasz-Smelcerz-SAP @Demonsthere

# apiserver-proxy tests
/tests/integration/apiserver-proxy/ @piotrmsc @kubadz @strekm @jakkab @Tomasz-Smelcerz-SAP @Demonsthere

# Console Backend Service tests
/tests/console-backend-service/ @akucharska @michal-hudy @m00g3n @pkosiec @aerfio @magicmatatjahu @aszecowka @PK85 @mszostok @piotrmiskiewicz @polskikiel @jasiu001 @adamwalach

# Asset Store tests
/tests/asset-store/ @michal-hudy @m00g3n @aerfio @magicmatatjahu

# Connector Service Tests
/tests/connector-service-tests/ @akgalwas @janmedrek @Szymongib @franpog859 @Maladie @crabtree

# Application Registry Tests
/tests/application-registry-tests/ @akgalwas @janmedrek @Szymongib @franpog859 @Maladie @crabtree

# Application Gateway Tests
/tests/application-gateway-tests/ @akgalwas @janmedrek @Szymongib @franpog859 @Maladie @crabtree

# Application Operator Tests
/tests/application-operator-tests/ @akgalwas @janmedrek @Szymongib @franpog859 @Maladie @crabtree

# Application Connector Tests
/tests/application-connector-tests/ @akgalwas @janmedrek @Szymongib @franpog859 @Maladie @crabtree

# Tools

# The alpine-net directory
/tools/alpine-net/ @a-thaler @igor-karpukhin @hisarbalik @lilitgh @suleymanakbas91 @clebs

# The etcd-tls-setup directory
/tools/etcd-tls-setup/ @aszecowka @PK85 @mszostok @piotrmiskiewicz @polskikiel @mwieczorek @jasiu001 @adamwalach

# The gcp-broker-provider directory
/tools/gcp-broker-provider/ @aszecowka @PK85 @mszostok @piotrmiskiewicz @polskikiel @jasiu001 @adamwalach

# The failery directory
/tools/failery/ @akucharska @michal-hudy @m00g3n @pkosiec @aerfio @magicmatatjahu

# The tools/velero-plugins directory
/tools/velero-plugins/ @a-thaler @igor-karpukhin @hisarbalik @lilitgh @suleymanakbas91 @clebs

# The tools/kyma-installer directory
/tools/kyma-installer/ @Tomasz-Smelcerz-SAP @strekm @jakkab @crabtree @aszecowka @PK85 @mszostok @piotrmiskiewicz @polskikiel @piotrmsc @jasiu001 @adamwalach @kubadz @Demonsthere

# The tools/load-test directory
/tools/load-test/ @a-thaler @igor-karpukhin @hisarbalik @lilitgh @suleymanakbas91 @clebs

# kubeless-integration tests directory
/tests/end-to-end/kubeless-integration/ @Abd4llA @joek @abbi-gaurav @rakesh-garimella @venturasr @lilitgh @k15r @nachtmaar @anishj0shi @montaro @marcobebway @radufa @sayanh

# kubeless tests
/tests/kubeless/ @Abd4llA @joek @abbi-gaurav @rakesh-garimella @venturasr @lilitgh @k15r @nachtmaar @anishj0shi @montaro @marcobebway @radufa @sayanh

# Event Bus Tests
/tests/event-bus/ @Abd4llA @joek @abbi-gaurav @rakesh-garimella @venturasr @lilitgh @k15r @nachtmaar @anishj0shi @montaro @marcobebway @radufa @sayanh

# Event Service Tests
/tests/integration/event-service/ @Abd4llA @joek @abbi-gaurav @rakesh-garimella @venturasr @lilitgh @k15r @nachtmaar @anishj0shi @montaro @marcobebway @radufa @sayanh

# E2E Backup Tests
/tests/end-to-end/backup-restore-test @a-thaler @igor-karpukhin @hisarbalik @lilitgh @suleymanakbas91 @clebs

# E2E Upgrade Tests
/tests/end-to-end/upgrade @mszostok @PK85 @aszecowka @piotrmiskiewicz @polskikiel @jasiu001 @adamwalach

# Cluster Users Test
/tests/integration/cluster-users @piotrmsc @kubadz @strekm @jakkab @Tomasz-Smelcerz-SAP @Demonsthere

# All .md files
*.md @kazydek @klaudiagrz @tomekpapiernik @bszwarc @mmitoraj

# All files and subdirectories in /docs
/docs/ @kazydek @klaudiagrz @tomekpapiernik @bszwarc @mmitoraj

# Config file for MILV - milv.config.yaml
milv.config.yaml @akucharska @michal-hudy @m00g3n @pkosiec @aerfio @magicmatatjahu

# performance tests
/tests/perf/ @a-thaler @igor-karpukhin @hisarbalik @lilitgh @suleymanakbas91 @clebs<|MERGE_RESOLUTION|>--- conflicted
+++ resolved
@@ -290,13 +290,11 @@
 # Dex Static User Configurer
 /components/dex-static-user-configurer/ @piotrmsc @kubadz @strekm @jakkab @Tomasz-Smelcerz-SAP @Demonsthere
 
-<<<<<<< HEAD
 # Knative Function Controller
 /components/knative-function-controller/ @Abd4llA @joek @abbi-gaurav @rakesh-garimella @venturasr @lilitgh @k15r @nachtmaar @anishj0shi @montaro @marcobebway @radufa @sayanh @antoineco
-=======
+
 # Compass Runtime Agent
 /components/compass-runtime-agent/ @PK85 @aszecowka @crabtree @pkosiec @kfurgol @tgorgol @akgalwas @janmedrek @Szymongib @franpog859 @Maladie
->>>>>>> 2ac7f3a7
 
 # Tests
 # acceptance tests
