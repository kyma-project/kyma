--- conflicted
+++ resolved
@@ -40,15 +40,9 @@
   alpine_net:
     dir: develop/
     version: 149967d0
-<<<<<<< HEAD
   add_ons_ui:
     dir: "pr/"
     version: PR-1188
-=======
-  addons_ui:
-    dir: ""
-    version: 76f15ebf
->>>>>>> 0202eba3
   istio:
     gateway:
       name: kyma-gateway