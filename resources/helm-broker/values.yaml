--- conflicted
+++ resolved
@@ -49,13 +49,8 @@
     dir: develop/
     version: 149967d0
   addons_ui:
-<<<<<<< HEAD
-    dir:
-    version: 2bfb5fbf
-=======
     dir: ""
     version: 78d24ca4
->>>>>>> 7a12b224
   istio:
     gateway:
       name: kyma-gateway