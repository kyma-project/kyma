initImage:
  # valid values are "IfNotPresent", "Never", and "Always"
  pullPolicy: "IfNotPresent"
image:
  pullPolicy: "IfNotPresent"
service:
  type: NodePort
  externalPort: 80
  internalPort: 8080

config:
<<<<<<< HEAD
  tillerTLSInsecure: true
=======
  isDevelopMode: "false"
>>>>>>> cc4db85d
  storage:
    - driver: etcd
      provide:
        instance: ~
        instanceOperation: ~
        entityInstanceBindData: ~

      etcd:
        endpoints:
          - http://helm-broker-etcd-stateful-client.kyma-system.svc.cluster.local:2379
    - driver: memory
      provide:
        chart: ~
        bundle: ~

global:
  containerRegistry:
    path: eu.gcr.io/kyma-project
  helm_broker:
    dir: develop/
<<<<<<< HEAD
    version: 66bf2070
=======
    version: 5e3fedb6
>>>>>>> cc4db85d
  alpine_net:
    dir: develop/
    version: ed568f0f<|MERGE_RESOLUTION|>--- conflicted
+++ resolved
@@ -9,11 +9,8 @@
   internalPort: 8080
 
 config:
-<<<<<<< HEAD
   tillerTLSInsecure: true
-=======
   isDevelopMode: "false"
->>>>>>> cc4db85d
   storage:
     - driver: etcd
       provide:
@@ -34,11 +31,7 @@
     path: eu.gcr.io/kyma-project
   helm_broker:
     dir: develop/
-<<<<<<< HEAD
     version: 66bf2070
-=======
-    version: 5e3fedb6
->>>>>>> cc4db85d
   alpine_net:
     dir: develop/
     version: ed568f0f