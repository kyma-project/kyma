# Grafana

## Overview

Kyma comes with a set of dashboards for monitoring Kubernetes clusters. These dashboards display metrics that the Prometheus server collects.

In Kyma, you can find these dashboards under [grafana](../templates/grafana/).

Some of the available dashboards:

* **Istio** - Displays Istio metrics for services (HTTP and TCP) as well as the Service Mesh. Find the configuration of this dashboard in [this](../../templates/grafana/kyma-dashboards/istio-mesh.yaml) file.
* **Mixer** -Displays metrics on incoming requests, response durations, connections, cluster membership, server error rate and more. Find the configuration of this dashboard in [this](../../templates/grafana/kyma-dashboards/istio-mixer.yaml) file.
* **Pilot** - Displays metrics on request latency, discovery calls and various cache types. Find the configuration of this dashboard in [this](../../templates/grafana/kyma-dashboards/istio-pilot.yaml) file.
* **Nodes** - Displays information pertaining to Kubernetes nodes utilization. Find the configuration of this dashboard in [this](../../templates/grafana/dashboards/nodes.yaml) file.
* **Pods** - Displays Pod metrics such as CPU and Memory. Find the configuration of this dashboard in [this](../../templates/grafana/dashboards/pods.yaml) file.
* **StatefulSet** - Displays Kubernetes StatefulSet metrics such as replica count, CPU and Memory. Find the configuration of this dashboard in [this](../../templates/grafana/dashboards/statefulset.yaml) file.

## Add a dashboard to Kyma

Grafana dashboards in Kyma are configured through ConfigMaps.

This is how a dashboard looks like:

```yaml
apiVersion: v1
kind: ConfigMap
metadata:
  name: dashboard-name
  labels:
    {{- if $.Values.grafana.sidecar.dashboards.label }}
    {{ $.Values.grafana.sidecar.dashboards.label }}: "1"
    {{- end }}
    app: {{ template "prometheus-operator.name" $ }}-grafana
data:
  dashboard.json: |-
    {
      ... dashboard configuration as JSON
    }
```

To add a dashboard to Kyma:

1. Create or modify the dashboard using the Grafana UI.
<<<<<<< HEAD
2. Export the dashboard to a JSON format file. Create a ConfigMap file having this JSON in the `data` field. Name the file following this convention: `{dashboard_name}.yaml`.
4. Clone the Kyma [master branch](https://github.com/kyma-project/kyma).
5. Copy the YAML file to the directory **[kyma-dashboards](../../templates/grafana/kyma-dashboards/)** of your local installation.
6. Install Kyma locally and open it in a browser at https://console.kyma.local.
7. Access the Grafana console from Kyma by clicking **Administration > Diagnostics > Status & Metrics** in the left navigation.  
8. Sign in and check if the newly added dashboard is deployed.  
9. Create a pull request following the [GitHub workflow](https://github.com/kyma-project/community/blob/master/contributing/03-git-workflow.md) defined for Kyma.
=======
2. Export the dashboard to a JSON format file. Name the file following this convention: `{dashboard_name}-dashboard.json`.
3. Clone the Kyma [master branch](https://github.com/kyma-project/kyma).
4. Copy the JSON file to the directory **[dashboards](dashboards/)** of your local installation.
5. Install Kyma locally and open it in a browser at https://console.kyma.local.
6. Access the Grafana console from Kyma by clicking **Administration > Diagnostics > Status & Metrics** in the left navigation.  
7. Sign in and check if the newly added dashboard is deployed.  
8. Create a pull request following the [GitHub workflow](https://github.com/kyma-project/community/blob/master/contributing/03-git-workflow.md) defined for Kyma.
>>>>>>> 656af08e

## Add a custom dashboard in Grafana

Users can create their own **Grafana Dashboard** by using the Grafana UI as the dashboards are persisted even after the Pod restarts.

1. Create or modify a dashboard using Grafana UI.
2. Save the dashboard with a new name.

## Lambda dashboard

The lambda dashboard provides visualisation for specific lambda function metrics such as memory usage, CPU usage or success rate response.

You can access the dashboard directly from the lambda UI.

## Unique Dashboard Identifier

The Unique Dashboard Identifier or UID allows having consistent URLs for accessing dashboards from the lambda UI. 
This UID is defined in the dashboard YAML files.

>**Note:** Changing the UID breaks the URL used to access specific dashboards from the lambda UI.

## Additional resources

There are several resources you can use to become more familiar with Grafana. The [Grafana Getting Started Guide](http://docs.grafana.org/guides/getting_started/) is an ideal starting point. Refer to the document [Export and Import Dashboards](http://docs.grafana.org/reference/export_import/) for a closer look at dashboards used to export and import data in Grafana. Grafana also provides in-depth documentation on the [Grafana Dashboard API](http://docs.grafana.org/http_api/dashboard/).<|MERGE_RESOLUTION|>--- conflicted
+++ resolved
@@ -41,23 +41,13 @@
 To add a dashboard to Kyma:
 
 1. Create or modify the dashboard using the Grafana UI.
-<<<<<<< HEAD
 2. Export the dashboard to a JSON format file. Create a ConfigMap file having this JSON in the `data` field. Name the file following this convention: `{dashboard_name}.yaml`.
-4. Clone the Kyma [master branch](https://github.com/kyma-project/kyma).
-5. Copy the YAML file to the directory **[kyma-dashboards](../../templates/grafana/kyma-dashboards/)** of your local installation.
-6. Install Kyma locally and open it in a browser at https://console.kyma.local.
-7. Access the Grafana console from Kyma by clicking **Administration > Diagnostics > Status & Metrics** in the left navigation.  
-8. Sign in and check if the newly added dashboard is deployed.  
-9. Create a pull request following the [GitHub workflow](https://github.com/kyma-project/community/blob/master/contributing/03-git-workflow.md) defined for Kyma.
-=======
-2. Export the dashboard to a JSON format file. Name the file following this convention: `{dashboard_name}-dashboard.json`.
 3. Clone the Kyma [master branch](https://github.com/kyma-project/kyma).
-4. Copy the JSON file to the directory **[dashboards](dashboards/)** of your local installation.
+4. Copy the YAML file to the directory **[kyma-dashboards](../../templates/grafana/kyma-dashboards/)** of your local installation.
 5. Install Kyma locally and open it in a browser at https://console.kyma.local.
 6. Access the Grafana console from Kyma by clicking **Administration > Diagnostics > Status & Metrics** in the left navigation.  
 7. Sign in and check if the newly added dashboard is deployed.  
 8. Create a pull request following the [GitHub workflow](https://github.com/kyma-project/community/blob/master/contributing/03-git-workflow.md) defined for Kyma.
->>>>>>> 656af08e
 
 ## Add a custom dashboard in Grafana
 
