global:
  isLocalEnv: false
  containerRegistry:
    path: eu.gcr.io/kyma-project
  istio:
    tls:
      secretName: istio-ingress-certs
    gateway:
      name: kyma-gateway
      namespace: kyma-system
  monitoring_integration_tests:
    name: monitoring-integration-tests
    dir:
<<<<<<< HEAD
    version: 04ed8025
    enabled: true
    labels:
      integration: true
      after-upgrade: true

=======
    version: 0de5247a
    tests:
      enabled: true
>>>>>>> 19e240cd

  rbac:
    create: true
    pspEnabled: true

# disable slack and victorops alerting by default
  alertTools:
    credentials:
      slack:
        sendResolved: true
        apiurl: ""
        channel: ""
        matchExpression: |-
          severity: critical
        routes: |-
      victorOps:
        sendResolved: true
        routingkey: ""
        apikey: ""
        matchExpression: |-
          severity: critical
        routes: |-

  ## Reference to one or more secrets to be used when pulling images
  ## ref: https://kubernetes.io/docs/tasks/configure-pod-container/pull-image-private-registry/
  ##
  imagePullSecrets: []
  # - name: "image-pull-secret"

resourceSelector:
  namespaces:

# Default values for prometheus-operator.
# This is a YAML-formatted file.
# Declare variables to be passed into your templates.

## Provide a name in place of prometheus-operator for `app:` labels
##
nameOverride: ""

## Provide a k8s version to auto dashboard import script example: kubeTargetVersionOverride: 1.16.6
##
kubeTargetVersionOverride: ""

## Provide a name to substitute for the full names of resources
##
fullnameOverride: ""

## Labels to apply to all resources
##
commonLabels: {}
# scmhash: abc123
# myLabel: aakkmd

## Create default rules for monitoring the cluster
##
defaultRules:
  create: true
  rules:
    alertmanager: true
    etcd: false
    general: true
    k8s: true
    kubeApiserver: true
    kubeApiserverError: true
    kubePrometheusNodeAlerting: true
    kubePrometheusNodeRecording: true
    kubernetesAbsent: true
    kubernetesApps: true
    kubernetesResources: true
    kubernetesStorage: true
    kubernetesSystem: true
    kubeScheduler: true
    network: true
    node: true
    prometheus: true
    prometheusOperator: true
    time: true

  ## Runbook url prefix for default rules
  runbookUrl: https://github.com/kubernetes-monitoring/kubernetes-mixin/tree/master/runbook.md#
  ## Reduce app namespace alert scope
  appNamespacesTarget: ".*"

  ## Labels for default rules
  labels: {}
  ## Annotations for default rules
  annotations: {}

## Provide custom recording or alerting rules to be deployed into the cluster.
##
additionalPrometheusRules: |-
#  custom_rule:
#    additionalLabels:
#      some: label
#    groups:
#      - name: my_group
#        rules:
#        - record: my_record
#          expr: 100 * my_record

##

## Configuration for alertmanager
## ref: https://prometheus.io/docs/alerting/alertmanager/
##
alertmanager:

  ## Deploy alertmanager
  ##
  enabled: true

  ## Api that prometheus will use to communicate with alertmanager. Possible values are v1, v2
  ##
  apiVersion: v2

  ## Service account for Alertmanager to use.
  ## ref: https://kubernetes.io/docs/tasks/configure-pod-container/configure-service-account/
  ##
  serviceAccount:
    create: true
    name: ""

  ## Configure pod disruption budgets for Alertmanager
  ## ref: https://kubernetes.io/docs/tasks/run-application/configure-pdb/#specifying-a-poddisruptionbudget
  ## This configuration is immutable once created and will require the PDB to be deleted to be changed
  ## https://github.com/kubernetes/kubernetes/issues/45398
  ##
  podDisruptionBudget:
    enabled: false
    minAvailable: 1
    maxUnavailable: ""

  ## Alertmanager configuration directives
  ## ref: https://prometheus.io/docs/alerting/configuration/#configuration-file
  ##      https://prometheus.io/webtools/alerting/routing-tree-editor/
  ##
  # config:
  #   global:
  #     resolve_timeout: 5m
  #   route:
  #     group_by: ['job']
  #     group_wait: 30s
  #     group_interval: 5m
  #     repeat_interval: 12h
  #     receiver: 'null'
  #     routes:
  #       - match:
  #           alertname: Watchdog
  #         receiver: 'null'
  #   receivers:
  #     - name: 'null'


  ## Pass the Alertmanager configuration directives through Helm's templating
  ## engine. If the Alertmanager configuration contains Alertmanager templates,
  ## they'll need to be properly escaped so that they are not interpreted by
  ## Helm
  ## ref: https://helm.sh/docs/developing_charts/#using-the-tpl-function
  ##      https://prometheus.io/docs/alerting/configuration/#%3Ctmpl_string%3E
  ##      https://prometheus.io/docs/alerting/notifications/
  ##      https://prometheus.io/docs/alerting/notification_examples/
  tplConfig: true

  ## Alertmanager template files to format alerts
  ## ref: https://prometheus.io/docs/alerting/notifications/
  ##      https://prometheus.io/docs/alerting/notification_examples/
  ##
  templateFiles: {}
  #
  ## An example template:
  #   template_1.tmpl: |-
  #       {{ define "cluster" }}{{ .ExternalURL | reReplaceAll ".*alertmanager\\.(.*)" "$1" }}{{ end }}
  #
  #       {{ define "slack.myorg.text" }}
  #       {{- $root := . -}}
  #       {{ range .Alerts }}
  #         *Alert:* {{ .Annotations.summary }} - `{{ .Labels.severity }}`
  #         *Cluster:*  {{ template "cluster" $root }}
  #         *Description:* {{ .Annotations.description }}
  #         *Graph:* <{{ .GeneratorURL }}|:chart_with_upwards_trend:>
  #         *Runbook:* <{{ .Annotations.runbook }}|:spiral_note_pad:>
  #         *Details:*
  #           {{ range .Labels.SortedPairs }} • *{{ .Name }}:* `{{ .Value }}`
  #           {{ end }}

  ingress:
    enabled: false

    annotations: {}

    labels: {}

    ## Hosts must be provided if Ingress is enabled.
    ##
    hosts: []
      # - alertmanager.domain.com

    ## Paths to use for ingress rules - one path should match the alertmanagerSpec.routePrefix
    ##
    paths: []
    # - /

    ## TLS configuration for Alertmanager Ingress
    ## Secret must be manually created in the namespace
    ##
    tls: []
    # - secretName: alertmanager-general-tls
    #   hosts:
    #   - alertmanager.example.com

  ## Configuration for Alertmanager secret
  ##
  secret:
    annotations: {}

  ## Configuration for Alertmanager service
  ##
  service:
    annotations: {}
    labels: {}
    clusterIP: ""

    ## Port for Alertmanager Service to listen on
    ##
    port: 9093
    ## To be used with a proxy extraContainer port
    ##
    targetPort: 9093
    ## Port to expose on each node
    ## Only used if service.type is 'NodePort'
    ##
    nodePort: 30903
    ## List of IP addresses at which the Prometheus server service is available
    ## Ref: https://kubernetes.io/docs/user-guide/services/#external-ips
    ##
    externalIPs: []
    loadBalancerIP: ""
    loadBalancerSourceRanges: []
    ## Service type
    ##
    type: ClusterIP

  ## If true, create a serviceMonitor for alertmanager
  ##
  serviceMonitor:
    ## Scrape interval. If not set, the Prometheus default scrape interval is used.
    ##
    interval: ""
    selfMonitor: true

    ## 	metric relabel configs to apply to samples before ingestion.
    ##
    metricRelabelings:
    - sourceLabels: [ __name__ ]
      regex: ^(alertmanager_.*|go_goroutines|go_memstats_alloc_bytes|go_memstats_heap_alloc_bytes|go_memstats_heap_inuse_bytes|go_memstats_heap_sys_bytes|go_memstats_stack_inuse_bytes|process_cpu_seconds_total|process_max_fds|process_open_fds|process_resident_memory_bytes|process_start_time_seconds|process_virtual_memory_bytes)$
      action: keep

    # 	relabel configs to apply to samples before ingestion.
    ##
    relabelings: []
    # - sourceLabels: [__meta_kubernetes_pod_node_name]
    #   separator: ;
    #   regex: ^(.*)$
    #   targetLabel: nodename
    #   replacement: $1
    #   action: replace

  ## Settings affecting alertmanagerSpec
  ## ref: https://github.com/coreos/prometheus-operator/blob/master/Documentation/api.md#alertmanagerspec
  ##
  alertmanagerSpec:
    ## Standard object’s metadata. More info: https://github.com/kubernetes/community/blob/master/contributors/devel/sig-architecture/api-conventions.md#metadata
    ## Metadata Labels and Annotations gets propagated to the Alertmanager pods.
    ##
    podMetadata:
      annotations:
        sidecar.istio.io/inject: "false"

    ## Image of Alertmanager
    ##
    image:
      repository: eu.gcr.io/kyma-project/external/quay.io/prometheus/alertmanager
      tag: v0.21.0

    ## If true then the user will be responsible to provide a secret with alertmanager configuration
    ## So when true the config part will be ignored (including templateFiles) and the one in the secret will be used
    ##
    useExistingSecret: false

    ## Secrets is a list of Secrets in the same namespace as the Alertmanager object, which shall be mounted into the
    ## Alertmanager Pods. The Secrets are mounted into /etc/alertmanager/secrets/.
    ##
    secrets: []

    ## ConfigMaps is a list of ConfigMaps in the same namespace as the Alertmanager object, which shall be mounted into the Alertmanager Pods.
    ## The ConfigMaps are mounted into /etc/alertmanager/configmaps/.
    ##
    configMaps: []

    ## ConfigSecret is the name of a Kubernetes Secret in the same namespace as the Alertmanager object, which contains configuration for
    ## this Alertmanager instance. Defaults to 'alertmanager-' The secret is mounted into /etc/alertmanager/config.
    ##
    # configSecret:

    ## Define Log Format
    # Use logfmt (default) or json-formatted logging
    logFormat: logfmt

    ## Log level for Alertmanager to be configured with.
    ##
    logLevel: info

    ## Size is the expected size of the alertmanager cluster. The controller will eventually make the size of the
    ## running cluster equal to the expected size.
    replicas: 1

    ## Time duration Alertmanager shall retain data for. Default is '120h', and must match the regular expression
    ## [0-9]+(ms|s|m|h) (milliseconds seconds minutes hours).
    ##
    retention: 120h

    ## Storage is the definition of how storage will be used by the Alertmanager instances.
    ## ref: https://github.com/coreos/prometheus-operator/blob/master/Documentation/user-guides/storage.md
    ##
    storage: {}
    # volumeClaimTemplate:
    #   spec:
    #     storageClassName: gluster
    #     accessModes: ["ReadWriteOnce"]
    #     resources:
    #       requests:
    #         storage: 50Gi
    #   selector: {}


    ## 	The external URL the Alertmanager instances will be available under. This is necessary to generate correct URLs. This is necessary if Alertmanager is not served from root of a DNS name.	string	false
    ##
    externalUrl:

    ## 	The route prefix Alertmanager registers HTTP handlers for. This is useful, if using ExternalURL and a proxy is rewriting HTTP routes of a request, and the actual ExternalURL is still true,
    ## but the server serves requests under a different route prefix. For example for use with kubectl proxy.
    ##
    routePrefix: /

    ## If set to true all actions on the underlying managed objects are not going to be performed, except for delete actions.
    ##
    paused: false

    ## Define which Nodes the Pods are scheduled on.
    ## ref: https://kubernetes.io/docs/user-guide/node-selection/
    ##
    nodeSelector: {}

    ## Define resources requests and limits for single Pods.
    ## ref: https://kubernetes.io/docs/user-guide/compute-resources/
    ##
    resources:
      limits:
        cpu: 100m
        memory: 400Mi
      requests:
        cpu: 100m
        memory: 400Mi

    ## Pod anti-affinity can prevent the scheduler from placing Prometheus replicas on the same node.
    ## The default value "soft" means that the scheduler should *prefer* to not schedule two replica pods onto the same node but no guarantee is provided.
    ## The value "hard" means that the scheduler is *required* to not schedule two replica pods onto the same node.
    ## The value "" will disable pod anti-affinity so that no anti-affinity rules will be configured.
    ##
    podAntiAffinity: ""

    ## If anti-affinity is enabled sets the topologyKey to use for anti-affinity.
    ## This can be changed to, for example, failure-domain.beta.kubernetes.io/zone
    ##
    podAntiAffinityTopologyKey: kubernetes.io/hostname

    ## Assign custom affinity rules to the alertmanager instance
    ## ref: https://kubernetes.io/docs/concepts/configuration/assign-pod-node/
    ##
    affinity: {}
    # nodeAffinity:
    #   requiredDuringSchedulingIgnoredDuringExecution:
    #     nodeSelectorTerms:
    #     - matchExpressions:
    #       - key: kubernetes.io/e2e-az-name
    #         operator: In
    #         values:
    #         - e2e-az1
    #         - e2e-az2

    ## If specified, the pod's tolerations.
    ## ref: https://kubernetes.io/docs/concepts/configuration/taint-and-toleration/
    ##
    tolerations: []
    # - key: "key"
    #   operator: "Equal"
    #   value: "value"
    #   effect: "NoSchedule"

    ## SecurityContext holds pod-level security attributes and common container settings.
    ## This defaults to non root user with uid 1000 and gid 2000.	*v1.PodSecurityContext	false
    ## ref: https://kubernetes.io/docs/tasks/configure-pod-container/security-context/
    ##
    securityContext:
      runAsNonRoot: true
      runAsUser: 1000
      fsGroup: 2000

    ## ListenLocal makes the Alertmanager server listen on loopback, so that it does not bind against the Pod IP.
    ## Note this is only for the Alertmanager UI, not the gossip communication.
    ##
    listenLocal: false

    ## Containers allows injecting additional containers. This is meant to allow adding an authentication proxy to an Alertmanager pod.
    ##
    containers: []

    ## Priority class assigned to the Pods
    ##
    priorityClassName: ""

    ## AdditionalPeers allows injecting a set of additional Alertmanagers to peer with to form a highly available cluster.
    ##
    additionalPeers: []

    ## PortName to use for Alert Manager.
    ##
    portName: "web"

## Using default values from https://github.com/helm/charts/blob/master/stable/grafana/values.yaml
##
grafana:
  enabled: true

  ## Deploy default dashboards.
  ##
  defaultDashboardsEnabled: true

  adminPassword: prom-operator

  ingress:
    ## If true, Grafana Ingress will be created
    ##
    enabled: false

    ## Annotations for Grafana Ingress
    ##
    annotations: {}
      # kubernetes.io/ingress.class: nginx
      # kubernetes.io/tls-acme: "true"

    ## Labels to be added to the Ingress
    ##
    labels: {}

    ## Hostnames.
    ## Must be provided if Ingress is enable.
    ##
    # hosts:
    #   - grafana.domain.com
    hosts: []

    ## Path for grafana ingress
    path: /

    ## TLS configuration for grafana Ingress
    ## Secret must be manually created in the namespace
    ##
    tls: []
    # - secretName: grafana-general-tls
    #   hosts:
    #   - grafana.example.com

  sidecar:
    dashboards:
      enabled: true
      label: grafana_dashboard
    datasources:
      enabled: true
      defaultDatasourceEnabled: true

      ## Annotations for Grafana datasource configmaps
      ##
      annotations: {}

      ## Create datasource for each Pod of Prometheus StatefulSet;
      ## this uses headless service `prometheus-operated` which is
      ## created by Prometheus Operator
      ## ref: https://git.io/fjaBS
      createPrometheusReplicasDatasources: false
      label: grafana_datasource

  extraConfigmapMounts: []
  # - name: certs-configmap
  #   mountPath: /etc/grafana/ssl/
  #   configMap: certs-configmap
  #   readOnly: true

  ## Configure additional grafana datasources
  ## ref: https://grafana.com/docs/grafana/latest/features/datasources/


  dataSources:
    loki:
      enabled: true
      config:
        - name: Loki
          type: loki
          access: proxy
          url: http://logging-loki.kyma-system:3100
          editable: true
          jsonData:
            maxLines: 1000
    jaeger:
      enabled: true
      config:
        - name: Jaeger
          type: jaeger
          access: proxy
          url: http://tracing-jaeger-query.kyma-system:16686
          editable: true

  additionalDataSources:
  # - name: prometheus-sample
  #   access: proxy
  #   basicAuth: true
  #   basicAuthPassword: pass
  #   basicAuthUser: daco
  #   editable: false
  #   jsonData:
  #       tlsSkipVerify: true
  #   orgId: 1
  #   type: prometheus
  #   url: https://prometheus.svc:9090
  #   version: 1

  ## Passed to grafana subchart and used by servicemonitor below
  ##
  service:
    portName: http-service

  ## If true, create a serviceMonitor for grafana
  ##
  serviceMonitor:
    ## Scrape interval. If not set, the Prometheus default scrape interval is used.
    ##
    interval: ""
    selfMonitor: true

    ## 	metric relabel configs to apply to samples before ingestion.
    ##
    metricRelabelings:
    - sourceLabels: [ __name__ ]
      regex: ^(http_request_total|grafana_.*|go_goroutines|go_memstats_alloc_bytes|go_memstats_heap_alloc_bytes|go_memstats_heap_inuse_bytes|go_memstats_heap_sys_bytes|go_memstats_stack_inuse_bytes|process_cpu_seconds_total|process_max_fds|process_open_fds|process_resident_memory_bytes|process_start_time_seconds|process_virtual_memory_bytes)$
      action: keep

    # 	relabel configs to apply to samples before ingestion.
    ##
    relabelings: []
    # - sourceLabels: [__meta_kubernetes_pod_node_name]
    #   separator: ;
    #   regex: ^(.*)$
    #   targetLabel: nodename
    #   replacement: $1
    #   action: replace

## Component scraping the kube api server
##
kubeApiServer:
  enabled: true
  tlsConfig:
    serverName: kubernetes
    insecureSkipVerify: false

  ## If your API endpoint address is not reachable (as in AKS) you can replace it with the kubernetes service
  ##
  relabelings: []
  # - sourceLabels:
  #     - __meta_kubernetes_namespace
  #     - __meta_kubernetes_service_name
  #     - __meta_kubernetes_endpoint_port_name
  #   action: keep
  #   regex: default;kubernetes;https
  # - targetLabel: __address__
  #   replacement: kubernetes.default.svc:443

  serviceMonitor:
    ## Scrape interval. If not set, the Prometheus default scrape interval is used.
    ##
    interval: ""
    jobLabel: component
    selector:
      matchLabels:
        component: apiserver
        provider: kubernetes

    ## 	metric relabel configs to apply to samples before ingestion.
    ##
    metricRelabelings: []
    # - action: keep
    #   regex: 'kube_(daemonset|deployment|pod|namespace|node|statefulset).+'
    #   sourceLabels: [__name__]

## Component scraping the kubelet and kubelet-hosted cAdvisor
##
kubelet:
  enabled: true
  namespace: kube-system

  serviceMonitor:
    ## Scrape interval. If not set, the Prometheus default scrape interval is used.
    ##
    interval: ""

    ## Enable scraping the kubelet over https. For requirements to enable this see
    ## https://github.com/coreos/prometheus-operator/issues/926
    ##
    https: true

    ## Metric relabellings to apply to samples before ingestion
    ##
    cAdvisorMetricRelabelings:
    - sourceLabels: [ __name__ ]
      regex: ^(container_cpu_cfs_periods_total|container_cpu_cfs_throttled_periods_total|container_cpu_cfs_throttled_seconds_total|container_cpu_usage_seconds_total|container_fs_reads_bytes_total|container_fs_usage_bytes|container_fs_writes_bytes_total|container_memory_cache|container_memory_failcnt|container_memory_rss|container_memory_swap|container_memory_usage_bytes|container_memory_working_set_bytes|container_network_receive_bytes_total|container_network_receive_packets_dropped_total|container_network_receive_packets_total|container_network_transmit_bytes_total|container_network_transmit_packets_dropped_total|container_network_transmit_packets_total)$
      action: keep

    # 	relabel configs to apply to samples before ingestion.
    ##
    cAdvisorRelabelings:
    - sourceLabels: [__metrics_path__]
      targetLabel: metrics_path
    # - sourceLabels: [__meta_kubernetes_pod_node_name]
    #   separator: ;
    #   regex: ^(.*)$
    #   targetLabel: nodename
    #   replacement: $1
    #   action: replace

    metricRelabelings:
    - sourceLabels: [ __name__ ]
      regex: ^(apiserver_client_certificate_expiration_seconds_bucket|go_goroutines|go_memstats_alloc_bytes|go_memstats_heap_alloc_bytes|go_memstats_heap_inuse_bytes|go_memstats_heap_sys_bytes|go_memstats_stack_inuse_bytes|kubelet_cgroup_manager_duration_seconds_bucket|kubelet_cgroup_manager_duration_seconds_count|kubelet_node_name|kubelet_pleg_relist_duration_seconds_bucket|kubelet_pleg_relist_duration_seconds_count|kubelet_pleg_relist_interval_seconds_bucket|kubelet_pod_start_duration_seconds_count|kubelet_pod_worker_duration_seconds_bucket|kubelet_pod_worker_duration_seconds_count|kubelet_running_container_count|kubelet_running_pod_count|kubelet_runtime_operations|kubelet_runtime_operations_total|kubelet_runtime_operations_errors_total|kubelet_volume_stats_available_bytes|kubelet_volume_stats_capacity_bytes|kubelet_volume_stats_inodes|kubernetes_build_info|process_cpu_seconds_total|process_max_fds|process_open_fds|process_resident_memory_bytes|process_start_time_seconds|process_virtual_memory_bytes|rest_client_request_latency_seconds_bucket|rest_client_requests_total|storage_operation_duration_seconds_bucket|storage_operation_duration_seconds_count|storage_operation_errors_total|volume_manager_total_volumes)$
      action: keep

    # 	relabel configs to apply to samples before ingestion.
    #   metrics_path is required to match upstream rules and charts
    ##
    relabelings:
    - sourceLabels: [__metrics_path__]
      targetLabel: metrics_path
    # - sourceLabels: [__meta_kubernetes_pod_node_name]
    #   separator: ;
    #   regex: ^(.*)$
    #   targetLabel: nodename
    #   replacement: $1
    #   action: replace

## Component scraping the kube controller manager
##
kubeControllerManager:
  enabled: false

  ## If your kube controller manager is not deployed as a pod, specify IPs it can be found on
  ##
  endpoints: []
  # - 10.141.4.22
  # - 10.141.4.23
  # - 10.141.4.24

  ## If using kubeControllerManager.endpoints only the port and targetPort are used
  ##
  service:
    port: 10252
    targetPort: 10252
    # selector:
    #   component: kube-controller-manager

  serviceMonitor:
    ## Scrape interval. If not set, the Prometheus default scrape interval is used.
    ##
    interval: ""

    ## Enable scraping kube-controller-manager over https.
    ## Requires proper certs (not self-signed) and delegated authentication/authorization checks
    ##
    https: false

    # Skip TLS certificate validation when scraping
    insecureSkipVerify: null

    # Name of the server to use when validating TLS certificate
    serverName: null

    ## 	metric relabel configs to apply to samples before ingestion.
    ##
    metricRelabelings: []
    # - action: keep
    #   regex: 'kube_(daemonset|deployment|pod|namespace|node|statefulset).+'
    #   sourceLabels: [__name__]

    # 	relabel configs to apply to samples before ingestion.
    ##
    relabelings: []
    # - sourceLabels: [__meta_kubernetes_pod_node_name]
    #   separator: ;
    #   regex: ^(.*)$
    #   targetLabel: nodename
    #   replacement: $1
    #   action: replace

## Component scraping coreDns. Use either this or kubeDns
##
coreDns:
  enabled: false
  service:
    port: 9153
    targetPort: 9153
    # selector:
    #   k8s-app: kube-dns
  serviceMonitor:
    ## Scrape interval. If not set, the Prometheus default scrape interval is used.
    ##
    interval: ""

    ## 	metric relabel configs to apply to samples before ingestion.
    ##
    metricRelabelings:
    - sourceLabels: [ __name__ ]
      regex: ^(coredns_.*|go_goroutines|go_memstats_alloc_bytes|go_memstats_heap_alloc_bytes|go_memstats_heap_inuse_bytes|go_memstats_heap_sys_bytes|go_memstats_stack_inuse_bytes|process_cpu_seconds_total|process_max_fds|process_open_fds|process_resident_memory_bytes|process_start_time_seconds|process_virtual_memory_bytes)$
      action: keep

    # 	relabel configs to apply to samples before ingestion.
    ##
    relabelings: []
    # - sourceLabels: [__meta_kubernetes_pod_node_name]
    #   separator: ;
    #   regex: ^(.*)$
    #   targetLabel: nodename
    #   replacement: $1
    #   action: replace

## Component scraping kubeDns. Use either this or coreDns
##
kubeDns:
  enabled: false
  service:
    dnsmasq:
      port: 10054
      targetPort: 10054
    skydns:
      port: 10055
      targetPort: 10055
    # selector:
    #   k8s-app: kube-dns
  serviceMonitor:
    ## Scrape interval. If not set, the Prometheus default scrape interval is used.
    ##
    interval: ""

    ## 	metric relabel configs to apply to samples before ingestion.
    ##
    metricRelabelings: []
    # - action: keep
    #   regex: 'kube_(daemonset|deployment|pod|namespace|node|statefulset).+'
    #   sourceLabels: [__name__]

    # 	relabel configs to apply to samples before ingestion.
    ##
    relabelings: []
    # - sourceLabels: [__meta_kubernetes_pod_node_name]
    #   separator: ;
    #   regex: ^(.*)$
    #   targetLabel: nodename
    #   replacement: $1
    #   action: replace
    dnsmasqMetricRelabelings: []
    # - action: keep
    #   regex: 'kube_(daemonset|deployment|pod|namespace|node|statefulset).+'
    #   sourceLabels: [__name__]

    # 	relabel configs to apply to samples before ingestion.
    ##
    dnsmasqRelabelings: []
    # - sourceLabels: [__meta_kubernetes_pod_node_name]
    #   separator: ;
    #   regex: ^(.*)$
    #   targetLabel: nodename
    #   replacement: $1
    #   action: replace

## Component scraping etcd
##
kubeEtcd:
  enabled: false

  ## If your etcd is not deployed as a pod, specify IPs it can be found on
  ##
  endpoints: []
  # - 10.141.4.22
  # - 10.141.4.23
  # - 10.141.4.24

  ## Etcd service. If using kubeEtcd.endpoints only the port and targetPort are used
  ##
  service:
    port: 2379
    targetPort: 2379
    # selector:
    #   component: etcd

  ## Configure secure access to the etcd cluster by loading a secret into prometheus and
  ## specifying security configuration below. For example, with a secret named etcd-client-cert
  ##
  ## serviceMonitor:
  ##   scheme: https
  ##   insecureSkipVerify: false
  ##   serverName: localhost
  ##   caFile: /etc/prometheus/secrets/etcd-client-cert/etcd-ca
  ##   certFile: /etc/prometheus/secrets/etcd-client-cert/etcd-client
  ##   keyFile: /etc/prometheus/secrets/etcd-client-cert/etcd-client-key
  ##
  serviceMonitor:
    ## Scrape interval. If not set, the Prometheus default scrape interval is used.
    ##
    interval: ""
    scheme: http
    insecureSkipVerify: false
    serverName: ""
    caFile: ""
    certFile: ""
    keyFile: ""

    ## 	metric relabel configs to apply to samples before ingestion.
    ##
    metricRelabelings: []
    # - action: keep
    #   regex: 'kube_(daemonset|deployment|pod|namespace|node|statefulset).+'
    #   sourceLabels: [__name__]

    # 	relabel configs to apply to samples before ingestion.
    ##
    relabelings: []
    # - sourceLabels: [__meta_kubernetes_pod_node_name]
    #   separator: ;
    #   regex: ^(.*)$
    #   targetLabel: nodename
    #   replacement: $1
    #   action: replace


## Component scraping kube scheduler
##
kubeScheduler:
  enabled: false

  ## If your kube scheduler is not deployed as a pod, specify IPs it can be found on
  ##
  endpoints: []
  # - 10.141.4.22
  # - 10.141.4.23
  # - 10.141.4.24

  ## If using kubeScheduler.endpoints only the port and targetPort are used
  ##
  service:
    port: 10251
    targetPort: 10251
    # selector:
    #   component: kube-scheduler

  serviceMonitor:
    ## Scrape interval. If not set, the Prometheus default scrape interval is used.
    ##
    interval: ""
    ## Enable scraping kube-scheduler over https.
    ## Requires proper certs (not self-signed) and delegated authentication/authorization checks
    ##
    https: false

    ## Skip TLS certificate validation when scraping
    insecureSkipVerify: null

    ## Name of the server to use when validating TLS certificate
    serverName: null

    ## 	metric relabel configs to apply to samples before ingestion.
    ##
    metricRelabelings: []
    # - action: keep
    #   regex: 'kube_(daemonset|deployment|pod|namespace|node|statefulset).+'
    #   sourceLabels: [__name__]

    # 	relabel configs to apply to samples before ingestion.
    ##
    relabelings: []
    # - sourceLabels: [__meta_kubernetes_pod_node_name]
    #   separator: ;
    #   regex: ^(.*)$
    #   targetLabel: nodename
    #   replacement: $1
    #   action: replace


## Component scraping kube proxy
##
kubeProxy:
  enabled: false

  ## If your kube proxy is not deployed as a pod, specify IPs it can be found on
  ##
  endpoints: []
  # - 10.141.4.22
  # - 10.141.4.23
  # - 10.141.4.24

  service:
    port: 10249
    targetPort: 10249
    selector:
      app: kubernetes
      role: proxy

  serviceMonitor:
    ## Scrape interval. If not set, the Prometheus default scrape interval is used.
    ##
    interval: ""

    ## Enable scraping kube-proxy over https.
    ## Requires proper certs (not self-signed) and delegated authentication/authorization checks
    ##
    https: false

    ## 	metric relabel configs to apply to samples before ingestion.
    ##
    metricRelabelings: []
    # - action: keep
    #   regex: 'kube_(daemonset|deployment|pod|namespace|node|statefulset).+'
    #   sourceLabels: [__name__]

    # 	relabel configs to apply to samples before ingestion.
    ##
    relabelings: []
    # - action: keep
    #   regex: 'kube_(daemonset|deployment|pod|namespace|node|statefulset).+'
    #   sourceLabels: [__name__]


## Component scraping kube state metrics
##
kubeStateMetrics:
  enabled: true
  serviceMonitor:
    ## Scrape interval. If not set, the Prometheus default scrape interval is used.
    ##
    interval: ""

    ## 	metric relabel configs to apply to samples before ingestion.
    ##
    metricRelabelings:
    - sourceLabels: [ __name__ ]
      regex: ^(kube_daemonset_status_current_number_scheduled|kube_daemonset_status_desired_number_scheduled|kube_daemonset_status_number_misscheduled|kube_daemonset_status_number_ready|kube_deployment_metadata_generation|kube_deployment_spec_replicas|kube_deployment_status_observed_generation|kube_deployment_status_replicas|kube_deployment_status_replicas_available|kube_hpa_spec_max_replicas|kube_hpa_status_current_replicas|kube_hpa_status_desired_replicas|kube_job_spec_completions|kube_job_status_succeeded|kube_namespace_labels|kube_node_status_allocatable|kube_node_status_allocatable_cpu_cores|kube_node_status_allocatable_memory_bytes|kube_node_status_capacity|kube_node_status_condition|kube_persistentvolume_status_phase|kube_pod_container_info|kube_pod_container_resource_limits|kube_pod_container_resource_limits_cpu_cores|kube_pod_container_resource_limits_memory_bytes|kube_pod_container_resource_requests|kube_pod_container_resource_requests_memory_bytes|kube_pod_container_resource_requests_cpu_cores|kube_pod_container_status_restarts_total|kube_pod_container_status_running|kube_pod_container_status_waiting|kube_pod_info|kube_pod_labels|kube_pod_owner|kube_pod_status_phase|kube_replicaset_owner|kube_resourcequota|kube_service_labels|kube_statefulset_metadata_generation|kube_statefulset_replicas|kube_statefulset_status_current_revision|kube_statefulset_status_observed_generation|kube_statefulset_status_replicas|kube_statefulset_status_update_revision|kube_job_complete|kube_job_failed|kube_job_status_completion_time|kube_job_status_start_time|kube_pod_container_status_waiting_reason|kube_pod_container_status_terminated_reason)$
      action: keep

    # 	relabel configs to apply to samples before ingestion.
    ##
    relabelings: []
    # - sourceLabels: [__meta_kubernetes_pod_node_name]
    #   separator: ;
    #   regex: ^(.*)$
    #   targetLabel: nodename
    #   replacement: $1
    #   action: replace

## Configuration for kube-state-metrics subchart
##
kube-state-metrics:
  rbac:
    create: true
  podSecurityPolicy:
    enabled: true

## Deploy node exporter as a daemonset to all nodes
##
nodeExporter:
  enabled: true

  ## Use the value configured in prometheus-node-exporter.podLabels
  ##
  jobLabel: jobLabel

  serviceMonitor:
    ## Scrape interval. If not set, the Prometheus default scrape interval is used.
    ##
    interval: ""

    ## How long until a scrape request times out. If not set, the Prometheus default scape timeout is used.
    ##
    scrapeTimeout: ""

    ## 	metric relabel configs to apply to samples before ingestion.
    ##
    metricRelabelings:
    - sourceLabels: [ __name__ ]
      regex: ^(go_goroutines|go_memstats_alloc_bytes|go_memstats_heap_alloc_bytes|go_memstats_heap_inuse_bytes|go_memstats_heap_sys_bytes|go_memstats_stack_inuse_bytes|node_.*|process_cpu_seconds_total|process_max_fds|process_open_fds|process_resident_memory_bytes|process_start_time_seconds|process_virtual_memory_bytes)$
      action: keep

    ## 	relabel configs to apply to samples before ingestion.
    ##
    relabelings: []
    # - sourceLabels: [__meta_kubernetes_pod_node_name]
    #   separator: ;
    #   regex: ^(.*)$
    #   targetLabel: nodename
    #   replacement: $1
    #   action: replace

## Configuration for prometheus-node-exporter subchart
##
prometheus-node-exporter:

  podLabels:
    ## Add the 'node-exporter' label to be used by serviceMonitor to match standard common usage in rules and grafana dashboards
    ##
    jobLabel: node-exporter
  extraArgs:
    - --collector.filesystem.ignored-mount-points=^/(dev|proc|sys|var/lib/docker/.+)($|/)
    - --collector.filesystem.ignored-fs-types=^(autofs|binfmt_misc|cgroup|configfs|debugfs|devpts|devtmpfs|fusectl|hugetlbfs|mqueue|overlay|proc|procfs|pstore|rpc_pipefs|securityfs|sysfs|tracefs)$

## Manages Prometheus and Alertmanager components
##
prometheusOperator:
  enabled: true

  # If true prometheus operator will create and update its CRDs on startup
  manageCrds: false

  tlsProxy:
    enabled: false
    image:
      repository: squareup/ghostunnel # This image is not activated in Kyma. This is kept here to keep parity with upstream charts
      tag: v1.5.2
      pullPolicy: IfNotPresent
    resources: {}

  ## Admission webhook support for PrometheusRules resources added in Prometheus Operator 0.30 can be enabled to prevent incorrectly formatted
  ## rules from making their way into prometheus and potentially preventing the container from starting
  admissionWebhooks:
    failurePolicy: Fail
    enabled: false
    ## If enabled, generate a self-signed certificate, then patch the webhook configurations with the generated data.
    ## On chart upgrades (or if the secret exists) the cert will not be re-generated. You can use this to provide your own
    ## certs ahead of time if you wish.
    ##
    patch:
      enabled: false
      image:
        repository: jettech/kube-webhook-certgen # This image is not activated in Kyma. This is kept here to keep parity with upstream charts
        tag: v1.0.0
        pullPolicy: IfNotPresent
      resources: {}
      ## Provide a priority class name to the webhook patching job
      ##
      priorityClassName: ""
      podAnnotations:
        sidecar.istio.io/inject: "false"
      nodeSelector: {}
      affinity: {}
      tolerations: []

  ## Namespaces to scope the interaction of the Prometheus Operator and the apiserver (allow list).
  ## This is mutually exclusive with denyNamespaces. Setting this to an empty object will disable the configuration
  ##
  namespaces: {}
    # releaseNamespace: true
    # additional:
    # - kube-system

  ## Namespaces not to scope the interaction of the Prometheus Operator (deny list).
  ##
  denyNamespaces: []

  ## Service account for Alertmanager to use.
  ## ref: https://kubernetes.io/docs/tasks/configure-pod-container/configure-service-account/
  ##
  serviceAccount:
    create: true
    name: ""

  ## Configuration for Prometheus operator service
  ##
  service:
    annotations: {}
    labels: {}
    clusterIP: ""

  ## Port to expose on each node
  ## Only used if service.type is 'NodePort'
  ##
    nodePort: 30080

    nodePortTls: 30443

  ## Additional ports to open for Prometheus service
  ## ref: https://kubernetes.io/docs/concepts/services-networking/service/#multi-port-services
  ##
    additionalPorts: []

  ## Loadbalancer IP
  ## Only use if service.type is "loadbalancer"
  ##
    loadBalancerIP: ""
    loadBalancerSourceRanges: []

  ## Service type
  ## NodePort, ClusterIP, loadbalancer
  ##
    type: ClusterIP

    ## List of IP addresses at which the Prometheus server service is available
    ## Ref: https://kubernetes.io/docs/user-guide/services/#external-ips
    ##
    externalIPs: []

  ## Deploy CRDs used by Prometheus Operator.
  ##
  createCustomResource: false

  ## Attempt to clean up CRDs created by Prometheus Operator.
  ##
  cleanupCustomResource: false

  ## Labels to add to the operator pod
  ##
  podLabels: {}

  ## Annotations to add to the operator pod
  ##
  podAnnotations:
    sidecar.istio.io/inject: "false"

  ## Assign a PriorityClassName to pods if set
  # priorityClassName: ""

  ## Define Log Format
  # Use logfmt (default) or json-formatted logging
  # logFormat: logfmt

  ## Decrease log verbosity to errors only
  # logLevel: error

  ## If true, the operator will create and maintain a service for scraping kubelets
  ## ref: https://github.com/coreos/prometheus-operator/blob/master/helm/prometheus-operator/README.md
  ##
  kubeletService:
    enabled: true
    namespace: kube-system

  ## Create a servicemonitor for the operator
  ##
  serviceMonitor:
    ## Scrape interval. If not set, the Prometheus default scrape interval is used.
    ##
    interval: ""
    selfMonitor: true

    ## 	metric relabel configs to apply to samples before ingestion.
    ##
    metricRelabelings:
    - sourceLabels: [ __name__ ]
      regex: ^(go_goroutines|go_memstats_alloc_bytes|go_memstats_heap_alloc_bytes|go_memstats_heap_inuse_bytes|go_memstats_heap_sys_bytes|go_memstats_stack_inuse_bytes|process_cpu_seconds_total|process_max_fds|process_open_fds|process_resident_memory_bytes|process_start_time_seconds|process_virtual_memory_bytes|prometheus_operator_node_address_lookup_errors_total|prometheus_operator_reconcile_errors_total|prometheus_operator_spec_replicas)$
      action: keep

    # 	relabel configs to apply to samples before ingestion.
    ##
    relabelings: []
    # - sourceLabels: [__meta_kubernetes_pod_node_name]
    #   separator: ;
    #   regex: ^(.*)$
    #   targetLabel: nodename
    #   replacement: $1
    #   action: replace

  ## Resource limits & requests
  ##
  resources:
    limits:
      cpu: 200m
      memory: 200Mi
    requests:
      cpu: 10m
      memory: 90Mi

  ## Define which Nodes the Pods are scheduled on.
  ## ref: https://kubernetes.io/docs/user-guide/node-selection/
  ##
  nodeSelector: {}

  ## Tolerations for use with node taints
  ## ref: https://kubernetes.io/docs/concepts/configuration/taint-and-toleration/
  ##
  tolerations: []
  # - key: "key"
  #   operator: "Equal"
  #   value: "value"
  #   effect: "NoSchedule"

  ## Assign custom affinity rules to the prometheus operator
  ## ref: https://kubernetes.io/docs/concepts/configuration/assign-pod-node/
  ##
  affinity: {}
    # nodeAffinity:
    #   requiredDuringSchedulingIgnoredDuringExecution:
    #     nodeSelectorTerms:
    #     - matchExpressions:
    #       - key: kubernetes.io/e2e-az-name
    #         operator: In
    #         values:
    #         - e2e-az1
    #         - e2e-az2

  securityContext:
    runAsNonRoot: true
    runAsUser: 65534

  ## Prometheus-operator image
  ##
  image:
    repository: eu.gcr.io/kyma-project/external/quay.io/coreos/prometheus-operator
    tag: v0.38.0
    pullPolicy: IfNotPresent

  ## Configmap-reload image to use for reloading configmaps
  ##
  configmapReloadImage:
    repository: eu.gcr.io/kyma-project/external/quay.io/coreos/configmap-reload
    tag: v0.0.1

  ## Prometheus-config-reloader image to use for config and rule reloading
  ##
  prometheusConfigReloaderImage:
    repository: eu.gcr.io/kyma-project/external/quay.io/coreos/prometheus-config-reloader
    tag: v0.38.0

  ## Set the prometheus config reloader side-car CPU limit
  ##
  configReloaderCpu: 100m

  ## Set the prometheus config reloader side-car memory limit
  ##
  configReloaderMemory: 25Mi

  ## Hyperkube image to use when cleaning up
  ##
  hyperkubeImage:
    repository: k8s.gcr.io/hyperkube # This image is not activated in Kyma. This is kept here to keep parity with upstream charts
    tag: v1.12.1
    pullPolicy: IfNotPresent

## Deploy a Prometheus instance
##
prometheus:

  enabled: true

  ## Annotations for Prometheus
  ##
  annotations: {}

  ## Service account for Prometheuses to use.
  ## ref: https://kubernetes.io/docs/tasks/configure-pod-container/configure-service-account/
  ##
  serviceAccount:
    create: true
    name: ""

  ## Configuration for Prometheus service
  ##
  service:
    annotations: {}
    labels: {}
    clusterIP: ""

    ## Port for Prometheus Service to listen on
    ##
    port: 9090

    ## To be used with a proxy extraContainer port
    targetPort: 9090

    ## List of IP addresses at which the Prometheus server service is available
    ## Ref: https://kubernetes.io/docs/user-guide/services/#external-ips
    ##
    externalIPs: []

    ## Port to expose on each node
    ## Only used if service.type is 'NodePort'
    ##
    nodePort: 30090

    ## Loadbalancer IP
    ## Only use if service.type is "loadbalancer"
    loadBalancerIP: ""
    loadBalancerSourceRanges: []
    ## Service type
    ##
    type: ClusterIP

    sessionAffinity: ""

  ## Configuration for creating a separate Service for each statefulset Prometheus replica
  ##
  servicePerReplica:
    enabled: false
    annotations: {}

    ## Port for Prometheus Service per replica to listen on
    ##
    port: 9090

    ## To be used with a proxy extraContainer port
    targetPort: 9090

    ## Port to expose on each node
    ## Only used if servicePerReplica.type is 'NodePort'
    ##
    nodePort: 30091

    ## Loadbalancer source IP ranges
    ## Only used if servicePerReplica.type is "loadbalancer"
    loadBalancerSourceRanges: []
    ## Service type
    ##
    type: ClusterIP

  ## Configure pod disruption budgets for Prometheus
  ## ref: https://kubernetes.io/docs/tasks/run-application/configure-pdb/#specifying-a-poddisruptionbudget
  ## This configuration is immutable once created and will require the PDB to be deleted to be changed
  ## https://github.com/kubernetes/kubernetes/issues/45398
  ##
  podDisruptionBudget:
    enabled: false
    minAvailable: 1
    maxUnavailable: ""

  ingress:
    enabled: false
    annotations: {}
    labels: {}

    ## Hostnames.
    ## Must be provided if Ingress is enabled.
    ##
    # hosts:
    #   - prometheus.domain.com
    hosts: []

    ## Paths to use for ingress rules - one path should match the prometheusSpec.routePrefix
    ##
    paths: []
    # - /

    ## TLS configuration for Prometheus Ingress
    ## Secret must be manually created in the namespace
    ##
    tls: []
      # - secretName: prometheus-general-tls
      #   hosts:
      #     - prometheus.example.com

  ## Configuration for creating an Ingress that will map to each Prometheus replica service
  ## prometheus.servicePerReplica must be enabled
  ##
  ingressPerReplica:
    enabled: false
    annotations: {}
    labels: {}

    ## Final form of the hostname for each per replica ingress is
    ## {{ ingressPerReplica.hostPrefix }}-{{ $replicaNumber }}.{{ ingressPerReplica.hostDomain }}
    ##
    ## Prefix for the per replica ingress that will have `-$replicaNumber`
    ## appended to the end
    hostPrefix: ""
    ## Domain that will be used for the per replica ingress
    hostDomain: ""

    ## Paths to use for ingress rules
    ##
    paths: []
    # - /

    ## Secret name containing the TLS certificate for Prometheus per replica ingress
    ## Secret must be manually created in the namespace
    tlsSecretName: ""

  ## Configure additional options for default pod security policy for Prometheus
  ## ref: https://kubernetes.io/docs/concepts/policy/pod-security-policy/
  podSecurityPolicy:
    allowedCapabilities: []

  serviceMonitor:
    ## Scrape interval. If not set, the Prometheus default scrape interval is used.
    ##
    interval: ""
    selfMonitor: true

    ## scheme: HTTP scheme to use for scraping. Can be used with `tlsConfig` for example if using istio mTLS.
    scheme: ""

    ## tlsConfig: TLS configuration to use when scraping the endpoint. For example if using istio mTLS.
    ## Of type: https://github.com/coreos/prometheus-operator/blob/master/Documentation/api.md#tlsconfig
    tlsConfig: {}

    bearerTokenFile:

    ## 	metric relabel configs to apply to samples before ingestion.
    ##
    metricRelabelings: []
    # - action: keep
    #   regex: 'kube_(daemonset|deployment|pod|namespace|node|statefulset).+'
    #   sourceLabels: [__name__]

    # 	relabel configs to apply to samples before ingestion.
    ##
    relabelings: []
    # - sourceLabels: [__meta_kubernetes_pod_node_name]
    #   separator: ;
    #   regex: ^(.*)$
    #   targetLabel: nodename
    #   replacement: $1
    #   action: replace

  ## Settings affecting prometheusSpec
  ## ref: https://github.com/coreos/prometheus-operator/blob/master/Documentation/api.md#prometheusspec
  ##
  prometheusSpec:
    ## If true, pass --storage.tsdb.max-block-duration=2h to prometheus. This is already done if using Thanos
    ##
    disableCompaction: false
    ## APIServerConfig
    ## ref: https://github.com/coreos/prometheus-operator/blob/master/Documentation/api.md#apiserverconfig
    ##
    apiserverConfig: {}

    ## Interval between consecutive scrapes.
    ##
    scrapeInterval: 30s

    ## Interval between consecutive evaluations.
    ##
    evaluationInterval: ""

    ## ListenLocal makes the Prometheus server listen on loopback, so that it does not bind against the Pod IP.
    ##
    listenLocal: false

    ## EnableAdminAPI enables Prometheus the administrative HTTP API which includes functionality such as deleting time series.
    ## This is disabled by default.
    ## ref: https://prometheus.io/docs/prometheus/latest/querying/api/#tsdb-admin-apis
    ##
    enableAdminAPI: false

    ## Image of Prometheus.
    ##
    image:
      repository: eu.gcr.io/kyma-project/external/quay.io/prometheus/prometheus
      tag: v2.17.1

    ## Tolerations for use with node taints
    ## ref: https://kubernetes.io/docs/concepts/configuration/taint-and-toleration/
    ##
    tolerations: []
    #  - key: "key"
    #    operator: "Equal"
    #    value: "value"
    #    effect: "NoSchedule"

    ## Alertmanagers to which alerts will be sent
    ## ref: https://github.com/coreos/prometheus-operator/blob/master/Documentation/api.md#alertmanagerendpoints
    ##
    ## Default configuration will connect to the alertmanager deployed as part of this release
    ##
    alertingEndpoints: []
    # - name: ""
    #   namespace: ""
    #   port: http
    #   scheme: http
    #   pathPrefix: ""
    #   tlsConfig: {}
    #   bearerTokenFile: ""
    #   apiVersion: v2

    ## External labels to add to any time series or alerts when communicating with external systems
    ##
    externalLabels: {}

    ## Name of the external label used to denote replica name
    ##
    replicaExternalLabelName: ""

    ## If true, the Operator won't add the external label used to denote replica name
    ##
    replicaExternalLabelNameClear: false

    ## Name of the external label used to denote Prometheus instance name
    ##
    prometheusExternalLabelName: ""

    ## If true, the Operator won't add the external label used to denote Prometheus instance name
    ##
    prometheusExternalLabelNameClear: false

    ## External URL at which Prometheus will be reachable.
    ##
    externalUrl: ""

    ## Define which Nodes the Pods are scheduled on.
    ## ref: https://kubernetes.io/docs/user-guide/node-selection/
    ##
    nodeSelector: {}

    ## Secrets is a list of Secrets in the same namespace as the Prometheus object, which shall be mounted into the Prometheus Pods.
    ## The Secrets are mounted into /etc/prometheus/secrets/. Secrets changes after initial creation of a Prometheus object are not
    ## reflected in the running Pods. To change the secrets mounted into the Prometheus Pods, the object must be deleted and recreated
    ## with the new list of secrets.
    ##
    secrets: []

    ## ConfigMaps is a list of ConfigMaps in the same namespace as the Prometheus object, which shall be mounted into the Prometheus Pods.
    ## The ConfigMaps are mounted into /etc/prometheus/configmaps/.
    ##
    configMaps: []

    ## QuerySpec defines the query command line flags when starting Prometheus.
    ## ref: https://github.com/coreos/prometheus-operator/blob/master/Documentation/api.md#queryspec
    ##
    query:
      maxConcurrency: 100
      timeout: 30s

    ## Namespaces to be selected for PrometheusRules discovery.
    ## If nil, select own namespace. Namespaces to be selected for ServiceMonitor discovery.
    ## See https://github.com/coreos/prometheus-operator/blob/master/Documentation/api.md#namespaceselector for usage
    ##
    ruleNamespaceSelector: {}

    ## If true, a nil or {} value for prometheus.prometheusSpec.ruleSelector will cause the
    ## prometheus resource to be created with selectors based on values in the helm deployment,
    ## which will also match the PrometheusRule resources created
    ##
    ruleSelectorNilUsesHelmValues: true

    ## PrometheusRules to be selected for target discovery.
    ## If {}, select all ServiceMonitors
    ##
    ruleSelector: {}
    ## Example which select all prometheusrules resources
    ## with label "prometheus" with values any of "example-rules" or "example-rules-2"
    # ruleSelector:
    #   matchExpressions:
    #     - key: prometheus
    #       operator: In
    #       values:
    #         - example-rules
    #         - example-rules-2
    #
    ## Example which select all prometheusrules resources with label "role" set to "example-rules"
    # ruleSelector:
    #   matchLabels:
    #     role: example-rules

    ## If true, a nil or {} value for prometheus.prometheusSpec.serviceMonitorSelector will cause the
    ## prometheus resource to be created with selectors based on values in the helm deployment,
    ## which will also match the servicemonitors created
    ##
    serviceMonitorSelectorNilUsesHelmValues: false

    ## ServiceMonitors to be selected for target discovery.
    ## If {}, select all ServiceMonitors
    ##
    serviceMonitorSelector: {}
    ## Example which selects ServiceMonitors with label "prometheus" set to "somelabel"
    # serviceMonitorSelector:
    #   matchLabels:
    #     prometheus: somelabel

    ## Namespaces to be selected for ServiceMonitor discovery.
    ## See https://github.com/coreos/prometheus-operator/blob/master/Documentation/api.md#namespaceselector for usage
    ##
    serviceMonitorNamespaceSelector: {}

    ## If true, a nil or {} value for prometheus.prometheusSpec.podMonitorSelector will cause the
    ## prometheus resource to be created with selectors based on values in the helm deployment,
    ## which will also match the podmonitors created
    ##
    podMonitorSelectorNilUsesHelmValues: true

    ## PodMonitors to be selected for target discovery.
    ## If {}, select all PodMonitors
    ##
    podMonitorSelector: {}
    ## Example which selects PodMonitors with label "prometheus" set to "somelabel"
    # podMonitorSelector:
    #   matchLabels:
    #     prometheus: somelabel

    ## Namespaces to be selected for PodMonitor discovery.
    ## See https://github.com/coreos/prometheus-operator/blob/master/Documentation/api.md#namespaceselector for usage
    ##
    podMonitorNamespaceSelector: {}

    ## How long to retain metrics
    ##
    retention: 1d

    ## Maximum size of metrics
    ##
    retentionSize: 2GB

    ## Enable compression of the write-ahead log using Snappy.
    ##
    walCompression: false

    ## If true, the Operator won't process any Prometheus configuration changes
    ##
    paused: false

    ## Number of Prometheus replicas desired
    ##
    replicas: 1

    ## Log level for Prometheus be configured in
    ##
    logLevel: info

    ## Log format for Prometheus be configured in
    ##
    logFormat: logfmt

    ## Prefix used to register routes, overriding externalUrl route.
    ## Useful for proxies that rewrite URLs.
    ##
    routePrefix: /

    ## Standard object’s metadata. More info: https://github.com/kubernetes/community/blob/master/contributors/devel/sig-architecture/api-conventions.md#metadata
    ## Metadata Labels and Annotations gets propagated to the prometheus pods.
    ##
    podMetadata:
      annotations:
        sidecar.istio.io/inject: "false"
      labels:
        app: prometheus

    ## Pod anti-affinity can prevent the scheduler from placing Prometheus replicas on the same node.
    ## The default value "soft" means that the scheduler should *prefer* to not schedule two replica pods onto the same node but no guarantee is provided.
    ## The value "hard" means that the scheduler is *required* to not schedule two replica pods onto the same node.
    ## The value "" will disable pod anti-affinity so that no anti-affinity rules will be configured.
    podAntiAffinity: ""

    ## If anti-affinity is enabled sets the topologyKey to use for anti-affinity.
    ## This can be changed to, for example, failure-domain.beta.kubernetes.io/zone
    ##
    podAntiAffinityTopologyKey: kubernetes.io/hostname

    ## Assign custom affinity rules to the prometheus instance
    ## ref: https://kubernetes.io/docs/concepts/configuration/assign-pod-node/
    ##
    affinity: {}
    # nodeAffinity:
    #   requiredDuringSchedulingIgnoredDuringExecution:
    #     nodeSelectorTerms:
    #     - matchExpressions:
    #       - key: kubernetes.io/e2e-az-name
    #         operator: In
    #         values:
    #         - e2e-az1
    #         - e2e-az2

    ## The remote_read spec configuration for Prometheus.
    ## ref: https://github.com/coreos/prometheus-operator/blob/master/Documentation/api.md#remotereadspec
    remoteRead: []
    # - url: http://remote1/read

    ## The remote_write spec configuration for Prometheus.
    ## ref: https://github.com/coreos/prometheus-operator/blob/master/Documentation/api.md#remotewritespec
    remoteWrite: []
    # - url: http://remote1/push

    ## Enable/Disable Grafana dashboards provisioning for prometheus remote write feature
    remoteWriteDashboards: false

    ## Resource limits & requests
    ##
    resources:
      limits:
        cpu: 600m
        memory: 2000Mi
      requests:
        cpu: 300m
        memory: 1000Mi

    ## Prometheus StorageSpec for persistent data
    ## ref: https://github.com/coreos/prometheus-operator/blob/master/Documentation/user-guides/storage.md
    ##
    storageSpec:
     volumeClaimTemplate:
       spec:
         accessModes: ["ReadWriteOnce"]
         resources:
           requests:
             storage: 10Gi
    #    selector: {}

    ## AdditionalScrapeConfigs allows specifying additional Prometheus scrape configurations. Scrape configurations
    ## are appended to the configurations generated by the Prometheus Operator. Job configurations must have the form
    ## as specified in the official Prometheus documentation:
    ## https://prometheus.io/docs/prometheus/latest/configuration/configuration/#scrape_config. As scrape configs are
    ## appended, the user is responsible to make sure it is valid. Note that using this feature may expose the possibility
    ## to break upgrades of Prometheus. It is advised to review Prometheus release notes to ensure that no incompatible
    ## scrape configs are going to break Prometheus after the upgrade.
    ##
    ## The scrape configuraiton example below will find master nodes, provided they have the name .*mst.*, relabel the
    ## port to 2379 and allow etcd scraping provided it is running on all Kubernetes master nodes
    ##
    additionalScrapeConfigs: []
    # - job_name: kube-etcd
    #   kubernetes_sd_configs:
    #     - role: node
    #   scheme: https
    #   tls_config:
    #     ca_file:   /etc/prometheus/secrets/etcd-client-cert/etcd-ca
    #     cert_file: /etc/prometheus/secrets/etcd-client-cert/etcd-client
    #     key_file:  /etc/prometheus/secrets/etcd-client-cert/etcd-client-key
    #   relabel_configs:
    #   - action: labelmap
    #     regex: __meta_kubernetes_node_label_(.+)
    #   - source_labels: [__address__]
    #     action: replace
    #     targetLabel: __address__
    #     regex: ([^:;]+):(\d+)
    #     replacement: ${1}:2379
    #   - source_labels: [__meta_kubernetes_node_name]
    #     action: keep
    #     regex: .*mst.*
    #   - source_labels: [__meta_kubernetes_node_name]
    #     action: replace
    #     targetLabel: node
    #     regex: (.*)
    #     replacement: ${1}
    #   metric_relabel_configs:
    #   - regex: (kubernetes_io_hostname|failure_domain_beta_kubernetes_io_region|beta_kubernetes_io_os|beta_kubernetes_io_arch|beta_kubernetes_io_instance_type|failure_domain_beta_kubernetes_io_zone)
    #     action: labeldrop

    ## additionalPrometheusSecretsAnnotations allows to add annotations to the kubernetes secret. This can be useful
    ## when deploying via spinnaker to disable versioning on the secret, strategy.spinnaker.io/versioned: 'false'
    additionalPrometheusSecretsAnnotations: {}

    ## AdditionalAlertManagerConfigs allows for manual configuration of alertmanager jobs in the form as specified
    ## in the official Prometheus documentation https://prometheus.io/docs/prometheus/latest/configuration/configuration/#<alertmanager_config>.
    ## AlertManager configurations specified are appended to the configurations generated by the Prometheus Operator.
    ## As AlertManager configs are appended, the user is responsible to make sure it is valid. Note that using this
    ## feature may expose the possibility to break upgrades of Prometheus. It is advised to review Prometheus release
    ## notes to ensure that no incompatible AlertManager configs are going to break Prometheus after the upgrade.
    ##
    additionalAlertManagerConfigs: []
    # - consul_sd_configs:
    #   - server: consul.dev.test:8500
    #     scheme: http
    #     datacenter: dev
    #     tag_separator: ','
    #     services:
    #       - metrics-prometheus-alertmanager

    ## AdditionalAlertRelabelConfigs allows specifying Prometheus alert relabel configurations. Alert relabel configurations specified are appended
    ## to the configurations generated by the Prometheus Operator. Alert relabel configurations specified must have the form as specified in the
    ## official Prometheus documentation: https://prometheus.io/docs/prometheus/latest/configuration/configuration/#alert_relabel_configs.
    ## As alert relabel configs are appended, the user is responsible to make sure it is valid. Note that using this feature may expose the
    ## possibility to break upgrades of Prometheus. It is advised to review Prometheus release notes to ensure that no incompatible alert relabel
    ## configs are going to break Prometheus after the upgrade.
    ##
    additionalAlertRelabelConfigs: []
    # - separator: ;
    #   regex: prometheus_replica
    #   replacement: $1
    #   action: labeldrop

    ## SecurityContext holds pod-level security attributes and common container settings.
    ## This defaults to non root user with uid 1000 and gid 2000.
    ## https://github.com/coreos/prometheus-operator/blob/master/Documentation/api.md
    ##
    securityContext:
      runAsNonRoot: true
      runAsUser: 1000
      fsGroup: 2000

    ## 	Priority class assigned to the Pods
    ##
    priorityClassName: ""

    ## Thanos configuration allows configuring various aspects of a Prometheus server in a Thanos environment.
    ## This section is experimental, it may change significantly without deprecation notice in any release.
    ## This is experimental and may change significantly without backward compatibility in any release.
    ## ref: https://github.com/coreos/prometheus-operator/blob/master/Documentation/api.md#thanosspec
    ##
    thanos: {}

    ## Containers allows injecting additional containers. This is meant to allow adding an authentication proxy to a Prometheus pod.
    ##  if using proxy extraContainer  update targetPort with proxy container port
    containers: []

    ## Enable additional scrape configs that are managed externally to this chart. Note that the prometheus
    ## will fail to provision if the correct secret does not exist.
    ## This option requires that you are maintaining a secret in the same namespace as Prometheus with
    ## a name of 'prometheus-operator-prometheus-scrape-confg' and a key of 'additional-scrape-configs.yaml' that
    ## contains a list of scrape_config's. The name of the secret may vary if you utilize the "fullnameOverride".
    ## This feature cannot be used in conjunction with the additionalScrapeConfigs attribute (the helm-generated
    ## secret will overwrite your self-maintained secret).
    ##
    ## scrape_config docs: https://prometheus.io/docs/prometheus/latest/configuration/configuration/#scrape_config
    ## explanation of "confg" typo: https://github.com/helm/charts/issues/13368
    additionalScrapeConfigsExternal: false

    ## PortName to use for Prometheus.
    ##
    portName: "web"

  additionalServiceMonitors: []
  ## Name of the ServiceMonitor to create
  ##
  # - name: ""

    ## Additional labels to set used for the ServiceMonitorSelector. Together with standard labels from
    ## the chart
    ##
    # additionalLabels: {}

    ## Service label for use in assembling a job name of the form <label value>-<port>
    ## If no label is specified, the service name is used.
    ##
    # jobLabel: ""

    ## labels to transfer from the kubernetes service to the target
    ##
    # targetLabels: ""

    ## Label selector for services to which this ServiceMonitor applies
    ##
    # selector: {}

    ## Namespaces from which services are selected
    ##
    # namespaceSelector:
      ## Match any namespace
      ##
      # any: false

      ## Explicit list of namespace names to select
      ##
      # matchNames: []

    ## Endpoints of the selected service to be monitored
    ##
    # endpoints: []
      ## Name of the endpoint's service port
      ## Mutually exclusive with targetPort
      # - port: ""

      ## Name or number of the endpoint's target port
      ## Mutually exclusive with port
      # - targetPort: ""

      ## File containing bearer token to be used when scraping targets
      ##
      #   bearerTokenFile: ""

      ## Interval at which metrics should be scraped
      ##
      #   interval: 30s

      ## HTTP path to scrape for metrics
      ##
      #   path: /metrics

      ## HTTP scheme to use for scraping
      ##
      #   scheme: http

      ## TLS configuration to use when scraping the endpoint
      ##
      #   tlsConfig:

          ## Path to the CA file
          ##
          # caFile: ""

          ## Path to client certificate file
          ##
          # certFile: ""

          ## Skip certificate verification
          ##
          # insecureSkipVerify: false

          ## Path to client key file
          ##
          # keyFile: ""

          ## Server name used to verify host name
          ##
          # serverName: ""

  additionalPodMonitors: []
  ## Name of the PodMonitor to create
  ##
  # - name: ""

    ## Additional labels to set used for the PodMonitorSelector. Together with standard labels from
    ## the chart
    ##
    # additionalLabels: {}

    ## Pod label for use in assembling a job name of the form <label value>-<port>
    ## If no label is specified, the pod endpoint name is used.
    ##
    # jobLabel: ""

    ## Label selector for pods to which this PodMonitor applies
    ##
    # selector: {}

    ## PodTargetLabels transfers labels on the Kubernetes Pod onto the target.
    ##
    # podTargetLabels: {}

    ## SampleLimit defines per-scrape limit on number of scraped samples that will be accepted.
    ##
    # sampleLimit: 0

    ## Namespaces from which pods are selected
    ##
    # namespaceSelector:
      ## Match any namespace
      ##
      # any: false

      ## Explicit list of namespace names to select
      ##
      # matchNames: []

    ## Endpoints of the selected pods to be monitored
    ## https://github.com/coreos/prometheus-operator/blob/master/Documentation/api.md#podmetricsendpoint
    ##
    # podMetricsEndpoints: []

pushgateway:
  enabled: false<|MERGE_RESOLUTION|>--- conflicted
+++ resolved
@@ -11,18 +11,11 @@
   monitoring_integration_tests:
     name: monitoring-integration-tests
     dir:
-<<<<<<< HEAD
-    version: 04ed8025
+    version: 0de5247a
     enabled: true
     labels:
       integration: true
       after-upgrade: true
-
-=======
-    version: 0de5247a
-    tests:
-      enabled: true
->>>>>>> 19e240cd
 
   rbac:
     create: true
