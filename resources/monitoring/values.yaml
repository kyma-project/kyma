--- conflicted
+++ resolved
@@ -10,9 +10,10 @@
       namespace: kyma-system
   monitoring_integration_tests:
     name: monitoring-integration-tests
-<<<<<<< HEAD
-    dir: develop/
-    version: 7a12b224
+    dir:
+    version: 5a771fdf
+    tests:
+      enabled: true
 
   rbac:
     create: true
@@ -1818,11 +1819,4 @@
     ## Endpoints of the selected pods to be monitored
     ## https://github.com/coreos/prometheus-operator/blob/master/Documentation/api.md#podmetricsendpoint
     ##
-  # podMetricsEndpoints: []
-
-=======
-    dir: 
-    version: 5a771fdf
->>>>>>> d84589c0
-tests:
-  enabled: true+  # podMetricsEndpoints: []