--- conflicted
+++ resolved
@@ -11,11 +11,7 @@
   monitoring_integration_tests:
     name: monitoring-integration-tests
     dir:
-<<<<<<< HEAD
-    version: cca2c49b
-=======
     version: d2a06af0
->>>>>>> eda70a7a
     tests:
       enabled: true
 
