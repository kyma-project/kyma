global:
  isLocalEnv: false
  containerRegistry:
    path: eu.gcr.io/kyma-project
  istio:
    tls:
      secretName: istio-ingress-certs
    gateway:
      name: kyma-gateway
      namespace: kyma-system
  monitoring_integration_tests:
    name: monitoring-integration-tests
    dir:
    version: 5a771fdf
<<<<<<< HEAD
    tests:
      enabled: true

  rbac:
    create: true
    pspEnabled: true

  ## Reference to one or more secrets to be used when pulling images
  ## ref: https://kubernetes.io/docs/tasks/configure-pod-container/pull-image-private-registry/
  ##
  imagePullSecrets: []
  # - name: "image-pull-secret"

# Default values for prometheus-operator.
# This is a YAML-formatted file.
# Declare variables to be passed into your templates.

## Provide a name in place of prometheus-operator for `app:` labels
##
nameOverride: ""

## Provide a name to substitute for the full names of resources
##
fullnameOverride: ""

## Labels to apply to all resources
##
commonLabels: {}
# scmhash: abc123
# myLabel: aakkmd

## Create default rules for monitoring the cluster
##
defaultRules:
  create: true
  rules:
    alertmanager: true
    etcd: true
    general: true
    k8s: true
    kubeApiserver: true
    kubePrometheusNodeAlerting: true
    kubePrometheusNodeRecording: true
    kubernetesAbsent: true
    kubernetesApps: true
    kubernetesResources: true
    kubernetesStorage: true
    kubernetesSystem: true
    kubeScheduler: true
    network: true
    node: true
    prometheus: true
    prometheusOperator: true
    time: true

  ## Labels for default rules
  labels: {}
  ## Annotations for default rules
  annotations: {}

## Provide custom recording or alerting rules to be deployed into the cluster.
##
additionalPrometheusRules: []
#  - name: my-rule-file
#    groups:
#      - name: my_group
#        rules:
#        - record: my_record
#          expr: 100 * my_record

##

## Configuration for alertmanager
## ref: https://prometheus.io/docs/alerting/alertmanager/
##
alertmanager:

  ## Deploy alertmanager
  ##
  enabled: true

  ## Service account for Alertmanager to use.
  ## ref: https://kubernetes.io/docs/tasks/configure-pod-container/configure-service-account/
  ##
  serviceAccount:
    create: true
    name: ""

  ## Configure pod disruption budgets for Alertmanager
  ## ref: https://kubernetes.io/docs/tasks/run-application/configure-pdb/#specifying-a-poddisruptionbudget
  ## This configuration is immutable once created and will require the PDB to be deleted to be changed
  ## https://github.com/kubernetes/kubernetes/issues/45398
  ##
  podDisruptionBudget:
    enabled: false
    minAvailable: 1
    maxUnavailable: ""

  ## Alertmanager configuration directives
  ## ref: https://prometheus.io/docs/alerting/configuration/#configuration-file
  ##      https://prometheus.io/webtools/alerting/routing-tree-editor/
  ##
  config:
    global:
      resolve_timeout: 5m
    route:
      group_by: ['job']
      group_wait: 30s
      group_interval: 5m
      repeat_interval: 12h
      receiver: 'null'
      routes:
        - match:
            alertname: Watchdog
          receiver: 'null'
    receivers:
      - name: 'null'

  ## Pass the Alertmanager configuration directives through Helm's templating
  ## engine. If the Alertmanager configuration contains Alertmanager templates,
  ## they'll need to be properly escaped so that they are not interpreted by
  ## Helm
  ## ref: https://helm.sh/docs/developing_charts/#using-the-tpl-function
  ##      https://prometheus.io/docs/alerting/configuration/#%3Ctmpl_string%3E
  ##      https://prometheus.io/docs/alerting/notifications/
  ##      https://prometheus.io/docs/alerting/notification_examples/
  tplConfig: false

  ## Alertmanager template files to format alerts
  ## ref: https://prometheus.io/docs/alerting/notifications/
  ##      https://prometheus.io/docs/alerting/notification_examples/
  ##
  templateFiles: {}
  #
  ## An example template:
  #   template_1.tmpl: |-
  #       {{ define "cluster" }}{{ .ExternalURL | reReplaceAll ".*alertmanager\\.(.*)" "$1" }}{{ end }}
  #
  #       {{ define "slack.myorg.text" }}
  #       {{- $root := . -}}
  #       {{ range .Alerts }}
  #         *Alert:* {{ .Annotations.summary }} - `{{ .Labels.severity }}`
  #         *Cluster:*  {{ template "cluster" $root }}
  #         *Description:* {{ .Annotations.description }}
  #         *Graph:* <{{ .GeneratorURL }}|:chart_with_upwards_trend:>
  #         *Runbook:* <{{ .Annotations.runbook }}|:spiral_note_pad:>
  #         *Details:*
  #           {{ range .Labels.SortedPairs }} • *{{ .Name }}:* `{{ .Value }}`
  #           {{ end }}

  ingress:
    enabled: false

    annotations: {}

    labels: {}

    ## Hosts must be provided if Ingress is enabled.
    ##
    hosts: []
    # - alertmanager.domain.com

    ## Paths to use for ingress rules - one path should match the alertmanagerSpec.routePrefix
    ##
    paths: []
    # - /

    ## TLS configuration for Alertmanager Ingress
    ## Secret must be manually created in the namespace
    ##
    tls: []
    # - secretName: alertmanager-general-tls
    #   hosts:
    #   - alertmanager.example.com

  ## Configuration for Alertmanager secret
  ##
  secret:
    annotations: {}

  ## Configuration for Alertmanager service
  ##
  service:
    annotations: {}
    labels: {}
    clusterIP: ""

    ## Port to expose on each node
    ## Only used if service.type is 'NodePort'
    ##
    nodePort: 30903
    ## List of IP addresses at which the Prometheus server service is available
    ## Ref: https://kubernetes.io/docs/user-guide/services/#external-ips
    ##
    externalIPs: []
    loadBalancerIP: ""
    loadBalancerSourceRanges: []
    ## Service type
    ##
    type: ClusterIP

  ## If true, create a serviceMonitor for alertmanager
  ##
  serviceMonitor:
    ## Scrape interval. If not set, the Prometheus default scrape interval is used.
    ##
    interval: ""
    selfMonitor: true

    ## 	metric relabel configs to apply to samples before ingestion.
    ##
    metricRelabelings: []
    # - action: keep
    #   regex: 'kube_(daemonset|deployment|pod|namespace|node|statefulset).+'
    #   sourceLabels: [__name__]

    # 	relabel configs to apply to samples before ingestion.
    ##
    relabelings: []
    # - sourceLabels: [__meta_kubernetes_pod_node_name]
    #   separator: ;
    #   regex: ^(.*)$
    #   target_label: nodename
    #   replacement: $1
    #   action: replace

  ## Settings affecting alertmanagerSpec
  ## ref: https://github.com/coreos/prometheus-operator/blob/master/Documentation/api.md#alertmanagerspec
  ##
  alertmanagerSpec:
    ## Standard object’s metadata. More info: https://github.com/kubernetes/community/blob/master/contributors/devel/sig-architecture/api-conventions.md#metadata
    ## Metadata Labels and Annotations gets propagated to the Alertmanager pods.
    ##
    podMetadata: {}

    ## Image of Alertmanager
    ##
    image:
      repository: quay.io/prometheus/alertmanager
      tag: v0.19.0

    ## If true then the user will be responsible to provide a secret with alertmanager configuration
    ## So when true the config part will be ignored (including templateFiles) and the one in the secret will be used
    ##
    useExistingSecret: false

    ## Secrets is a list of Secrets in the same namespace as the Alertmanager object, which shall be mounted into the
    ## Alertmanager Pods. The Secrets are mounted into /etc/alertmanager/secrets/.
    ##
    secrets: []

    ## ConfigMaps is a list of ConfigMaps in the same namespace as the Alertmanager object, which shall be mounted into the Alertmanager Pods.
    ## The ConfigMaps are mounted into /etc/alertmanager/configmaps/.
    ##
    configMaps: []

    ## Define Log Format
    # Use logfmt (default) or json-formatted logging
    logFormat: logfmt

    ## Log level for Alertmanager to be configured with.
    ##
    logLevel: info

    ## Size is the expected size of the alertmanager cluster. The controller will eventually make the size of the
    ## running cluster equal to the expected size.
    replicas: 1

    ## Time duration Alertmanager shall retain data for. Default is '120h', and must match the regular expression
    ## [0-9]+(ms|s|m|h) (milliseconds seconds minutes hours).
    ##
    retention: 120h

    ## Storage is the definition of how storage will be used by the Alertmanager instances.
    ## ref: https://github.com/coreos/prometheus-operator/blob/master/Documentation/user-guides/storage.md
    ##
    storage: {}
    # volumeClaimTemplate:
    #   spec:
    #     storageClassName: gluster
    #     accessModes: ["ReadWriteOnce"]
    #     resources:
    #       requests:
    #         storage: 50Gi
    #   selector: {}


    ## 	The external URL the Alertmanager instances will be available under. This is necessary to generate correct URLs. This is necessary if Alertmanager is not served from root of a DNS name.	string	false
    ##
    externalUrl:

    ## 	The route prefix Alertmanager registers HTTP handlers for. This is useful, if using ExternalURL and a proxy is rewriting HTTP routes of a request, and the actual ExternalURL is still true,
    ## but the server serves requests under a different route prefix. For example for use with kubectl proxy.
    ##
    routePrefix: /

    ## If set to true all actions on the underlying managed objects are not going to be performed, except for delete actions.
    ##
    paused: false

    ## Define which Nodes the Pods are scheduled on.
    ## ref: https://kubernetes.io/docs/user-guide/node-selection/
    ##
    nodeSelector: {}

    ## Define resources requests and limits for single Pods.
    ## ref: https://kubernetes.io/docs/user-guide/compute-resources/
    ##
    resources: {}
    # requests:
    #   memory: 400Mi

    ## Pod anti-affinity can prevent the scheduler from placing Prometheus replicas on the same node.
    ## The default value "soft" means that the scheduler should *prefer* to not schedule two replica pods onto the same node but no guarantee is provided.
    ## The value "hard" means that the scheduler is *required* to not schedule two replica pods onto the same node.
    ## The value "" will disable pod anti-affinity so that no anti-affinity rules will be configured.
    ##
    podAntiAffinity: ""

    ## If anti-affinity is enabled sets the topologyKey to use for anti-affinity.
    ## This can be changed to, for example, failure-domain.beta.kubernetes.io/zone
    ##
    podAntiAffinityTopologyKey: kubernetes.io/hostname

    ## Assign custom affinity rules to the alertmanager instance
    ## ref: https://kubernetes.io/docs/concepts/configuration/assign-pod-node/
    ##
    affinity: {}
    # nodeAffinity:
    #   requiredDuringSchedulingIgnoredDuringExecution:
    #     nodeSelectorTerms:
    #     - matchExpressions:
    #       - key: kubernetes.io/e2e-az-name
    #         operator: In
    #         values:
    #         - e2e-az1
    #         - e2e-az2

    ## If specified, the pod's tolerations.
    ## ref: https://kubernetes.io/docs/concepts/configuration/taint-and-toleration/
    ##
    tolerations: []
    # - key: "key"
    #   operator: "Equal"
    #   value: "value"
    #   effect: "NoSchedule"

    ## SecurityContext holds pod-level security attributes and common container settings.
    ## This defaults to non root user with uid 1000 and gid 2000.	*v1.PodSecurityContext	false
    ## ref: https://kubernetes.io/docs/tasks/configure-pod-container/security-context/
    ##
    securityContext:
      runAsNonRoot: true
      runAsUser: 1000
      fsGroup: 2000

    ## ListenLocal makes the Alertmanager server listen on loopback, so that it does not bind against the Pod IP.
    ## Note this is only for the Alertmanager UI, not the gossip communication.
    ##
    listenLocal: false

    ## Containers allows injecting additional containers. This is meant to allow adding an authentication proxy to an Alertmanager pod.
    ##
    containers: []

    ## Priority class assigned to the Pods
    ##
    priorityClassName: ""

    ## AdditionalPeers allows injecting a set of additional Alertmanagers to peer with to form a highly available cluster.
    ##
    additionalPeers: []

## Using default values from https://github.com/helm/charts/blob/master/stable/grafana/values.yaml
##
grafana:
  enabled: true

  ## Deploy default dashboards.
  ##
  defaultDashboardsEnabled: true

  adminPassword: prom-operator

  ingress:
    ## If true, Grafana Ingress will be created
    ##
    enabled: false

    ## Annotations for Grafana Ingress
    ##
    annotations: {}
      # kubernetes.io/ingress.class: nginx
    # kubernetes.io/tls-acme: "true"

    ## Labels to be added to the Ingress
    ##
    labels: {}

    ## Hostnames.
    ## Must be provided if Ingress is enable.
    ##
    # hosts:
    #   - grafana.domain.com
    hosts: []

    ## Path for grafana ingress
    path: /

    ## TLS configuration for grafana Ingress
    ## Secret must be manually created in the namespace
    ##
    tls: []
    # - secretName: grafana-general-tls
    #   hosts:
    #   - grafana.example.com

  sidecar:
    dashboards:
      enabled: true
      label: grafana_dashboard
    datasources:
      enabled: true
      defaultDatasourceEnabled: true
      ## Create datasource for each Pod of Prometheus StatefulSet;
      ## this uses headless service `prometheus-operated` which is
      ## created by Prometheus Operator
      ## ref: https://git.io/fjaBS
      createPrometheusReplicasDatasources: false
      label: grafana_datasource

  extraConfigmapMounts: []
  # - name: certs-configmap
  #   mountPath: /etc/grafana/ssl/
  #   configMap: certs-configmap
  #   readOnly: true

  ## Configure additional grafana datasources
  ## ref: http://docs.grafana.org/administration/provisioning/#datasources
  additionalDataSources: []
  # - name: prometheus-sample
  #   access: proxy
  #   basicAuth: true
  #   basicAuthPassword: pass
  #   basicAuthUser: daco
  #   editable: false
  #   jsonData:
  #       tlsSkipVerify: true
  #   orgId: 1
  #   type: prometheus
  #   url: https://prometheus.svc:9090
  #   version: 1

  ## If true, create a serviceMonitor for grafana
  ##
  serviceMonitor:
    ## Scrape interval. If not set, the Prometheus default scrape interval is used.
    ##
    interval: ""
    selfMonitor: true

    ## 	metric relabel configs to apply to samples before ingestion.
    ##
    metricRelabelings: []
    # - action: keep
    #   regex: 'kube_(daemonset|deployment|pod|namespace|node|statefulset).+'
    #   sourceLabels: [__name__]

    # 	relabel configs to apply to samples before ingestion.
    ##
    relabelings: []
    # - sourceLabels: [__meta_kubernetes_pod_node_name]
    #   separator: ;
    #   regex: ^(.*)$
    #   target_label: nodename
    #   replacement: $1
    #   action: replace

## Component scraping the kube api server
##
kubeApiServer:
  enabled: true
  tlsConfig:
    serverName: kubernetes
    insecureSkipVerify: false

  ## If your API endpoint address is not reachable (as in AKS) you can replace it with the kubernetes service
  ##
  relabelings: []
  # - sourceLabels:
  #     - __meta_kubernetes_namespace
  #     - __meta_kubernetes_service_name
  #     - __meta_kubernetes_endpoint_port_name
  #   action: keep
  #   regex: default;kubernetes;https
  # - targetLabel: __address__
  #   replacement: kubernetes.default.svc:443

  serviceMonitor:
    ## Scrape interval. If not set, the Prometheus default scrape interval is used.
    ##
    interval: ""
    jobLabel: component
    selector:
      matchLabels:
        component: apiserver
        provider: kubernetes

    ## 	metric relabel configs to apply to samples before ingestion.
    ##
    metricRelabelings: []
    # - action: keep
    #   regex: 'kube_(daemonset|deployment|pod|namespace|node|statefulset).+'
    #   sourceLabels: [__name__]

## Component scraping the kubelet and kubelet-hosted cAdvisor
##
kubelet:
  enabled: true
  namespace: kube-system

  serviceMonitor:
    ## Scrape interval. If not set, the Prometheus default scrape interval is used.
    ##
    interval: ""

    ## Enable scraping the kubelet over https. For requirements to enable this see
    ## https://github.com/coreos/prometheus-operator/issues/926
    ##
    https: true

    ## Metric relabellings to apply to samples before ingestion
    ##
    cAdvisorMetricRelabelings: []
    # - sourceLabels: [__name__, image]
    #   separator: ;
    #   regex: container_([a-z_]+);
    #   replacement: $1
    #   action: drop
    # - sourceLabels: [__name__]
    #   separator: ;
    #   regex: container_(network_tcp_usage_total|network_udp_usage_total|tasks_state|cpu_load_average_10s)
    #   replacement: $1
    #   action: drop

    # 	relabel configs to apply to samples before ingestion.
    ##
    cAdvisorRelabelings: []
    # - sourceLabels: [__meta_kubernetes_pod_node_name]
    #   separator: ;
    #   regex: ^(.*)$
    #   target_label: nodename
    #   replacement: $1
    #   action: replace

    metricRelabelings: []
    # - sourceLabels: [__name__, image]
    #   separator: ;
    #   regex: container_([a-z_]+);
    #   replacement: $1
    #   action: drop
    # - sourceLabels: [__name__]
    #   separator: ;
    #   regex: container_(network_tcp_usage_total|network_udp_usage_total|tasks_state|cpu_load_average_10s)
    #   replacement: $1
    #   action: drop

    # 	relabel configs to apply to samples before ingestion.
    ##
    relabelings: []
    # - sourceLabels: [__meta_kubernetes_pod_node_name]
    #   separator: ;
    #   regex: ^(.*)$
    #   target_label: nodename
    #   replacement: $1
    #   action: replace

## Component scraping the kube controller manager
##
kubeControllerManager:
  enabled: true

  ## If your kube controller manager is not deployed as a pod, specify IPs it can be found on
  ##
  endpoints: []
  # - 10.141.4.22
  # - 10.141.4.23
  # - 10.141.4.24

  ## If using kubeControllerManager.endpoints only the port and targetPort are used
  ##
  service:
    port: 10252
    targetPort: 10252
    selector:
      component: kube-controller-manager

  serviceMonitor:
    ## Scrape interval. If not set, the Prometheus default scrape interval is used.
    ##
    interval: ""

    ## Enable scraping kube-controller-manager over https.
    ## Requires proper certs (not self-signed) and delegated authentication/authorization checks
    ##
    https: false

    # Skip TLS certificate validation when scraping
    insecureSkipVerify: null

    # Name of the server to use when validating TLS certificate
    serverName: null

    ## 	metric relabel configs to apply to samples before ingestion.
    ##
    metricRelabelings: []
    # - action: keep
    #   regex: 'kube_(daemonset|deployment|pod|namespace|node|statefulset).+'
    #   sourceLabels: [__name__]

    # 	relabel configs to apply to samples before ingestion.
    ##
    relabelings: []
    # - sourceLabels: [__meta_kubernetes_pod_node_name]
    #   separator: ;
    #   regex: ^(.*)$
    #   target_label: nodename
    #   replacement: $1
    #   action: replace

## Component scraping coreDns. Use either this or kubeDns
##
coreDns:
  enabled: true
  service:
    port: 9153
    targetPort: 9153
    selector:
      k8s-app: kube-dns
  serviceMonitor:
    ## Scrape interval. If not set, the Prometheus default scrape interval is used.
    ##
    interval: ""

    ## 	metric relabel configs to apply to samples before ingestion.
    ##
    metricRelabelings: []
    # - action: keep
    #   regex: 'kube_(daemonset|deployment|pod|namespace|node|statefulset).+'
    #   sourceLabels: [__name__]

    # 	relabel configs to apply to samples before ingestion.
    ##
    relabelings: []
    # - sourceLabels: [__meta_kubernetes_pod_node_name]
    #   separator: ;
    #   regex: ^(.*)$
    #   target_label: nodename
    #   replacement: $1
    #   action: replace

## Component scraping kubeDns. Use either this or coreDns
##
kubeDns:
  enabled: false
  service:
    selector:
      k8s-app: kube-dns
  serviceMonitor:
    ## Scrape interval. If not set, the Prometheus default scrape interval is used.
    ##
    interval: ""

    ## 	metric relabel configs to apply to samples before ingestion.
    ##
    metricRelabelings: []
    # - action: keep
    #   regex: 'kube_(daemonset|deployment|pod|namespace|node|statefulset).+'
    #   sourceLabels: [__name__]

    # 	relabel configs to apply to samples before ingestion.
    ##
    relabelings: []
    # - sourceLabels: [__meta_kubernetes_pod_node_name]
    #   separator: ;
    #   regex: ^(.*)$
    #   target_label: nodename
    #   replacement: $1
    #   action: replace
    dnsmasqMetricRelabelings: []
    # - action: keep
    #   regex: 'kube_(daemonset|deployment|pod|namespace|node|statefulset).+'
    #   sourceLabels: [__name__]

    # 	relabel configs to apply to samples before ingestion.
    ##
    dnsmasqRelabelings: []
    # - sourceLabels: [__meta_kubernetes_pod_node_name]
    #   separator: ;
    #   regex: ^(.*)$
    #   target_label: nodename
    #   replacement: $1
    #   action: replace

## Component scraping etcd
##
kubeEtcd:
  enabled: true

  ## If your etcd is not deployed as a pod, specify IPs it can be found on
  ##
  endpoints: []
  # - 10.141.4.22
  # - 10.141.4.23
  # - 10.141.4.24

  ## Etcd service. If using kubeEtcd.endpoints only the port and targetPort are used
  ##
  service:
    port: 2379
    targetPort: 2379
    selector:
      component: etcd

  ## Configure secure access to the etcd cluster by loading a secret into prometheus and
  ## specifying security configuration below. For example, with a secret named etcd-client-cert
  ##
  ## serviceMonitor:
  ##   scheme: https
  ##   insecureSkipVerify: false
  ##   serverName: localhost
  ##   caFile: /etc/prometheus/secrets/etcd-client-cert/etcd-ca
  ##   certFile: /etc/prometheus/secrets/etcd-client-cert/etcd-client
  ##   keyFile: /etc/prometheus/secrets/etcd-client-cert/etcd-client-key
  ##
  serviceMonitor:
    ## Scrape interval. If not set, the Prometheus default scrape interval is used.
    ##
    interval: ""
    scheme: http
    insecureSkipVerify: false
    serverName: ""
    caFile: ""
    certFile: ""
    keyFile: ""

    ## 	metric relabel configs to apply to samples before ingestion.
    ##
    metricRelabelings: []
    # - action: keep
    #   regex: 'kube_(daemonset|deployment|pod|namespace|node|statefulset).+'
    #   sourceLabels: [__name__]

    # 	relabel configs to apply to samples before ingestion.
    ##
    relabelings: []
    # - sourceLabels: [__meta_kubernetes_pod_node_name]
    #   separator: ;
    #   regex: ^(.*)$
    #   target_label: nodename
    #   replacement: $1
    #   action: replace


## Component scraping kube scheduler
##
kubeScheduler:
  enabled: true

  ## If your kube scheduler is not deployed as a pod, specify IPs it can be found on
  ##
  endpoints: []
  # - 10.141.4.22
  # - 10.141.4.23
  # - 10.141.4.24

  ## If using kubeScheduler.endpoints only the port and targetPort are used
  ##
  service:
    port: 10251
    targetPort: 10251
    selector:
      component: kube-scheduler

  serviceMonitor:
    ## Scrape interval. If not set, the Prometheus default scrape interval is used.
    ##
    interval: ""
    ## Enable scraping kube-controller-manager over https.
    ## Requires proper certs (not self-signed) and delegated authentication/authorization checks
    ##
    https: false

    ## Skip TLS certificate validation when scraping
    insecureSkipVerify: null

    ## Name of the server to use when validating TLS certificate
    serverName: null

    ## 	metric relabel configs to apply to samples before ingestion.
    ##
    metricRelabelings: []
    # - action: keep
    #   regex: 'kube_(daemonset|deployment|pod|namespace|node|statefulset).+'
    #   sourceLabels: [__name__]

    # 	relabel configs to apply to samples before ingestion.
    ##
    relabelings: []
    # - sourceLabels: [__meta_kubernetes_pod_node_name]
    #   separator: ;
    #   regex: ^(.*)$
    #   target_label: nodename
    #   replacement: $1
    #   action: replace


## Component scraping kube proxy
##
kubeProxy:
  enabled: true

  ## If your kube proxy is not deployed as a pod, specify IPs it can be found on
  ##
  endpoints: []
  # - 10.141.4.22
  # - 10.141.4.23
  # - 10.141.4.24

  service:
    port: 10249
    targetPort: 10249
    selector:
      k8s-app: kube-proxy

  serviceMonitor:
    ## Scrape interval. If not set, the Prometheus default scrape interval is used.
    ##
    interval: ""

    ## Enable scraping kube-proxy over https.
    ## Requires proper certs (not self-signed) and delegated authentication/authorization checks
    ##
    https: false

    ## 	metric relabel configs to apply to samples before ingestion.
    ##
    metricRelabelings: []
    # - action: keep
    #   regex: 'kube_(daemonset|deployment|pod|namespace|node|statefulset).+'
    #   sourceLabels: [__name__]

    # 	relabel configs to apply to samples before ingestion.
    ##
    relabelings: []
    # - action: keep
    #   regex: 'kube_(daemonset|deployment|pod|namespace|node|statefulset).+'
    #   sourceLabels: [__name__]


## Component scraping kube state metrics
##
kubeStateMetrics:
  enabled: true
  serviceMonitor:
    ## Scrape interval. If not set, the Prometheus default scrape interval is used.
    ##
    interval: ""

    ## 	metric relabel configs to apply to samples before ingestion.
    ##
    metricRelabelings: []
    # - action: keep
    #   regex: 'kube_(daemonset|deployment|pod|namespace|node|statefulset).+'
    #   sourceLabels: [__name__]

    # 	relabel configs to apply to samples before ingestion.
    ##
    relabelings: []
    # - sourceLabels: [__meta_kubernetes_pod_node_name]
    #   separator: ;
    #   regex: ^(.*)$
    #   target_label: nodename
    #   replacement: $1
    #   action: replace

## Configuration for kube-state-metrics subchart
##
kube-state-metrics:
  rbac:
    create: true
  podSecurityPolicy:
    enabled: true

## Deploy node exporter as a daemonset to all nodes
##
nodeExporter:
  enabled: true

  ## Use the value configured in prometheus-node-exporter.podLabels
  ##
  jobLabel: jobLabel

  serviceMonitor:
    ## Scrape interval. If not set, the Prometheus default scrape interval is used.
    ##
    interval: ""

    ## How long until a scrape request times out. If not set, the Prometheus default scape timeout is used.
    ##
    scrapeTimeout: ""

    ## 	metric relabel configs to apply to samples before ingestion.
    ##
    metricRelabelings: []
    # - sourceLabels: [__name__]
    #   separator: ;
    #   regex: ^node_mountstats_nfs_(event|operations|transport)_.+
    #   replacement: $1
    #   action: drop

    ## 	relabel configs to apply to samples before ingestion.
    ##
    relabelings: []
    # - sourceLabels: [__meta_kubernetes_pod_node_name]
    #   separator: ;
    #   regex: ^(.*)$
    #   target_label: nodename
    #   replacement: $1
    #   action: replace

## Configuration for prometheus-node-exporter subchart
##
prometheus-node-exporter:
  service:
    port: 9100
    targetPort: 9100

  podLabels:
    ## Add the 'node-exporter' label to be used by serviceMonitor to match standard common usage in rules and grafana dashboards
    ##
    jobLabel: node-exporter
  extraArgs:
    - --collector.filesystem.ignored-mount-points=^/(dev|proc|sys|var/lib/docker/.+)($|/)
    - --collector.filesystem.ignored-fs-types=^(autofs|binfmt_misc|cgroup|configfs|debugfs|devpts|devtmpfs|fusectl|hugetlbfs|mqueue|overlay|proc|procfs|pstore|rpc_pipefs|securityfs|sysfs|tracefs)$

## Manages Prometheus and Alertmanager components
##
prometheusOperator:
  enabled: true

  tlsProxy:
    enabled: true
    image:
      repository: squareup/ghostunnel
      tag: v1.4.1
      pullPolicy: IfNotPresent
    resources: {}

  ## Admission webhook support for PrometheusRules resources added in Prometheus Operator 0.30 can be enabled to prevent incorrectly formatted
  ## rules from making their way into prometheus and potentially preventing the container from starting
  admissionWebhooks:
    failurePolicy: Fail
    enabled: true
    ## If enabled, generate a self-signed certificate, then patch the webhook configurations with the generated data.
    ## On chart upgrades (or if the secret exists) the cert will not be re-generated. You can use this to provide your own
    ## certs ahead of time if you wish.
    ##
    patch:
      enabled: true
      image:
        repository: jettech/kube-webhook-certgen
        tag: v1.0.0
        pullPolicy: IfNotPresent
      ## Provide a priority class name to the webhook patching job
      ##
      priorityClassName: ""
      podAnnotations:
        sidecar.istio.io/inject: "false"
      nodeSelector: {}

  ## Namespaces not to scope the interaction of the Prometheus Operator (deny list).
  ##
  denyNamespaces: {}

  ## Service account for Alertmanager to use.
  ## ref: https://kubernetes.io/docs/tasks/configure-pod-container/configure-service-account/
  ##
  serviceAccount:
    create: true
    name: ""

  ## Configuration for Prometheus operator service
  ##
  service:
    annotations: {}
    labels: {}
    clusterIP: ""

    ## Port to expose on each node
    ## Only used if service.type is 'NodePort'
    ##
    nodePort: 30080

    nodePortTls: 30443

    ## Additional ports to open for Prometheus service
    ## ref: https://kubernetes.io/docs/concepts/services-networking/service/#multi-port-services
    ##
    additionalPorts: []

    ## Loadbalancer IP
    ## Only use if service.type is "loadbalancer"
    ##
    loadBalancerIP: ""
    loadBalancerSourceRanges: []

    ## Service type
    ## NodepPort, ClusterIP, loadbalancer
    ##
    type: ClusterIP

    ## List of IP addresses at which the Prometheus server service is available
    ## Ref: https://kubernetes.io/docs/user-guide/services/#external-ips
    ##
    externalIPs: []

  ## Deploy CRDs used by Prometheus Operator.
  ##
  createCustomResource: true

  ## Customize CRDs API Group
  crdApiGroup: monitoring.coreos.com

  ## Attempt to clean up CRDs created by Prometheus Operator.
  ##
  cleanupCustomResource: false

  ## Labels to add to the operator pod
  ##
  podLabels: {}

  ## Annotations to add to the operator pod
  ##
  podAnnotations: {}

  ## Assign a PriorityClassName to pods if set
  # priorityClassName: ""

  ## Define Log Format
  # Use logfmt (default) or json-formatted logging
  # logFormat: logfmt

  ## Decrease log verbosity to errors only
  # logLevel: error

  ## If true, the operator will create and maintain a service for scraping kubelets
  ## ref: https://github.com/coreos/prometheus-operator/blob/master/helm/prometheus-operator/README.md
  ##
  kubeletService:
    enabled: true
    namespace: kube-system

  ## Create a servicemonitor for the operator
  ##
  serviceMonitor:
    ## Scrape interval. If not set, the Prometheus default scrape interval is used.
    ##
    interval: ""
    selfMonitor: true

    ## 	metric relabel configs to apply to samples before ingestion.
    ##
    metricRelabelings: []
    # - action: keep
    #   regex: 'kube_(daemonset|deployment|pod|namespace|node|statefulset).+'
    #   sourceLabels: [__name__]

    # 	relabel configs to apply to samples before ingestion.
    ##
    relabelings: []
    # - sourceLabels: [__meta_kubernetes_pod_node_name]
    #   separator: ;
    #   regex: ^(.*)$
    #   target_label: nodename
    #   replacement: $1
    #   action: replace

  ## Resource limits & requests
  ##
  resources: {}
  # limits:
  #   cpu: 200m
  #   memory: 200Mi
  # requests:
  #   cpu: 100m
  #   memory: 100Mi

  ## Define which Nodes the Pods are scheduled on.
  ## ref: https://kubernetes.io/docs/user-guide/node-selection/
  ##
  nodeSelector: {}

  ## Tolerations for use with node taints
  ## ref: https://kubernetes.io/docs/concepts/configuration/taint-and-toleration/
  ##
  tolerations: []
  # - key: "key"
  #   operator: "Equal"
  #   value: "value"
  #   effect: "NoSchedule"

  ## Assign custom affinity rules to the prometheus operator
  ## ref: https://kubernetes.io/docs/concepts/configuration/assign-pod-node/
  ##
  affinity: {}
    # nodeAffinity:
    #   requiredDuringSchedulingIgnoredDuringExecution:
    #     nodeSelectorTerms:
    #     - matchExpressions:
    #       - key: kubernetes.io/e2e-az-name
    #         operator: In
    #         values:
    #         - e2e-az1
  #         - e2e-az2

  securityContext:
    runAsNonRoot: true
    runAsUser: 65534

  ## Prometheus-operator image
  ##
  image:
    repository: quay.io/coreos/prometheus-operator
    tag: v0.32.0
    pullPolicy: IfNotPresent

  ## Configmap-reload image to use for reloading configmaps
  ##
  configmapReloadImage:
    repository: quay.io/coreos/configmap-reload
    tag: v0.0.1

  ## Prometheus-config-reloader image to use for config and rule reloading
  ##
  prometheusConfigReloaderImage:
    repository: quay.io/coreos/prometheus-config-reloader
    tag: v0.32.0

  ## Set the prometheus config reloader side-car CPU limit
  ##
  configReloaderCpu: 100m

  ## Set the prometheus config reloader side-car memory limit
  ##
  configReloaderMemory: 25Mi

  ## Hyperkube image to use when cleaning up
  ##
  hyperkubeImage:
    repository: k8s.gcr.io/hyperkube
    tag: v1.12.1
    pullPolicy: IfNotPresent

## Deploy a Prometheus instance
##
prometheus:

  enabled: true

  ## Annotations for Prometheus
  ##
  annotations: {}

  ## Service account for Prometheuses to use.
  ## ref: https://kubernetes.io/docs/tasks/configure-pod-container/configure-service-account/
  ##
  serviceAccount:
    create: true
    name: ""

  ## Configuration for Prometheus service
  ##
  service:
    annotations: {}
    labels: {}
    clusterIP: ""


    ## To be used with a proxy extraContainer port
    targetPort: 9090

    ## List of IP addresses at which the Prometheus server service is available
    ## Ref: https://kubernetes.io/docs/user-guide/services/#external-ips
    ##
    externalIPs: []

    ## Port to expose on each node
    ## Only used if service.type is 'NodePort'
    ##
    nodePort: 30090

    ## Loadbalancer IP
    ## Only use if service.type is "loadbalancer"
    loadBalancerIP: ""
    loadBalancerSourceRanges: []
    ## Service type
    ##
    type: ClusterIP

    sessionAffinity: ""

  ## Configuration for creating a separate Service for each statefulset Prometheus replica
  ##
  servicePerReplica:
    enabled: false
    annotations: {}

    ## To be used with a proxy extraContainer port
    targetPort: 9090

    ## Port to expose on each node
    ## Only used if servicePerReplica.type is 'NodePort'
    ##
    nodePort: 30091

    ## Loadbalancer source IP ranges
    ## Only used if servicePerReplica.type is "loadbalancer"
    loadBalancerSourceRanges: []
    ## Service type
    ##
    type: ClusterIP

  ## Configure pod disruption budgets for Prometheus
  ## ref: https://kubernetes.io/docs/tasks/run-application/configure-pdb/#specifying-a-poddisruptionbudget
  ## This configuration is immutable once created and will require the PDB to be deleted to be changed
  ## https://github.com/kubernetes/kubernetes/issues/45398
  ##
  podDisruptionBudget:
    enabled: false
    minAvailable: 1
    maxUnavailable: ""

  ingress:
    enabled: false
    annotations: {}
    labels: {}

    ## Hostnames.
    ## Must be provided if Ingress is enabled.
    ##
    # hosts:
    #   - prometheus.domain.com
    hosts: []

    ## Paths to use for ingress rules - one path should match the prometheusSpec.routePrefix
    ##
    paths: []
    # - /

    ## TLS configuration for Prometheus Ingress
    ## Secret must be manually created in the namespace
    ##
    tls: []
      # - secretName: prometheus-general-tls
      #   hosts:
    #     - prometheus.example.com

  ## Configuration for creating an Ingress that will map to each Prometheus replica service
  ## prometheus.servicePerReplica must be enabled
  ##
  ingressPerReplica:
    enabled: false
    annotations: {}
    labels: {}

    ## Final form of the hostname for each per replica ingress is
    ## {{ ingressPerReplica.hostPrefix }}-{{ $replicaNumber }}.{{ ingressPerReplica.hostDomain }}
    ##
    ## Prefix for the per replica ingress that will have `-$replicaNumber`
    ## appended to the end
    hostPrefix: ""
    ## Domain that will be used for the per replica ingress
    hostDomain: ""

    ## Paths to use for ingress rules
    ##
    paths: []
    # - /

    ## Secret name containing the TLS certificate for Prometheus per replica ingress
    ## Secret must be manually created in the namespace
    tlsSecretName: ""

  ## Configure additional options for default pod security policy for Prometheus
  ## ref: https://kubernetes.io/docs/concepts/policy/pod-security-policy/
  podSecurityPolicy:
    allowedCapabilities: []

  serviceMonitor:
    ## Scrape interval. If not set, the Prometheus default scrape interval is used.
    ##
    interval: ""
    selfMonitor: true

    ## 	metric relabel configs to apply to samples before ingestion.
    ##
    metricRelabelings: []
    # - action: keep
    #   regex: 'kube_(daemonset|deployment|pod|namespace|node|statefulset).+'
    #   sourceLabels: [__name__]

    # 	relabel configs to apply to samples before ingestion.
    ##
    relabelings: []
    # - sourceLabels: [__meta_kubernetes_pod_node_name]
    #   separator: ;
    #   regex: ^(.*)$
    #   target_label: nodename
    #   replacement: $1
    #   action: replace

  ## Settings affecting prometheusSpec
  ## ref: https://github.com/coreos/prometheus-operator/blob/master/Documentation/api.md#prometheusspec
  ##
  prometheusSpec:

    ## Interval between consecutive scrapes.
    ##
    scrapeInterval: ""

    ## Interval between consecutive evaluations.
    ##
    evaluationInterval: ""

    ## ListenLocal makes the Prometheus server listen on loopback, so that it does not bind against the Pod IP.
    ##
    listenLocal: false

    ## EnableAdminAPI enables Prometheus the administrative HTTP API which includes functionality such as deleting time series.
    ## This is disabled by default.
    ## ref: https://prometheus.io/docs/prometheus/latest/querying/api/#tsdb-admin-apis
    ##
    enableAdminAPI: false

    ## Image of Prometheus.
    ##
    image:
      repository: quay.io/prometheus/prometheus
      tag: v2.12.0

    ## Tolerations for use with node taints
    ## ref: https://kubernetes.io/docs/concepts/configuration/taint-and-toleration/
    ##
    tolerations: []
    #  - key: "key"
    #    operator: "Equal"
    #    value: "value"
    #    effect: "NoSchedule"

    ## Alertmanagers to which alerts will be sent
    ## ref: https://github.com/coreos/prometheus-operator/blob/master/Documentation/api.md#alertmanagerendpoints
    ##
    ## Default configuration will connect to the alertmanager deployed as part of this release
    ##
    alertingEndpoints: []
    # - name: ""
    #   namespace: ""
    #   port: http
    #   scheme: http

    ## External labels to add to any time series or alerts when communicating with external systems
    ##
    externalLabels: {}

    ## Name of the external label used to denote replica name
    ##
    replicaExternalLabelName: ""

    ## If true, the Operator won't add the external label used to denote replica name
    ##
    replicaExternalLabelNameClear: false

    ## Name of the external label used to denote Prometheus instance name
    ##
    prometheusExternalLabelName: ""

    ## If true, the Operator won't add the external label used to denote Prometheus instance name
    ##
    prometheusExternalLabelNameClear: false

    ## External URL at which Prometheus will be reachable.
    ##
    externalUrl: ""

    ## Define which Nodes the Pods are scheduled on.
    ## ref: https://kubernetes.io/docs/user-guide/node-selection/
    ##
    nodeSelector: {}

    ## Secrets is a list of Secrets in the same namespace as the Prometheus object, which shall be mounted into the Prometheus Pods.
    ## The Secrets are mounted into /etc/prometheus/secrets/. Secrets changes after initial creation of a Prometheus object are not
    ## reflected in the running Pods. To change the secrets mounted into the Prometheus Pods, the object must be deleted and recreated
    ## with the new list of secrets.
    ##
    secrets: []

    ## ConfigMaps is a list of ConfigMaps in the same namespace as the Prometheus object, which shall be mounted into the Prometheus Pods.
    ## The ConfigMaps are mounted into /etc/prometheus/configmaps/.
    ##
    configMaps: []

    ## QuerySpec defines the query command line flags when starting Prometheus.
    ## ref: https://github.com/coreos/prometheus-operator/blob/master/Documentation/api.md#queryspec
    ##
    query: {}

    ## Namespaces to be selected for PrometheusRules discovery.
    ## If nil, select own namespace. Namespaces to be selected for ServiceMonitor discovery.
    ## See https://github.com/coreos/prometheus-operator/blob/master/Documentation/api.md#namespaceselector for usage
    ##
    ruleNamespaceSelector: {}

    ## If true, a nil or {} value for prometheus.prometheusSpec.ruleSelector will cause the
    ## prometheus resource to be created with selectors based on values in the helm deployment,
    ## which will also match the PrometheusRule resources created
    ##
    ruleSelectorNilUsesHelmValues: true

    ## PrometheusRules to be selected for target discovery.
    ## If {}, select all ServiceMonitors
    ##
    ruleSelector: {}
    ## Example which select all prometheusrules resources
    ## with label "prometheus" with values any of "example-rules" or "example-rules-2"
    # ruleSelector:
    #   matchExpressions:
    #     - key: prometheus
    #       operator: In
    #       values:
    #         - example-rules
    #         - example-rules-2
    #
    ## Example which select all prometheusrules resources with label "role" set to "example-rules"
    # ruleSelector:
    #   matchLabels:
    #     role: example-rules

    ## If true, a nil or {} value for prometheus.prometheusSpec.serviceMonitorSelector will cause the
    ## prometheus resource to be created with selectors based on values in the helm deployment,
    ## which will also match the servicemonitors created
    ##
    serviceMonitorSelectorNilUsesHelmValues: true

    ## ServiceMonitors to be selected for target discovery.
    ## If {}, select all ServiceMonitors
    ##
    serviceMonitorSelector: {}
    ## Example which selects ServiceMonitors with label "prometheus" set to "somelabel"
    # serviceMonitorSelector:
    #   matchLabels:
    #     prometheus: somelabel

    ## Namespaces to be selected for ServiceMonitor discovery.
    ## See https://github.com/coreos/prometheus-operator/blob/master/Documentation/api.md#namespaceselector for usage
    ##
    serviceMonitorNamespaceSelector: {}

    ## If true, a nil or {} value for prometheus.prometheusSpec.podMonitorSelector will cause the
    ## prometheus resource to be created with selectors based on values in the helm deployment,
    ## which will also match the podmonitors created
    ##
    podMonitorSelectorNilUsesHelmValues: true

    ## PodMonitors to be selected for target discovery.
    ## If {}, select all PodMonitors
    ##
    podMonitorSelector: {}
    ## Example which selects PodMonitors with label "prometheus" set to "somelabel"
    # podMonitorSelector:
    #   matchLabels:
    #     prometheus: somelabel

    ## Namespaces to be selected for PodMonitor discovery.
    ## See https://github.com/coreos/prometheus-operator/blob/master/Documentation/api.md#namespaceselector for usage
    ##
    podMonitorNamespaceSelector: {}

    ## How long to retain metrics
    ##
    retention: 10d

    ## Maximum size of metrics
    ##
    retentionSize: ""

    ## Enable compression of the write-ahead log using Snappy.
    ##
    walCompression: false

    ## If true, the Operator won't process any Prometheus configuration changes
    ##
    paused: false

    ## Number of Prometheus replicas desired
    ##
    replicas: 1

    ## Log level for Prometheus be configured in
    ##
    logLevel: info

    ## Log format for Prometheus be configured in
    ##
    logFormat: logfmt

    ## Prefix used to register routes, overriding externalUrl route.
    ## Useful for proxies that rewrite URLs.
    ##
    routePrefix: /

    ## Standard object’s metadata. More info: https://github.com/kubernetes/community/blob/master/contributors/devel/sig-architecture/api-conventions.md#metadata
    ## Metadata Labels and Annotations gets propagated to the prometheus pods.
    ##
    podMetadata: {}
    # labels:
    #   app: prometheus
    #   k8s-app: prometheus

    ## Pod anti-affinity can prevent the scheduler from placing Prometheus replicas on the same node.
    ## The default value "soft" means that the scheduler should *prefer* to not schedule two replica pods onto the same node but no guarantee is provided.
    ## The value "hard" means that the scheduler is *required* to not schedule two replica pods onto the same node.
    ## The value "" will disable pod anti-affinity so that no anti-affinity rules will be configured.
    podAntiAffinity: ""

    ## If anti-affinity is enabled sets the topologyKey to use for anti-affinity.
    ## This can be changed to, for example, failure-domain.beta.kubernetes.io/zone
    ##
    podAntiAffinityTopologyKey: kubernetes.io/hostname

    ## Assign custom affinity rules to the prometheus instance
    ## ref: https://kubernetes.io/docs/concepts/configuration/assign-pod-node/
    ##
    affinity: {}
    # nodeAffinity:
    #   requiredDuringSchedulingIgnoredDuringExecution:
    #     nodeSelectorTerms:
    #     - matchExpressions:
    #       - key: kubernetes.io/e2e-az-name
    #         operator: In
    #         values:
    #         - e2e-az1
    #         - e2e-az2

    ## The remote_read spec configuration for Prometheus.
    ## ref: https://github.com/coreos/prometheus-operator/blob/master/Documentation/api.md#remotereadspec
    remoteRead: []
    # - url: http://remote1/read

    ## The remote_write spec configuration for Prometheus.
    ## ref: https://github.com/coreos/prometheus-operator/blob/master/Documentation/api.md#remotewritespec
    remoteWrite: []
    # - url: http://remote1/push

    ## Resource limits & requests
    ##
    resources:
      limits:
        cpu: 200m
        memory: 400Mi
      requests:
        cpu: 200m
        memory: 400Mi

    ## Prometheus StorageSpec for persistent data
    ## ref: https://github.com/coreos/prometheus-operator/blob/master/Documentation/user-guides/storage.md
    ##
    storageSpec: {}
    #  volumeClaimTemplate:
    #    spec:
    #      storageClassName: gluster
    #      accessModes: ["ReadWriteOnce"]
    #      resources:
    #        requests:
    #          storage: 50Gi
    #    selector: {}

    ## AdditionalScrapeConfigs allows specifying additional Prometheus scrape configurations. Scrape configurations
    ## are appended to the configurations generated by the Prometheus Operator. Job configurations must have the form
    ## as specified in the official Prometheus documentation:
    ## https://prometheus.io/docs/prometheus/latest/configuration/configuration/#<scrape_config>. As scrape configs are
    ## appended, the user is responsible to make sure it is valid. Note that using this feature may expose the possibility
    ## to break upgrades of Prometheus. It is advised to review Prometheus release notes to ensure that no incompatible
    ## scrape configs are going to break Prometheus after the upgrade.
    ##
    ## The scrape configuraiton example below will find master nodes, provided they have the name .*mst.*, relabel the
    ## port to 2379 and allow etcd scraping provided it is running on all Kubernetes master nodes
    ##
    additionalScrapeConfigs: []
    # - job_name: kube-etcd
    #   kubernetes_sd_configs:
    #     - role: node
    #   scheme: https
    #   tls_config:
    #     ca_file:   /etc/prometheus/secrets/etcd-client-cert/etcd-ca
    #     cert_file: /etc/prometheus/secrets/etcd-client-cert/etcd-client
    #     key_file:  /etc/prometheus/secrets/etcd-client-cert/etcd-client-key
    #   relabel_configs:
    #   - action: labelmap
    #     regex: __meta_kubernetes_node_label_(.+)
    #   - source_labels: [__address__]
    #     action: replace
    #     target_label: __address__
    #     regex: ([^:;]+):(\d+)
    #     replacement: ${1}:2379
    #   - source_labels: [__meta_kubernetes_node_name]
    #     action: keep
    #     regex: .*mst.*
    #   - source_labels: [__meta_kubernetes_node_name]
    #     action: replace
    #     target_label: node
    #     regex: (.*)
    #     replacement: ${1}
    #   metric_relabel_configs:
    #   - regex: (kubernetes_io_hostname|failure_domain_beta_kubernetes_io_region|beta_kubernetes_io_os|beta_kubernetes_io_arch|beta_kubernetes_io_instance_type|failure_domain_beta_kubernetes_io_zone)
    #     action: labeldrop


    ## AdditionalAlertManagerConfigs allows for manual configuration of alertmanager jobs in the form as specified
    ## in the official Prometheus documentation https://prometheus.io/docs/prometheus/latest/configuration/configuration/#<alertmanager_config>.
    ## AlertManager configurations specified are appended to the configurations generated by the Prometheus Operator.
    ## As AlertManager configs are appended, the user is responsible to make sure it is valid. Note that using this
    ## feature may expose the possibility to break upgrades of Prometheus. It is advised to review Prometheus release
    ## notes to ensure that no incompatible AlertManager configs are going to break Prometheus after the upgrade.
    ##
    additionalAlertManagerConfigs: []
    # - consul_sd_configs:
    #   - server: consul.dev.test:8500
    #     scheme: http
    #     datacenter: dev
    #     tag_separator: ','
    #     services:
    #       - metrics-prometheus-alertmanager

    ## AdditionalAlertRelabelConfigs allows specifying Prometheus alert relabel configurations. Alert relabel configurations specified are appended
    ## to the configurations generated by the Prometheus Operator. Alert relabel configurations specified must have the form as specified in the
    ## official Prometheus documentation: https://prometheus.io/docs/prometheus/latest/configuration/configuration/#alert_relabel_configs.
    ## As alert relabel configs are appended, the user is responsible to make sure it is valid. Note that using this feature may expose the
    ## possibility to break upgrades of Prometheus. It is advised to review Prometheus release notes to ensure that no incompatible alert relabel
    ## configs are going to break Prometheus after the upgrade.
    ##
    additionalAlertRelabelConfigs: []
    # - separator: ;
    #   regex: prometheus_replica
    #   replacement: $1
    #   action: labeldrop

    ## SecurityContext holds pod-level security attributes and common container settings.
    ## This defaults to non root user with uid 1000 and gid 2000.
    ## https://github.com/coreos/prometheus-operator/blob/master/Documentation/api.md
    ##
    securityContext:
      runAsNonRoot: true
      runAsUser: 1000
      fsGroup: 2000

    ## 	Priority class assigned to the Pods
    ##
    priorityClassName: ""

    ## Thanos configuration allows configuring various aspects of a Prometheus server in a Thanos environment.
    ## This section is experimental, it may change significantly without deprecation notice in any release.
    ## This is experimental and may change significantly without backward compatibility in any release.
    ## ref: https://github.com/coreos/prometheus-operator/blob/master/Documentation/api.md#thanosspec
    ##
    thanos: {}

    ## Containers allows injecting additional containers. This is meant to allow adding an authentication proxy to a Prometheus pod.
    ##  if using proxy extraContainer  update targetPort with proxy container port
    containers: []

    ## Enable additional scrape configs that are managed externally to this chart. Note that the prometheus
    ## will fail to provision if the correct secret does not exist.
    ##
    additionalScrapeConfigsExternal: false

  additionalServiceMonitors: []
    ## Name of the ServiceMonitor to create
    ##
    # - name: ""

    ## Additional labels to set used for the ServiceMonitorSelector. Together with standard labels from
    ## the chart
    ##
    # additionalLabels: {}

    ## Service label for use in assembling a job name of the form <label value>-<port>
    ## If no label is specified, the service name is used.
    ##
    # jobLabel: ""

    ## labels to transfer from the kubernetes service to the target
    ##
    # targetLabels: ""

    ## Label selector for services to which this ServiceMonitor applies
    ##
    # selector: {}

    ## Namespaces from which services are selected
    ##
    # namespaceSelector:
    ## Match any namespace
    ##
    # any: false

    ## Explicit list of namespace names to select
    ##
    # matchNames: []

    ## Endpoints of the selected service to be monitored
    ##
    # endpoints: []
    ## Name of the endpoint's service port
    ## Mutually exclusive with targetPort
    # - port: ""

    ## Name or number of the endpoint's target port
    ## Mutually exclusive with port
    # - targetPort: ""

    ## File containing bearer token to be used when scraping targets
    ##
    #   bearerTokenFile: ""

    ## Interval at which metrics should be scraped
    ##
    #   interval: 30s

    ## HTTP path to scrape for metrics
    ##
    #   path: /metrics

    ## HTTP scheme to use for scraping
    ##
    #   scheme: http

    ## TLS configuration to use when scraping the endpoint
    ##
    #   tlsConfig:

    ## Path to the CA file
    ##
    # caFile: ""

    ## Path to client certificate file
    ##
    # certFile: ""

    ## Skip certificate verification
    ##
    # insecureSkipVerify: false

    ## Path to client key file
    ##
    # keyFile: ""

    ## Server name used to verify host name
    ##
  # serverName: ""

  additionalPodMonitors: []
    ## Name of the PodMonitor to create
    ##
    # - name: ""

    ## Additional labels to set used for the PodMonitorSelector. Together with standard labels from
    ## the chart
    ##
    # additionalLabels: {}

    ## Pod label for use in assembling a job name of the form <label value>-<port>
    ## If no label is specified, the pod endpoint name is used.
    ##
    # jobLabel: ""

    ## Label selector for pods to which this PodMonitor applies
    ##
    # selector: {}

    ## PodTargetLabels transfers labels on the Kubernetes Pod onto the target.
    ##
    # podTargetLabels: {}

    ## SampleLimit defines per-scrape limit on number of scraped samples that will be accepted.
    ##
    # sampleLimit: 0

    ## Namespaces from which pods are selected
    ##
    # namespaceSelector:
    ## Match any namespace
    ##
    # any: false

    ## Explicit list of namespace names to select
    ##
    # matchNames: []

    ## Endpoints of the selected pods to be monitored
    ## https://github.com/coreos/prometheus-operator/blob/master/Documentation/api.md#podmetricsendpoint
    ##
  # podMetricsEndpoints: []
=======
tests:
  enabled: false
>>>>>>> 4de80b3f
<|MERGE_RESOLUTION|>--- conflicted
+++ resolved
@@ -12,9 +12,8 @@
     name: monitoring-integration-tests
     dir:
     version: 5a771fdf
-<<<<<<< HEAD
     tests:
-      enabled: true
+      enabled: false
 
   rbac:
     create: true
@@ -1825,8 +1824,4 @@
     ## Endpoints of the selected pods to be monitored
     ## https://github.com/coreos/prometheus-operator/blob/master/Documentation/api.md#podmetricsendpoint
     ##
-  # podMetricsEndpoints: []
-=======
-tests:
-  enabled: false
->>>>>>> 4de80b3f
+  # podMetricsEndpoints: []