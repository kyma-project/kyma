# test monitoring configuration

test:
  image:
    name: monitoring
    dir: develop/tests/
    version: 4ac6dd65
global:
  isLocalEnv: false
  knative: false
  containerRegistry:
    path: eu.gcr.io/kyma-project
<<<<<<< HEAD
  test_logging_monitoring:
    dir: develop/
    version: 06b8d357
=======
>>>>>>> 67ef1441
  istio:
    tls:
      secretName: istio-ingress-certs
    gateway:
      name: kyma-gateway
      namespace: kyma-system<|MERGE_RESOLUTION|>--- conflicted
+++ resolved
@@ -4,18 +4,12 @@
   image:
     name: monitoring
     dir: develop/tests/
-    version: 4ac6dd65
+    version: 06b8d357
 global:
   isLocalEnv: false
   knative: false
   containerRegistry:
     path: eu.gcr.io/kyma-project
-<<<<<<< HEAD
-  test_logging_monitoring:
-    dir: develop/
-    version: 06b8d357
-=======
->>>>>>> 67ef1441
   istio:
     tls:
       secretName: istio-ingress-certs
