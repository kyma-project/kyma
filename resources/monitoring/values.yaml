--- conflicted
+++ resolved
@@ -4,10 +4,7 @@
 
 ## Provide a name in place of prometheus-operator for `app:` labels
 ##
-<<<<<<< HEAD
-=======
-
->>>>>>> 1a60e7da
+
 nameOverride: ""
 
 ## Provide a name to substitute for the full names of resources
@@ -65,8 +62,6 @@
     create: true
     pspEnabled: true
 
-<<<<<<< HEAD
-=======
   isLocalEnv: false
   istio:
     gateway:
@@ -77,7 +72,6 @@
     version: PR-5226
 
 
->>>>>>> 1a60e7da
   ## Reference to one or more secrets to be used when pulling images
   ## ref: https://kubernetes.io/docs/tasks/configure-pod-container/pull-image-private-registry/
   ##
@@ -315,16 +309,12 @@
     ## Define resources requests and limits for single Pods.
     ## ref: https://kubernetes.io/docs/user-guide/compute-resources/
     ##
-<<<<<<< HEAD
-    resources: {}
-=======
     resources:
       requests:
         memory: 200Mi
       limits:
         memory: 400Mi
 
->>>>>>> 1a60e7da
     # requests:
     #   memory: 400Mi
 
@@ -1087,15 +1077,6 @@
 
   ## Resource limits & requests
   ##
-<<<<<<< HEAD
-  resources: {}
-  # limits:
-  #   cpu: 200m
-  #   memory: 200Mi
-  # requests:
-  #   cpu: 100m
-  #   memory: 100Mi
-=======
   resources:
     requests:
       memory: 100Mi
@@ -1103,7 +1084,6 @@
     limits:
       memory: 200Mi
       cpu: 200m
->>>>>>> 1a60e7da
 
   ## Define which Nodes the Pods are scheduled on.
   ## ref: https://kubernetes.io/docs/user-guide/node-selection/
@@ -1184,8 +1164,6 @@
     create: true
     name: ""
 
-<<<<<<< HEAD
-=======
   additionalServiceMonitors:	
   - name: istio-mesh	
     serviceMonitorSelectorLabels:	
@@ -1226,7 +1204,6 @@
             storage: 4Gi
 
 
->>>>>>> 1a60e7da
   ## Configuration for Prometheus service
   ##
   service:
@@ -1537,15 +1514,11 @@
 
     ## Resource limits & requests
     ##
-<<<<<<< HEAD
-    resources: {}
-=======
     resources:
       requests:
         memory: 512Mi
       limits:
         memory: 1Gi
->>>>>>> 1a60e7da
     # requests:
     #   memory: 400Mi
 
@@ -1744,9 +1717,6 @@
 
           ## Server name used to verify host name
           ##
-<<<<<<< HEAD
-          # serverName: ""
-=======
           # serverName: ""
 virtualservice:
   ## If true, Grafana VirtualService will be created
@@ -1755,5 +1725,4 @@
 
   ## Annotations for Alertmanager VirtualService
   ##
-  annotations: {}
->>>>>>> 1a60e7da
+  annotations: {}