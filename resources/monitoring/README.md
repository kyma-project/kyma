--- conflicted
+++ resolved
@@ -10,9 +10,6 @@
 
 ## Details
 
-<<<<<<< HEAD
-* [Grafana in Kyma](templates/grafana/README.md)
-=======
 # Grafana
 
 ## Overview
@@ -79,4 +76,3 @@
 
 There are several resources you can use to become more familiar with Grafana. The [Grafana Getting Started Guide](http://docs.grafana.org/guides/getting_started/) is an ideal starting point. Refer to the document [Export and Import Dashboards](http://docs.grafana.org/reference/export_import/) for a closer look at dashboards used to export and import data in Grafana. Grafana also provides in-depth documentation on the [Grafana Dashboard API](http://docs.grafana.org/http_api/dashboard/).
 
->>>>>>> 1a60e7da
