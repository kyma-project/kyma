--- conflicted
+++ resolved
@@ -2,10 +2,6 @@
   replicaCount: 1
   image:
     pullPolicy: IfNotPresent
-<<<<<<< HEAD
-=======
-  
->>>>>>> 2a03b6fb
   resources: {}
   securityContext: # Set on container level
     runAsUser: 2000
