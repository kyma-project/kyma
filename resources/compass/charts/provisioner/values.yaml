deployment:
  replicaCount: 1
  image:
    pullPolicy: IfNotPresent
<<<<<<< HEAD
  resources: {}
=======

>>>>>>> 0a003779
  securityContext: # Set on container level
    runAsUser: 2000
    allowPrivilegeEscalation: false

security:
  skipTLSCertificateVeryfication: false

gardener:
  project: "" # Gardener project connected to SA
  kubeconfigPath: "/gardener/kubeconfig/kubeconfig"
  kubeconfig: "" # Base64 encoded Gardener SA key
  auditLogTenantConfigPath: "" # "/gardener/tenant/config"
  auditLogTenantConfigMapName: ""
  secretName: "gardener-credentials"
  auditLogsPolicyConfigMap: ""
  manageSecrets: true

provisioner: "gardener"

kymaRelease:
  preReleases:
    enabled: true
  onDemand:
    enabled: true

installation:
  timeout: 24h

runtimeAgent:
  configurationTimeout: 1h
  connectionTimeout: 1h

logs:
  level: "info"

tests:
  enabled: false
  gcp:
    credentials: ""
    projectName: ""
  gardener:
    providers: "Azure"
    azureSecret: "" # Name of Gardener secret for Azure
    gcpSecret: "" # Name of Gardener secret for GCP
  kyma:
    version: "1.10.0"
  queryLogging: false<|MERGE_RESOLUTION|>--- conflicted
+++ resolved
@@ -2,11 +2,9 @@
   replicaCount: 1
   image:
     pullPolicy: IfNotPresent
-<<<<<<< HEAD
+
   resources: {}
-=======
 
->>>>>>> 0a003779
   securityContext: # Set on container level
     runAsUser: 2000
     allowPrivilegeEscalation: false
