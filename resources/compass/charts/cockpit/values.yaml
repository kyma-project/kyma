--- conflicted
+++ resolved
@@ -2,14 +2,8 @@
   containerRegistry:
     path: eu.gcr.io/kyma-project
   ui:
-<<<<<<< HEAD
     dir: pr/
     version: PR-1684
-=======
-    dir:
-    version: 2068a774
->>>>>>> fe73b07f
-
 ui:
   host: compass
 mf:
