images:
  containerRegistry:
    path: eu.gcr.io/kyma-project
  ui:
<<<<<<< HEAD
    dir: pr/
    version: PR-1570
=======
    dir:
    version: 1164c6ea
>>>>>>> bb69c4c1

ui:
  host: compass
mf:
  host: compass-mf

service:
  externalPort: 81
  internalPort: 81
  mfExternalPort: 8888
  mfInternalPort: 8888

deployment:
  image:
    pullPolicy: IfNotPresent<|MERGE_RESOLUTION|>--- conflicted
+++ resolved
@@ -2,13 +2,8 @@
   containerRegistry:
     path: eu.gcr.io/kyma-project
   ui:
-<<<<<<< HEAD
-    dir: pr/
-    version: PR-1570
-=======
     dir:
     version: 1164c6ea
->>>>>>> bb69c4c1
 
 ui:
   host: compass
