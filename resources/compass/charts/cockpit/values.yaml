deployment:
  image:
    pullPolicy: IfNotPresent
images:
  containerRegistry:
    path: eu.gcr.io/kyma-project
  ui:
    dir: null
    version: 65153bec
mf:
  host: compass-mf
service:
  externalPort: 81
  internalPort: 81
  mfExternalPort: 8888
  mfInternalPort: 8888
<<<<<<< HEAD

deployment:
  image:
    pullPolicy: IfNotPresent
  strategy: {} # Read more: https://kubernetes.io/docs/concepts/workloads/controllers/deployment/#strategy
=======
statusPort: 6082
ui:
  host: compass
>>>>>>> d3cf5d53
<|MERGE_RESOLUTION|>--- conflicted
+++ resolved
@@ -14,14 +14,11 @@
   internalPort: 81
   mfExternalPort: 8888
   mfInternalPort: 8888
-<<<<<<< HEAD
+statusPort: 6082
+ui:
+  host: compass
 
 deployment:
   image:
     pullPolicy: IfNotPresent
-  strategy: {} # Read more: https://kubernetes.io/docs/concepts/workloads/controllers/deployment/#strategy
-=======
-statusPort: 6082
-ui:
-  host: compass
->>>>>>> d3cf5d53
+  strategy: {} # Read more: https://kubernetes.io/docs/concepts/workloads/controllers/deployment/#strategy