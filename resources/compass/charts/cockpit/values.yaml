--- conflicted
+++ resolved
@@ -2,14 +2,9 @@
   containerRegistry:
     path: eu.gcr.io/kyma-project
   ui:
-<<<<<<< HEAD
-    dir: pr/
-    version: PR-1436
-=======
     dir:
-    version: be8e378c
->>>>>>> 327a9965
-
+    version: 334f554f
+    
 ui:
   host: compass
 mf:
