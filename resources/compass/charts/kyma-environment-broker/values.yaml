deployment:
  replicaCount: 1
  image:
    pullPolicy: IfNotPresent
  securityContext:
    runAsUser: 2000
  strategy: {} # Read more: https://kubernetes.io/docs/concepts/workloads/controllers/deployment/#strategy

imagePullSecrets: []
nameOverride: ""
fullnameOverride: ""
host: "kyma-env-broker"
manageSecrets: true

broker:
  port: "8080"
  username: "broker"
  # password can be set manually by user. If empty then it will be randomized.
  password: ""
  # serving health probes routes on statusPort
  statusPort: "8071"
  defaultRequestRegion: "cf-eu10"

service:
  type: ClusterIP
  port: 80

resources: {}
  # We usually recommend not to specify default resources and to leave this as a conscious
  # choice for the user. This also increases chances charts run on environments with little
  # resources, such as Minikube. If you do want to specify resources, uncomment the following
  # lines, adjust them as necessary, and remove the curly braces after 'resources:'.
  # limits:
  #   cpu: 100m
  #   memory: 128Mi
  # requests:
  #   cpu: 100m
  #   memory: 128Mi

provisioner:
  URL: "http://compass-provisioner.compass-system.svc.cluster.local:3000/graphql"
<<<<<<< HEAD
  dumpRequests: "false"
=======

  # Defines how long should the Kyma Environment Broker checks the status of the provisioning in the Provisioner.
  # The Provisioner timeout is defined in chart/compass/charts/provisioner/values.yaml
  timeout: "12h"
>>>>>>> 7a092bc6
  gardener:
    # name of the secret with kubeconfig to the gardener cluster
    secretName: "gardener"
    # name of the gardener project
    projectName: "gopher"

additionalRuntimeComponents: |-
  - name: "service-manager-proxy"
    namespace: "kyma-system"
  - name: "uaa-activator"
    namespace: "kyma-system"
  - name: "compass-runtime-agent"
    namespace: "compass-system"
  - name: "knative-eventing-kafka"
    namespace: "knative-eventing"

kymaVersion: "9c738f01"
kymaVersionOnDemand: "false"

enablePlans: "azure,gcp"

gardener:
  project: "kyma-dev" # Gardener project connected to SA for HAP credentials lookup
  kubeconfigPath: "/gardener/kubeconfig/kubeconfig"
  secretName: "gardener-credentials"
  kubernetesVersion: "1.16.9"

# It is used to provide own creds for Service Manager instead of using the one provided by external system
# who execute provision call on Kyma Environment Broker. You can define `overrideMode` to be one of: Always, WhenNotSentInRequest, Never
serviceManager:
  overrideMode: "Never" # possible values: Always, WhenNotSentInRequest, Never
  secretName: "service-manager-creds"
  url: "TBD"
  username: "TBD"
  password: "TBD"

avs:
  secretName: "avs-creds"
  apiEndpoint: "TBD"
  apiKey: "TBD"
  clientId: "TBD"
  oauthPassword: "TBD"
  oauthTokenEndpoint: "TBD"
  oauthUserName: "TBD"
  internalTesterAccessId: "TBD"
  externalTesterAccessId: "TBD"
  groupId: "TBD"
  parentId: "TBD"

lms:
  secretName: "lms-creds"
  token: "TBD"
  url: "TBD"
  clusterType: "single-node"
  environment: "dev"
  samlTenant: "TBD"
  disabled: false
  # if set - always use this region, if empty - region is mapped from the OSB API request
  region: ""

ias:
  secretName: "ias-creds"
  url: "TBD"
  id: "TBD"
  secret: "TBD"
  identityProvider: "TBD"
  disabled: true

edp:
  authURL: "TBD"
  adminURL: "TBD"
  namespace: "kyma-dev"
  environment: "dev"
  required: false
  disabled: true
  secret: "TBD"
  secretName: "edp-creds"

e2e:
  tenant:
    id: "d9994f8f-7e46-42a8-b2c1-1bfff8d2fe05"
  azure:
    configName: "e2e-runtime-config-azure"
  gcp:
    configName: "e2e-runtime-config-gcp"<|MERGE_RESOLUTION|>--- conflicted
+++ resolved
@@ -39,14 +39,11 @@
 
 provisioner:
   URL: "http://compass-provisioner.compass-system.svc.cluster.local:3000/graphql"
-<<<<<<< HEAD
   dumpRequests: "false"
-=======
 
   # Defines how long should the Kyma Environment Broker checks the status of the provisioning in the Provisioner.
   # The Provisioner timeout is defined in chart/compass/charts/provisioner/values.yaml
   timeout: "12h"
->>>>>>> 7a092bc6
   gardener:
     # name of the secret with kubeconfig to the gardener cluster
     secretName: "gardener"
