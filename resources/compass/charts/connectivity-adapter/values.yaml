deployment:
<<<<<<< HEAD
    image:
        pullPolicy: IfNotPresent
    resources: {}
    securityContext: # Set on container level
        runAsUser: 2000
        allowPrivilegeEscalation: false
=======
  image:
    pullPolicy: IfNotPresent
  strategy: {} # Read more: https://kubernetes.io/docs/concepts/workloads/controllers/deployment/#strategy
  securityContext: # Set on container level
    runAsUser: 2000
    allowPrivilegeEscalation: false
>>>>>>> 1a58c151
tests:
  skipTLSVerify: true<|MERGE_RESOLUTION|>--- conflicted
+++ resolved
@@ -1,18 +1,10 @@
 deployment:
-<<<<<<< HEAD
-    image:
-        pullPolicy: IfNotPresent
-    resources: {}
-    securityContext: # Set on container level
-        runAsUser: 2000
-        allowPrivilegeEscalation: false
-=======
   image:
     pullPolicy: IfNotPresent
+  resources: {}
   strategy: {} # Read more: https://kubernetes.io/docs/concepts/workloads/controllers/deployment/#strategy
   securityContext: # Set on container level
     runAsUser: 2000
     allowPrivilegeEscalation: false
->>>>>>> 1a58c151
 tests:
   skipTLSVerify: true