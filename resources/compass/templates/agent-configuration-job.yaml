{{ if .Values.global.agentPreconfiguration }}
apiVersion: v1
kind: ServiceAccount
metadata:
  name: compass-agent-configuration
  namespace: {{ .Release.Namespace }}
---
apiVersion: rbac.authorization.k8s.io/v1
kind: RoleBinding
metadata:
  name: compass-agent-configuration
  namespace: {{ .Release.Namespace }}
roleRef:
  apiGroup: rbac.authorization.k8s.io
  kind: Role
  name: compass-agent-configuration
subjects:
  - kind: ServiceAccount
    name: compass-agent-configuration
    namespace: {{ .Release.Namespace }}
---
apiVersion: rbac.authorization.k8s.io/v1
kind: Role
metadata:
  name: compass-agent-configuration
  namespace: {{ .Release.Namespace }}
rules:
  - apiGroups: [""]
    resources: [configmaps]
    verbs: [create, get]
---
apiVersion: batch/v1
kind: Job
metadata:
  name: compass-agent-configuration
  namespace: {{ .Release.Namespace }}
  annotations:
    "helm.sh/hook": post-install,post-upgrade
    "helm.sh/hook-weight": "1"
    "helm.sh/hook-delete-policy": before-hook-creation
spec:
  backoffLimit: 0
  template:
    metadata:
      name: compass-agent-configuration
    spec:
      {{ if .Values.global.isLocalEnv }}
      hostAliases:
        - ip: {{ .Values.global.minikubeIP }}
          hostnames:
            - "{{ .Values.global.gateway.tls.host }}.{{ .Values.global.ingress.domainName }}"
      {{ end }}
      serviceAccountName: compass-agent-configuration
      restartPolicy: Never
      shareProcessNamespace: true
      containers:
        - name: compass-agent-configuration
          image: "linkyard/kubectl:1.14.2"
          command:
            - bash
            - -c
            - |
              MAX_RETRIES=60
<<<<<<< HEAD
              DIRECTOR_URL="http://compass-director.{{ .Release.Namespace }}.svc.cluster.local:{{ .Values.global.director.port }}/graphql"
              DIRECTOR_HEALTHZ_URL=https://{{ .Values.global.gateway.tls.host }}.{{ .Values.global.ingress.domainName }}/director/healthz
=======
              DIRECTOR_URL=http://compass-director.{{ .Release.Namespace }}.svc.cluster.local:{{ .Values.global.director.port }}/graphql
              DIRECTOR_HEALTHZ_URL=http://compass-director.{{ .Release.Namespace }}.svc.cluster.local:{{ .Values.global.director.port }}/healthz
>>>>>>> 00acb63b
              CONNECTOR_INTERNAL_URL=http://compass-connector.{{ .Release.Namespace }}:{{ .Values.global.connector.graphql.port }}/graphql
              CONNECTOR_EXTERNAL_URL=https://{{ .Values.global.gateway.tls.host }}.{{ .Values.global.ingress.domainName }}/connector/graphql
              INTERNAL_TOKEN="eyJhbGciOiJub25lIiwidHlwIjoiSldUIn0.eyJzY29wZXMiOiJhcHBsaWNhdGlvbjp3cml0ZSBsYWJlbF9kZWZpbml0aW9uOndyaXRlIHJ1bnRpbWU6d3JpdGUgcnVudGltZTpyZWFkIGFwcGxpY2F0aW9uOnJlYWQgaGVhbHRoX2NoZWNrczpyZWFkIGxhYmVsX2RlZmluaXRpb246cmVhZCIsInRlbmFudCI6IjJhMTUwMmJhLWFkZWQtMTFlOS1hMmEzLTJhMmFlMmRiY2NlNCJ9."

              function kill_proxy_and_exit() {
                echo 'killing pilot-agent...'
                pkill -INT pilot-agent
                sleep 4
                exit 0
              }

              function wait_for_access_to_api_server() {
                local cnt=0
                set +o errexit
                while :
                do
                  kubectl version > /dev/null 2>&1
                  if [[ $? -eq 0 ]]; then
                    echo "Successfully accessed API Server"
                    break
                  else
                      ((cnt++))
                      if (( cnt > $MAX_RETRIES )); then
                        echo "Max retries has been reached (retries $MAX_RETRIES). Exit."
                        exit 1
                      fi

                      echo "Cannot access API Server waiting 5s..."
                      sleep 5
                    fi
                done
                set -o errexit
              }

              function director_readiness() {
                local cnt=0
                set +o errexit
                while :
                do
                  RESPONSE_CODE=$(curl -k -s "${DIRECTOR_HEALTHZ_URL}" \
                    --write-out "%{http_code}\n" --output /dev/null \
<<<<<<< HEAD
                    -H 'tenant: {{ .Values.global.defaultTenant }}'
=======
                    -H 'tenant: {{ .Values.global.defaultTenant }}')
>>>>>>> 00acb63b
                  if [[ "$RESPONSE_CODE" == "200" ]]
                    then
                      echo "Director ready."
                      break
                    else
                      ((cnt++))
                      if (( cnt > $MAX_RETRIES )); then
                        echo "Max retries has been reached (retries $MAX_RETRIES). Exit."
                        exit 1
                      fi

                      echo "Director not ready! StatusCode: '${RESPONSE_CODE}' - waiting 5s..."
                      sleep 5
                    fi
                done
                set -o errexit
              }

              function agent_configuration() {
                set +o pipefail
                echo "Compass agent configuration - in progress."

                RESPONSE_BODY=$(curl -k "${DIRECTOR_URL}" \
                    -H 'Content-Type: application/json' \
                    -H 'tenant: {{ .Values.global.defaultTenant }}' \
<<<<<<< HEAD
                    -H 'authorization: "Bearer ${INTERNAL_TOKEN}"' \
=======
                    -H "authorization: Bearer ${INTERNAL_TOKEN}" \
>>>>>>> 00acb63b
                    --data-binary '{
                      "query":"mutation createRuntime {\n  result: createRuntime(\n    in: { name: \"kymaruntime\", description: \"Default Kyma runtime\" }\n  ) {\n    id\n  }\n}\n"
                    }')
                echo $RESPONSE_BODY

                RUNTIME_ID=$(echo $RESPONSE_BODY | jq -e '.data .result .id')
                RUNTIME_ID="${RUNTIME_ID:1:${#RUNTIME_ID}-2}"

                TOKEN_RESPONSE=$(curl "${CONNECTOR_INTERNAL_URL}" \
                    -H 'Content-Type: application/json' \
                    -H 'authorization: "Bearer ${INTERNAL_TOKEN}"' \
                    --data-binary '{
                      "query":"mutation generateRuntimeToken {\n  result: generateRuntimeToken(\n runtimeID: '\\\""${RUNTIME_ID}"\\\"' \n ) {\n   token\n  }\n}\n"
                    }')
                echo ${TOKEN_RESPONSE}

                TOKEN=$(echo ${TOKEN_RESPONSE} | jq -e '.data.result.token')
                TOKEN="${TOKEN:1:${#TOKEN}-2}"

                kubectl create configmap -n {{ .Release.Namespace }} compass-agent-configuration \
                  --from-literal CONNECTOR_URL=$CONNECTOR_EXTERNAL_URL \
                  --from-literal TOKEN=$TOKEN \
                  --from-literal RUNTIME_ID=$RUNTIME_ID \
                  --from-literal TENANT={{ .Values.global.defaultTenant }}

                echo "Compass agent configuration - finished."
                set -o pipefail
              }

              echo "Waiting for access to API Server..."
              wait_for_access_to_api_server

              echo "Checking if config map exists..."

              set +o errexit
              kubectl get configmaps compass-agent-configuration -n {{ .Release.Namespace }} > /dev/null 2>&1
              if [[ $? -eq 0 ]]; then
                 echo "Compass agent already configured and paired."
                 kill_proxy_and_exit
              fi
              set -o errexit

              director_readiness
              agent_configuration
              kill_proxy_and_exit
{{ end }}<|MERGE_RESOLUTION|>--- conflicted
+++ resolved
@@ -61,13 +61,8 @@
             - -c
             - |
               MAX_RETRIES=60
-<<<<<<< HEAD
-              DIRECTOR_URL="http://compass-director.{{ .Release.Namespace }}.svc.cluster.local:{{ .Values.global.director.port }}/graphql"
-              DIRECTOR_HEALTHZ_URL=https://{{ .Values.global.gateway.tls.host }}.{{ .Values.global.ingress.domainName }}/director/healthz
-=======
               DIRECTOR_URL=http://compass-director.{{ .Release.Namespace }}.svc.cluster.local:{{ .Values.global.director.port }}/graphql
               DIRECTOR_HEALTHZ_URL=http://compass-director.{{ .Release.Namespace }}.svc.cluster.local:{{ .Values.global.director.port }}/healthz
->>>>>>> 00acb63b
               CONNECTOR_INTERNAL_URL=http://compass-connector.{{ .Release.Namespace }}:{{ .Values.global.connector.graphql.port }}/graphql
               CONNECTOR_EXTERNAL_URL=https://{{ .Values.global.gateway.tls.host }}.{{ .Values.global.ingress.domainName }}/connector/graphql
               INTERNAL_TOKEN="eyJhbGciOiJub25lIiwidHlwIjoiSldUIn0.eyJzY29wZXMiOiJhcHBsaWNhdGlvbjp3cml0ZSBsYWJlbF9kZWZpbml0aW9uOndyaXRlIHJ1bnRpbWU6d3JpdGUgcnVudGltZTpyZWFkIGFwcGxpY2F0aW9uOnJlYWQgaGVhbHRoX2NoZWNrczpyZWFkIGxhYmVsX2RlZmluaXRpb246cmVhZCIsInRlbmFudCI6IjJhMTUwMmJhLWFkZWQtMTFlOS1hMmEzLTJhMmFlMmRiY2NlNCJ9."
@@ -109,11 +104,7 @@
                 do
                   RESPONSE_CODE=$(curl -k -s "${DIRECTOR_HEALTHZ_URL}" \
                     --write-out "%{http_code}\n" --output /dev/null \
-<<<<<<< HEAD
-                    -H 'tenant: {{ .Values.global.defaultTenant }}'
-=======
                     -H 'tenant: {{ .Values.global.defaultTenant }}')
->>>>>>> 00acb63b
                   if [[ "$RESPONSE_CODE" == "200" ]]
                     then
                       echo "Director ready."
@@ -139,11 +130,7 @@
                 RESPONSE_BODY=$(curl -k "${DIRECTOR_URL}" \
                     -H 'Content-Type: application/json' \
                     -H 'tenant: {{ .Values.global.defaultTenant }}' \
-<<<<<<< HEAD
-                    -H 'authorization: "Bearer ${INTERNAL_TOKEN}"' \
-=======
                     -H "authorization: Bearer ${INTERNAL_TOKEN}" \
->>>>>>> 00acb63b
                     --data-binary '{
                       "query":"mutation createRuntime {\n  result: createRuntime(\n    in: { name: \"kymaruntime\", description: \"Default Kyma runtime\" }\n  ) {\n    id\n  }\n}\n"
                     }')
@@ -154,7 +141,6 @@
 
                 TOKEN_RESPONSE=$(curl "${CONNECTOR_INTERNAL_URL}" \
                     -H 'Content-Type: application/json' \
-                    -H 'authorization: "Bearer ${INTERNAL_TOKEN}"' \
                     --data-binary '{
                       "query":"mutation generateRuntimeToken {\n  result: generateRuntimeToken(\n runtimeID: '\\\""${RUNTIME_ID}"\\\"' \n ) {\n   token\n  }\n}\n"
                     }')
