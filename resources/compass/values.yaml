--- conflicted
+++ resolved
@@ -34,11 +34,7 @@
       version: "34587c75"
     provisioner:
       dir:
-<<<<<<< HEAD
       version: "8a39737d"
-=======
-      version: "fd27cf27"
->>>>>>> f092db06
     certs_setup_job:
       containerRegistry:
         path: eu.gcr.io/kyma-project
