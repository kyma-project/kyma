global:
  defaultTenant: 3e64ebae-38b5-46a0-b1ed-9ccee153a0ae
  tenants:
    - name: default
      id: 3e64ebae-38b5-46a0-b1ed-9ccee153a0ae
    - name: foo
      id: 1eba80dd-8ff6-54ee-be4d-77944d17b10b
    - name: bar
      id: 9ca034f1-11ab-5b25-b76f-dc77106f571d
    - name: foobar
      id: af9f84a9-1d3a-4d9f-ae0c-94f883b33b6e
    - name: foobaz
      id: 2bf03de1-23b1-4063-9d3e-67096800accc

  images:
    containerRegistry:
      path: eu.gcr.io/kyma-project/incubator
    connector:
      dir:
      version: "a546888c"
    connectivity_adapter:
      dir:
      version: "62284829"
    director:
      dir:
      version: "62ba9ba7"
    gateway:
      dir:
      version: "e3e84b72"
    healthchecker:
      dir:
      version: "e3e84b72"
    schema_migrator:
      dir:
      version: "1196b168"
    provisioner:
      dir:
      version: "fcbe3d2c"
    certs_setup_job:
      containerRegistry:
        path: eu.gcr.io/kyma-project
      dir:
      version: "0a651695"
    kyma_environment_broker:
      dir:
      version: "a69b051b"
    tests:
      director:
        dir:
        version: "3e86416a"
      connector:
        dir:
        version: "02e8358c"
      provisioner:
        dir:
        version: "637eff22"
      connectivity_adapter:
        dir:
        version: "62284829"
  isLocalEnv: false
  oauth2:
    host: oauth2

  agentPreconfiguration: true

  director:
    port: 3000

  tenantConfig:
    useDefaultTenants: true
    useExternalTenants: false

  connector:
    graphql:
      external:
        port: 3000
      internal:
        port: 3001
    validator:
      port: 8080
    # If secrets do not exist they will be created
    secrets:
      ca:
        name: compass-connector-app-ca
        namespace: compass-system
      rootCA:
        name: compass-connector-root-ca
        namespace: istio-system # For Ingress Gateway to work properly the namespace needs to be istio-system
    certificateDataHeader: "Certificate-Data"
    revocation:
      configmap:
        shouldCreate: true
        namespace: compass-system
        name: revocations-config
    # If key and certificate are not provided they will be generated
    caKey: ""
    caCertificate: ""

  provisioning:
    enabled: false

<<<<<<< HEAD
  kyma_environment_broker:
    secrets:
      integrationSystemCredentials:
        name: compass-kyma-environment-broker-credentials

=======
>>>>>>> bb5810fd
  provisioner:
    graphql:
      port: 3000
    secrets:
      integrationSystemCredentials:
        name: compass-provisioner-credentials

  gateway:
    port: 3000
    tls:
      host: compass-gateway
      secure:
        oauth:
          host: compass-gateway-auth-oauth
    mtls:
      host: compass-gateway-mtls
    headers:
      request:
        remove:
          - "Client-Id-From-Token"
          - "Client-Id-From-Certificate"
          - "Client-Certificate-Hash"
          - "Certificate-Data"

  connectivity_adapter:
    port: 8080
    tls:
      host: adapter-gateway
    mtls:
      host: adapter-gateway-mtls

  rewriteFilters:
    workloadLabel: oathkeeper
    tokenDataHeader: "Connector-Token"
    certificateDataHeader: "Certificate-Data"

  istio:
    gateway:
      name: "kyma-gateway"
      namespace: "kyma-system"

  database:
    manageSecrets: true
    embedded:
      enabled: true
      directorDBName: "postgres"
      provisionerDBName: "provisioner"
      brokerDBName: "broker"
    # Values for GCP managed PostgreSQL database
    managedGCP:
      serviceAccountKey: ""
      instanceConnectionName: ""
      dbUser: ""
      dbPassword: ""
      directorDBName: ""
      provisionerDBName: ""
      brokerDBName: ""
      host: "localhost"
      hostPort: "5432"
      sslMode: ""

  oathkeeper:
    host: ory-oathkeeper-proxy.kyma-system.svc.cluster.local
    port: 4455
    idTokenConfig:
      claims: "{\"scopes\": \"{{ print .Extra.scope }}\", \"tenant\": \"{{ print .Extra.tenant }}\", \"consumerID\": \"{{ print .Extra.consumerID}}\", \"consumerType\": \"{{ print .Extra.consumerType }}\"}"
    mutators:
      tenantMappingService:
        config:
          api:
            url: http://compass-director.compass-system.svc.cluster.local:3000/tenant-mapping
            retry:
              give_up_after: 3s
              max_delay: 2000ms
      certificateResolverService:
        config:
          api:
            url: http://compass-connector.compass-system.svc.cluster.local:8080/v1/certificate/data/resolve
            retry:
              give_up_after: 3s
              max_delay: 2000ms
      tokenResolverService:
        config:
          api:
            url: http://compass-connector.compass-system.svc.cluster.local:8080/v1/tokens/resolve
            retry:
              give_up_after: 3s
              max_delay: 2000ms

  tenantFetcher:
    enabled: false
    manageSecrets: true
    providerName: "compass"
    schedule: "*/5 * * * *"
    oauth:
      client: ""
      secret: ""
      tokenURL: ""
    endpoints:
      tenantCreated: "127.0.0.1/events?type=created"
      tenantDeleted: "127.0.0.1/events?type=deleted"
      tenantUpdated: "127.0.0.1/events?type=updated"
    fieldMapping:
      idField: "id"
      nameField: "name"
      discriminatorField: ""
      discriminatorValue: ""<|MERGE_RESOLUTION|>--- conflicted
+++ resolved
@@ -99,14 +99,11 @@
   provisioning:
     enabled: false
 
-<<<<<<< HEAD
   kyma_environment_broker:
     secrets:
       integrationSystemCredentials:
         name: compass-kyma-environment-broker-credentials
 
-=======
->>>>>>> bb5810fd
   provisioner:
     graphql:
       port: 3000
