global:
  defaultTenant: 3e64ebae-38b5-46a0-b1ed-9ccee153a0ae
  tenants:
    - name: default
      id: 3e64ebae-38b5-46a0-b1ed-9ccee153a0ae
    - name: test-default-tenant
      id: 9ca034f1-11ab-5b25-b76f-dc77106f571d
    - name: foo
      id: 1eba80dd-8ff6-54ee-be4d-77944d17b10b
    - name: bar
<<<<<<< HEAD
      id: 9ca034f1-11ab-5b25-b76f-dc77106f571d
    - name: foobar
      id: af9f84a9-1d3a-4d9f-ae0c-94f883b33b6e
    - name: foobaz
      id: 2bf03de1-23b1-4063-9d3e-67096800accc
=======
      id: af9f84a9-1d3a-4d9f-ae0c-94f883b33b6e
    - name: foobar
      id: 2bf03de1-23b1-4063-9d3e-67096800accc
    - name: foobaz
      id: f739b36c-813f-4fc3-996e-dd03c7d13aa0
>>>>>>> 73de2c2e

  images:
    containerRegistry:
      path: eu.gcr.io/kyma-project/incubator
    connector:
      dir:
      version: "a546888c"
    connectivity_adapter:
      dir:
      version: "f743fa43"
    director:
      dir:
      version: "656d8c0d"
    gateway:
      dir:
      version: "e3e84b72"
    healthchecker:
      dir:
      version: "e3e84b72"
    schema_migrator:
      dir:
      version: "2a95a6a1"
    provisioner:
      dir:
      version: "fcbe3d2c"
    certs_setup_job:
      containerRegistry:
        path: eu.gcr.io/kyma-project
      dir:
      version: "0a651695"
    kyma_environment_broker:
      dir:
      version: "a69b051b"
    tests:
      director:
        dir:
        version: "9b0aa922"
      connector:
        dir:
        version: "02e8358c"
      provisioner:
        dir:
        version: "637eff22"

  isLocalEnv: false
  oauth2:
    host: oauth2

  agentPreconfiguration: true

  director:
    port: 3000

  tenantConfig:
    useDefaultTenants: true
    useExternalTenants: false

  connector:
    graphql:
      external:
        port: 3000
      internal:
        port: 3001
    validator:
      port: 8080
    # If secrets do not exist they will be created
    secrets:
      ca:
        name: connector-service-app-ca
        namespace: kyma-integration
      rootCA:
        name: application-connector-certs
        namespace: istio-system # For Ingress Gateway to work properly the namespace needs to be istio-system
    certificateDataHeader: "Certificate-Data"
    revocation:
      configmap:
        shouldCreate: false
        namespace: kyma-integration
        name: revocations-config
    # If key and certificate are not provided they will be generated
    caKey: ""
    caCertificate: ""

  provisioning:
    enabled: false

  kyma_environment_broker:
    secrets:
      integrationSystemCredentials:
        name: compass-kyma-environment-broker-credentials

  provisioner:
    graphql:
      port: 3000
    secrets:
      integrationSystemCredentials:
        name: compass-provisioner-credentials

  gateway:
    port: 3000
    tls:
      host: compass-gateway
      secure:
        oauth:
          host: compass-gateway-auth-oauth
    mtls:
      host: compass-gateway-mtls
    headers:
      request:
        remove:
          - "Client-Id-From-Token"
          - "Client-Id-From-Certificate"
          - "Client-Certificate-Hash"
          - "Certificate-Data"

  connectivity_adapter:
    port: 8080
    tls:
      host: adapter-gateway
    mtls:
      host: adapter-gateway-mtls

  rewriteFilters:
    workloadLabel: oathkeeper
    tokenDataHeader: "Connector-Token"
    certificateDataHeader: "Certificate-Data"

  istio:
    gateway:
      name: "kyma-gateway"
      namespace: "kyma-system"

  database:
    manageSecrets: true
    embedded:
      enabled: true
      directorDBName: "postgres"
      provisionerDBName: "provisioner"
      brokerDBName: "broker"
    # Values for GCP managed PostgreSQL database
    managedGCP:
      serviceAccountKey: ""
      instanceConnectionName: ""
      dbUser: ""
      dbPassword: ""
      directorDBName: ""
      provisionerDBName: ""
      brokerDBName: ""
      host: "localhost"
      hostPort: "5432"
      sslMode: ""

  oathkeeper:
    host: ory-oathkeeper-proxy.kyma-system.svc.cluster.local
    port: 4455
    idTokenConfig:
      claims: "{\"scopes\": \"{{ print .Extra.scope }}\", \"tenant\": \"{{ print .Extra.tenant }}\", \"consumerID\": \"{{ print .Extra.consumerID}}\", \"consumerType\": \"{{ print .Extra.consumerType }}\"}"
    mutators:
      tenantMappingService:
        config:
          api:
            url: http://compass-director.compass-system.svc.cluster.local:3000/tenant-mapping
            retry:
              give_up_after: 3s
              max_delay: 2000ms
      certificateResolverService:
        config:
          api:
            url: http://compass-connector.compass-system.svc.cluster.local:8080/v1/certificate/data/resolve
            retry:
              give_up_after: 3s
              max_delay: 2000ms
      tokenResolverService:
        config:
          api:
            url: http://compass-connector.compass-system.svc.cluster.local:8080/v1/tokens/resolve
            retry:
              give_up_after: 3s
              max_delay: 2000ms

  tenantFetcher:
    enabled: false
    manageSecrets: true
    providerName: "compass"
    schedule: "*/5 * * * *"
    oauth:
      client: ""
      secret: ""
      tokenURL: ""
    endpoints:
      tenantCreated: "127.0.0.1/events?type=created"
      tenantDeleted: "127.0.0.1/events?type=deleted"
      tenantUpdated: "127.0.0.1/events?type=updated"
    fieldMapping:
      idField: "id"
      nameField: "name"
      discriminatorField: ""
      discriminatorValue: ""<|MERGE_RESOLUTION|>--- conflicted
+++ resolved
@@ -8,19 +8,11 @@
     - name: foo
       id: 1eba80dd-8ff6-54ee-be4d-77944d17b10b
     - name: bar
-<<<<<<< HEAD
-      id: 9ca034f1-11ab-5b25-b76f-dc77106f571d
-    - name: foobar
-      id: af9f84a9-1d3a-4d9f-ae0c-94f883b33b6e
-    - name: foobaz
-      id: 2bf03de1-23b1-4063-9d3e-67096800accc
-=======
       id: af9f84a9-1d3a-4d9f-ae0c-94f883b33b6e
     - name: foobar
       id: 2bf03de1-23b1-4063-9d3e-67096800accc
     - name: foobaz
       id: f739b36c-813f-4fc3-996e-dd03c7d13aa0
->>>>>>> 73de2c2e
 
   images:
     containerRegistry:
