global:
  disableLegacyConnectivity: true
  defaultTenant: 3e64ebae-38b5-46a0-b1ed-9ccee153a0ae
  tenants:
    - name: default
      id: 3e64ebae-38b5-46a0-b1ed-9ccee153a0ae
    - name: foo
      id: 1eba80dd-8ff6-54ee-be4d-77944d17b10b
    - name: bar
      id: af9f84a9-1d3a-4d9f-ae0c-94f883b33b6e

  images:
    containerRegistry:
      path: eu.gcr.io/kyma-project/incubator
    connector:
      dir:
      version: "2a54a16c"
    connectivity_adapter:
      dir:
      version: "93462f94"
    pairing_adapter:
      dir:
      version: "9fae2df7"
    director:
      dir:
      version: "PR-1222"
    gateway:
      dir:
      version: "93462f94"
    healthchecker:
      dir:
      version: "109f4dc2"
    schema_migrator:
      dir:
      version: "PR-1222"
    provisioner:
      dir:
      version: "PR-1222"
    certs_setup_job:
      containerRegistry:
        path: eu.gcr.io/kyma-project
      dir:
      version: "0a651695"
    kyma_environment_broker:
      dir:
      version: "e93ab4b3"
    tests:
      director:
        dir:
        version: "8604d53a"
      connector:
        dir:
        version: "9cebaf5c"
      provisioner:
        dir:
<<<<<<< HEAD
        version: "PR-1252"
=======
        version: "9f269bf5"
>>>>>>> d45e012b
      e2e_provisioning:
        dir:
        version: "ef98664d"
      connectivity_adapter:
        dir:
        version: "9fae2df7"
  isLocalEnv: false
  oauth2:
    host: oauth2
  livenessProbe:
    initialDelaySeconds: 30
    timeoutSeconds: 1
    periodSeconds: 10
  readinessProbe:
    initialDelaySeconds: 5
    timeoutSeconds: 1
    periodSeconds: 2

  agentPreconfiguration: true

  director:
    port: 3000

    tests:
      scopes: "runtime:write application:write label_definition:write integration_system:write application:read runtime:read label_definition:read integration_system:read health_checks:read application_template:read application_template:write eventing:manage tenant:read automatic_scenario_assignment:read automatic_scenario_assignment:write"

  auditlog:
    enabled: false
    configmap:
      name: "compass-gateway-auditlog-config"
    secret:
      name: "compass-gateway-auditlog-secret"


  tenantConfig:
    useDefaultTenants: true
    dbPool:
      maxOpenConnections: 1
      maxIdleConnections: 1

  connector:
    graphql:
      external:
        port: 3000
      internal:
        port: 3001
    validator:
      port: 8080
    # If secrets do not exist they will be created
    secrets:
      ca:
        name: connector-service-app-ca
        namespace: kyma-integration
        certificateKey: ca.crt
        keyKey: ca.key
      rootCA:
        name: kyma-gateway-certs
        namespace: istio-system # For Ingress Gateway to work properly the namespace needs to be istio-system
        cacert: kyma-gateway-certs-cacert # For cert-rotation the cacert should be in different secret
        certificateKey: cacert
    certificateDataHeader: "Certificate-Data"
    revocation:
      configmap:
        name: revocations-config
    # If key and certificate are not provided they will be generated
    caKey: ""
    caCertificate: ""

  provisioning:
    enabled: false

  kyma_environment_broker:
    enabled: false
    secrets:
      integrationSystemCredentials:
        name: compass-kyma-environment-broker-credentials

  provisioner:
    graphql:
      port: 3000
    secrets:
      integrationSystemCredentials:
        name: compass-provisioner-credentials

  gateway:
    port: 3000
    tls:
      host: compass-gateway
      secure:
        oauth:
          host: compass-gateway-auth-oauth
    mtls:
      host: compass-gateway-mtls
    headers:
      request:
        remove:
          - "Client-Id-From-Token"
          - "Client-Id-From-Certificate"
          - "Client-Certificate-Hash"
          - "Certificate-Data"

  connectivity_adapter:
    port: 8080
    tls:
      host: adapter-gateway
    mtls:
      host: adapter-gateway-mtls

  rewriteFilters:
    workloadLabel: oathkeeper
    tokenDataHeader: "Connector-Token"
    certificateDataHeader: "Certificate-Data"

  istio:
    gateway:
      name: "kyma-gateway"
      namespace: "kyma-system"
    proxy:
      port: 15020

  database:
    manageSecrets: true
    embedded:
      enabled: true
      director:
        name: "postgres"
      provisioner:
        name: "provisioner"
      broker:
        name: "broker"

      #TODO remove below after migration to separate user will be done
      directorDBName: "postgres"
      provisionerDBName: "provisioner"
      brokerDBName: "broker"
    # Values for GCP managed PostgreSQL database
    managedGCP:
      serviceAccountKey: ""
      instanceConnectionName: ""
      director:
        name: ""
        user: ""
        password: ""
      provisioner:
        name: ""
        user: ""
        password: ""
      broker:
        name: ""
        user: ""
        password: ""
      host: "localhost"
      hostPort: "5432"
      sslMode: ""

      #TODO remove below after migration to separate user will be done
      dbUser: ""
      dbPassword: ""
      directorDBName: ""
      provisionerDBName: ""
      brokerDBName: ""

  oathkeeper:
    host: ory-oathkeeper-proxy.kyma-system.svc.cluster.local
    port: 4455
    idTokenConfig:
      claims: '{"scopes": "{{ print .Extra.scope }}", "tenant": "{{ print .Extra.tenant }}", "consumerID": "{{ print .Extra.consumerID}}", "consumerType": "{{ print .Extra.consumerType }}"}'
    mutators:
      runtimeMappingService:
        config:
          api:
            url: http://compass-director.compass-system.svc.cluster.local:3000/runtime-mapping
            retry:
              give_up_after: 3s
              max_delay: 2000ms
      tenantMappingService:
        config:
          api:
            url: http://compass-director.compass-system.svc.cluster.local:3000/tenant-mapping
            retry:
              give_up_after: 3s
              max_delay: 2000ms
      certificateResolverService:
        config:
          api:
            url: http://compass-connector.compass-system.svc.cluster.local:8080/v1/certificate/data/resolve
            retry:
              give_up_after: 3s
              max_delay: 2000ms
      tokenResolverService:
        config:
          api:
            url: http://compass-connector.compass-system.svc.cluster.local:8080/v1/tokens/resolve
            retry:
              give_up_after: 3s
              max_delay: 2000ms

  tenantFetcher:
    enabled: false
    manageSecrets: true
    providerName: "compass"
    schedule: "*/5 * * * *"
    oauth:
      client: ""
      secret: ""
      tokenURL: ""
    endpoints:
      tenantCreated: "127.0.0.1/events?type=created"
      tenantDeleted: "127.0.0.1/events?type=deleted"
      tenantUpdated: "127.0.0.1/events?type=updated"
    fieldMapping:
      idField: "id"
      nameField: "name"
      discriminatorField: ""
      discriminatorValue: ""
    dbPool:
      maxOpenConnections: 1
      maxIdleConnections: 1

  enableCompassDefaultScenarioAssignment: true

pairing-adapter:
  enabled: false<|MERGE_RESOLUTION|>--- conflicted
+++ resolved
@@ -53,11 +53,7 @@
         version: "9cebaf5c"
       provisioner:
         dir:
-<<<<<<< HEAD
         version: "PR-1252"
-=======
-        version: "9f269bf5"
->>>>>>> d45e012b
       e2e_provisioning:
         dir:
         version: "ef98664d"
