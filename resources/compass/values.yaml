global:
  disableLegacyConnectivity: true
  defaultTenant: 3e64ebae-38b5-46a0-b1ed-9ccee153a0ae
  tenants:
    - name: default
      id: 3e64ebae-38b5-46a0-b1ed-9ccee153a0ae
    - name: foo
      id: 1eba80dd-8ff6-54ee-be4d-77944d17b10b
    - name: bar
      id: af9f84a9-1d3a-4d9f-ae0c-94f883b33b6e

  images:
    containerRegistry:
      path: eu.gcr.io/kyma-project/incubator
    connector:
      dir:
      version: "2a54a16c"
    connectivity_adapter:
      dir:
      version: "93462f94"
    pairing_adapter:
      dir:
      version: "9fae2df7"
    director:
      dir:
      version: "PR-1222"
    gateway:
      dir:
      version: "93462f94"
    healthchecker:
      dir:
      version: "109f4dc2"
    schema_migrator:
      dir:
      version: "PR-1222"
    provisioner:
      dir:
<<<<<<< HEAD
      version: "PR-1222"
=======
      version: "e1ccb801"
>>>>>>> c9379f5a
    certs_setup_job:
      containerRegistry:
        path: eu.gcr.io/kyma-project
      dir:
      version: "0a651695"
    kyma_environment_broker:
      dir:
      version: "e203319c"
    tests:
      director:
        dir:
        version: "fa12d8d7"
      connector:
        dir:
        version: "9cebaf5c"
      provisioner:
        dir:
        version: "PR-1252"
      e2e_provisioning:
        dir:
        version: "ef98664d"
      connectivity_adapter:
        dir:
        version: "9fae2df7"
  isLocalEnv: false
  oauth2:
    host: oauth2
  livenessProbe:
    initialDelaySeconds: 30
    timeoutSeconds: 1
    periodSeconds: 10
  readinessProbe:
    initialDelaySeconds: 5
    timeoutSeconds: 1
    periodSeconds: 2

  agentPreconfiguration: true

  director:
    port: 3000

    tests:
      scopes: "runtime:write application:write label_definition:write integration_system:write application:read runtime:read label_definition:read integration_system:read health_checks:read application_template:read application_template:write eventing:manage tenant:read automatic_scenario_assignment:read automatic_scenario_assignment:write"

  auditlog:
    enabled: false
    configmap:
      name: "compass-gateway-auditlog-config"
    secret:
      name: "compass-gateway-auditlog-secret"


  tenantConfig:
    useDefaultTenants: true
    dbPool:
      maxOpenConnections: 1
      maxIdleConnections: 1

  connector:
    graphql:
      external:
        port: 3000
      internal:
        port: 3001
    validator:
      port: 8080
    # If secrets do not exist they will be created
    secrets:
      ca:
        name: connector-service-app-ca
        namespace: kyma-integration
        certificateKey: ca.crt
        keyKey: ca.key
      rootCA:
        name: kyma-gateway-certs
        namespace: istio-system # For Ingress Gateway to work properly the namespace needs to be istio-system
        cacert: kyma-gateway-certs-cacert # For cert-rotation the cacert should be in different secret
        certificateKey: cacert
    certificateDataHeader: "Certificate-Data"
    revocation:
      configmap:
        name: revocations-config
    # If key and certificate are not provided they will be generated
    caKey: ""
    caCertificate: ""

  provisioning:
    enabled: false

  kyma_environment_broker:
    enabled: false
    secrets:
      integrationSystemCredentials:
        name: compass-kyma-environment-broker-credentials

  provisioner:
    graphql:
      port: 3000
    secrets:
      integrationSystemCredentials:
        name: compass-provisioner-credentials

  gateway:
    port: 3000
    tls:
      host: compass-gateway
      secure:
        oauth:
          host: compass-gateway-auth-oauth
    mtls:
      host: compass-gateway-mtls
    headers:
      request:
        remove:
          - "Client-Id-From-Token"
          - "Client-Id-From-Certificate"
          - "Client-Certificate-Hash"
          - "Certificate-Data"

  connectivity_adapter:
    port: 8080
    tls:
      host: adapter-gateway
    mtls:
      host: adapter-gateway-mtls

  rewriteFilters:
    workloadLabel: oathkeeper
    tokenDataHeader: "Connector-Token"
    certificateDataHeader: "Certificate-Data"

  istio:
    gateway:
      name: "kyma-gateway"
      namespace: "kyma-system"
    proxy:
      port: 15020

  database:
    manageSecrets: true
    embedded:
      enabled: true
      director:
        name: "postgres"
      provisioner:
        name: "provisioner"
      broker:
        name: "broker"

      #TODO remove below after migration to separate user will be done
      directorDBName: "postgres"
      provisionerDBName: "provisioner"
      brokerDBName: "broker"
    # Values for GCP managed PostgreSQL database
    managedGCP:
      serviceAccountKey: ""
      instanceConnectionName: ""
      director:
        name: ""
        user: ""
        password: ""
      provisioner:
        name: ""
        user: ""
        password: ""
      broker:
        name: ""
        user: ""
        password: ""
      host: "localhost"
      hostPort: "5432"
      sslMode: ""

      #TODO remove below after migration to separate user will be done
      dbUser: ""
      dbPassword: ""
      directorDBName: ""
      provisionerDBName: ""
      brokerDBName: ""

  oathkeeper:
    host: ory-oathkeeper-proxy.kyma-system.svc.cluster.local
    port: 4455
    idTokenConfig:
      claims: '{"scopes": "{{ print .Extra.scope }}", "tenant": "{{ print .Extra.tenant }}", "consumerID": "{{ print .Extra.consumerID}}", "consumerType": "{{ print .Extra.consumerType }}"}'
    mutators:
      runtimeMappingService:
        config:
          api:
            url: http://compass-director.compass-system.svc.cluster.local:3000/runtime-mapping
            retry:
              give_up_after: 3s
              max_delay: 2000ms
      tenantMappingService:
        config:
          api:
            url: http://compass-director.compass-system.svc.cluster.local:3000/tenant-mapping
            retry:
              give_up_after: 3s
              max_delay: 2000ms
      certificateResolverService:
        config:
          api:
            url: http://compass-connector.compass-system.svc.cluster.local:8080/v1/certificate/data/resolve
            retry:
              give_up_after: 3s
              max_delay: 2000ms
      tokenResolverService:
        config:
          api:
            url: http://compass-connector.compass-system.svc.cluster.local:8080/v1/tokens/resolve
            retry:
              give_up_after: 3s
              max_delay: 2000ms

  tenantFetcher:
    enabled: false
    manageSecrets: true
    providerName: "compass"
    schedule: "*/5 * * * *"
    oauth:
      client: ""
      secret: ""
      tokenURL: ""
    endpoints:
      tenantCreated: "127.0.0.1/events?type=created"
      tenantDeleted: "127.0.0.1/events?type=deleted"
      tenantUpdated: "127.0.0.1/events?type=updated"
    fieldMapping:
      idField: "id"
      nameField: "name"
      discriminatorField: ""
      discriminatorValue: ""
    dbPool:
      maxOpenConnections: 1
      maxIdleConnections: 1

  enableCompassDefaultScenarioAssignment: true

pairing-adapter:
  enabled: false<|MERGE_RESOLUTION|>--- conflicted
+++ resolved
@@ -35,11 +35,7 @@
       version: "PR-1222"
     provisioner:
       dir:
-<<<<<<< HEAD
       version: "PR-1222"
-=======
-      version: "e1ccb801"
->>>>>>> c9379f5a
     certs_setup_job:
       containerRegistry:
         path: eu.gcr.io/kyma-project
