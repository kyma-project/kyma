global:
  defaultTenant: 3e64ebae-38b5-46a0-b1ed-9ccee153a0ae
  tenants:
    - name: default
      id: 3e64ebae-38b5-46a0-b1ed-9ccee153a0ae
    - name: foo
      id: 1eba80dd-8ff6-54ee-be4d-77944d17b10b
    - name: bar
      id: af9f84a9-1d3a-4d9f-ae0c-94f883b33b6e

  images:
    containerRegistry:
      path: eu.gcr.io/kyma-project/incubator
    connector:
      dir:
      version: "109f4dc2"
    connectivity_adapter:
      dir:
      version: "28532e7d"
    pairing_adapter:
      dir:
      version: "ffe1a7c3"
    director:
      dir:
      version: "fd69afe3"
    gateway:
      dir:
      version: "109f4dc2"
    healthchecker:
      dir:
      version: "109f4dc2"
    schema_migrator:
      dir:
      version: "34587c75"
    provisioner:
      dir:
<<<<<<< HEAD
      version: "PR-957"
=======
      version: "34587c75"
>>>>>>> a7d7e2ee
    certs_setup_job:
      containerRegistry:
        path: eu.gcr.io/kyma-project
      dir:
      version: "0a651695"
    kyma_environment_broker:
      dir:
      version: "34587c75"
    tests:
      director:
        dir:
        version: "28532e7d"
      connector:
        dir:
        version: "9cebaf5c"
      provisioner:
        dir:
        version: "34587c75"
      e2e_provisioning:
        dir:
        version: "6b8099b5"
      connectivity_adapter:
        dir:
        version: "28532e7d"
  isLocalEnv: false
  oauth2:
    host: oauth2

  agentPreconfiguration: true

  director:
    port: 3000

  tenantConfig:
    useDefaultTenants: true
    useExternalTenants: false

  connector:
    graphql:
      external:
        port: 3000
      internal:
        port: 3001
    validator:
      port: 8080
    # If secrets do not exist they will be created
    secrets:
      ca:
        name: connector-service-app-ca
        namespace: kyma-integration
      rootCA:
        name: kyma-gateway-certs
        namespace: istio-system # For Ingress Gateway to work properly the namespace needs to be istio-system
        cacert: kyma-gateway-certs-cacert # For cert-rotation the cacert should be in different secret
    certificateDataHeader: "Certificate-Data"
    revocation:
      configmap:
        shouldCreate: false
        namespace: kyma-integration
        name: revocations-config
    # If key and certificate are not provided they will be generated
    caKey: ""
    caCertificate: ""

  provisioning:
    enabled: false

  kyma_environment_broker:
    secrets:
      integrationSystemCredentials:
        name: compass-kyma-environment-broker-credentials

  provisioner:
    graphql:
      port: 3000
    secrets:
      integrationSystemCredentials:
        name: compass-provisioner-credentials

  gateway:
    port: 3000
    tls:
      host: compass-gateway
      secure:
        oauth:
          host: compass-gateway-auth-oauth
    mtls:
      host: compass-gateway-mtls
    headers:
      request:
        remove:
          - "Client-Id-From-Token"
          - "Client-Id-From-Certificate"
          - "Client-Certificate-Hash"
          - "Certificate-Data"

  connectivity_adapter:
    port: 8080
    tls:
      host: adapter-gateway
    mtls:
      host: adapter-gateway-mtls

  rewriteFilters:
    workloadLabel: oathkeeper
    tokenDataHeader: "Connector-Token"
    certificateDataHeader: "Certificate-Data"

  istio:
    gateway:
      name: "kyma-gateway"
      namespace: "kyma-system"

  database:
    manageSecrets: true
    embedded:
      enabled: true
      directorDBName: "postgres"
      provisionerDBName: "provisioner"
      brokerDBName: "broker"
    # Values for GCP managed PostgreSQL database
    managedGCP:
      serviceAccountKey: ""
      instanceConnectionName: ""
      dbUser: ""
      dbPassword: ""
      directorDBName: ""
      provisionerDBName: ""
      brokerDBName: ""
      host: "localhost"
      hostPort: "5432"
      sslMode: ""

  oathkeeper:
    host: ory-oathkeeper-proxy.kyma-system.svc.cluster.local
    port: 4455
    idTokenConfig:
      claims: '{"scopes": "{{ print .Extra.scope }}", "tenant": "{{ print .Extra.tenant }}", "consumerID": "{{ print .Extra.consumerID}}", "consumerType": "{{ print .Extra.consumerType }}"}'
    mutators:
      runtimeMappingService:
        config:
          api:
            url: http://compass-director.compass-system.svc.cluster.local:3000/runtime-mapping
            retry:
              give_up_after: 3s
              max_delay: 2000ms
      tenantMappingService:
        config:
          api:
            url: http://compass-director.compass-system.svc.cluster.local:3000/tenant-mapping
            retry:
              give_up_after: 3s
              max_delay: 2000ms
      certificateResolverService:
        config:
          api:
            url: http://compass-connector.compass-system.svc.cluster.local:8080/v1/certificate/data/resolve
            retry:
              give_up_after: 3s
              max_delay: 2000ms
      tokenResolverService:
        config:
          api:
            url: http://compass-connector.compass-system.svc.cluster.local:8080/v1/tokens/resolve
            retry:
              give_up_after: 3s
              max_delay: 2000ms

  tenantFetcher:
    enabled: false
    manageSecrets: true
    providerName: "compass"
    schedule: "*/5 * * * *"
    oauth:
      client: ""
      secret: ""
      tokenURL: ""
    endpoints:
      tenantCreated: "127.0.0.1/events?type=created"
      tenantDeleted: "127.0.0.1/events?type=deleted"
      tenantUpdated: "127.0.0.1/events?type=updated"
    fieldMapping:
      idField: "id"
      nameField: "name"
      discriminatorField: ""
      discriminatorValue: ""

pairing-adapter:
  enabled: false<|MERGE_RESOLUTION|>--- conflicted
+++ resolved
@@ -34,11 +34,7 @@
       version: "34587c75"
     provisioner:
       dir:
-<<<<<<< HEAD
       version: "PR-957"
-=======
-      version: "34587c75"
->>>>>>> a7d7e2ee
     certs_setup_job:
       containerRegistry:
         path: eu.gcr.io/kyma-project
