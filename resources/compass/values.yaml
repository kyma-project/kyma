global:
  disableLegacyConnectivity: true
  defaultTenant: 3e64ebae-38b5-46a0-b1ed-9ccee153a0ae
  tenants:
    - name: default
      id: 3e64ebae-38b5-46a0-b1ed-9ccee153a0ae
    - name: foo
      id: 1eba80dd-8ff6-54ee-be4d-77944d17b10b
    - name: bar
      id: af9f84a9-1d3a-4d9f-ae0c-94f883b33b6e

  images:
    containerRegistry:
      path: eu.gcr.io/kyma-project/incubator
    connector:
      dir:
      version: "d068b250"
    connectivity_adapter:
      dir:
      version: "d068b250"
    pairing_adapter:
      dir:
      version: "d068b250"
    director:
      dir:
      version: "d068b250"
    gateway:
      dir:
      version: "d068b250"
    healthchecker:
      dir:
      version: "109f4dc2"
    schema_migrator:
      dir:
<<<<<<< HEAD
      version: "778b2bb3"
=======
      version: "d068b250"
>>>>>>> 349e5b7d
    provisioner:
      dir:
      version: "745b6fb2"
    certs_setup_job:
      containerRegistry:
        path: eu.gcr.io/kyma-project
      dir:
      version: "0a651695"
    kyma_environment_broker:
      dir:
      version: "13332e7c"
    external_services_mock:
      dir:
      version: "105e8ff0"
    tests:
      director:
        dir:
        version: "d068b250"
      connector:
        dir:
        version: "d068b250"
      provisioner:
        dir:
        version: "d068b250"
      e2e_provisioning:
        dir:
        version: "d068b250"
      connectivity_adapter:
        dir:
        version: "d068b250"
  isLocalEnv: false
  oauth2:
    host: oauth2
  livenessProbe:
    initialDelaySeconds: 30
    timeoutSeconds: 1
    periodSeconds: 10
  readinessProbe:
    initialDelaySeconds: 5
    timeoutSeconds: 1
    periodSeconds: 2

  agentPreconfiguration: true

  director:
    port: 3000

    tests:
      scopes: "runtime:write application:write label_definition:write integration_system:write application:read runtime:read label_definition:read integration_system:read health_checks:read application_template:read application_template:write eventing:manage tenant:read automatic_scenario_assignment:read automatic_scenario_assignment:write"

  auditlog:
    configMapName: "compass-gateway-auditlog-config"
    secretName: "compass-gateway-auditlog-secret"

  tenantConfig:
    useDefaultTenants: true
    dbPool:
      maxOpenConnections: 1
      maxIdleConnections: 1

  connector:
    graphql:
      external:
        port: 3000
      internal:
        port: 3001
    validator:
      port: 8080
    # If secrets do not exist they will be created
    secrets:
      ca:
        name: connector-service-app-ca
        namespace: kyma-integration
        certificateKey: ca.crt
        keyKey: ca.key
      rootCA:
        name: kyma-gateway-certs
        namespace: istio-system # For Ingress Gateway to work properly the namespace needs to be istio-system
        cacert: kyma-gateway-certs-cacert # For cert-rotation the cacert should be in different secret
        certificateKey: cacert
    certificateDataHeader: "Certificate-Data"
    revocation:
      configmap:
        name: revocations-config
    # If key and certificate are not provided they will be generated
    caKey: ""
    caCertificate: ""

  provisioning:
    enabled: false

  kyma_environment_broker:
    enabled: false
    secrets:
      integrationSystemCredentials:
        name: compass-kyma-environment-broker-credentials

  provisioner:
    graphql:
      port: 3000
    secrets:
      integrationSystemCredentials:
        name: compass-provisioner-credentials

  gateway:
    port: 3000
    tls:
      host: compass-gateway
      secure:
        oauth:
          host: compass-gateway-auth-oauth
    mtls:
      host: compass-gateway-mtls
    headers:
      request:
        remove:
          - "Client-Id-From-Token"
          - "Client-Id-From-Certificate"
          - "Client-Certificate-Hash"
          - "Certificate-Data"

  connectivity_adapter:
    port: 8080
    tls:
      host: adapter-gateway
    mtls:
      host: adapter-gateway-mtls

  rewriteFilters:
    workloadLabel: oathkeeper
    tokenDataHeader: "Connector-Token"
    certificateDataHeader: "Certificate-Data"

  istio:
    gateway:
      name: "kyma-gateway"
      namespace: "kyma-system"
    proxy:
      port: 15020

  database:
    manageSecrets: true
    embedded:
      enabled: true
      director:
        name: "postgres"
      provisioner:
        name: "provisioner"
      broker:
        name: "broker"

      #TODO remove below after migration to separate user will be done
      directorDBName: "postgres"
      provisionerDBName: "provisioner"
      brokerDBName: "broker"
    # Values for GCP managed PostgreSQL database
    managedGCP:
      serviceAccountKey: ""
      instanceConnectionName: ""
      director:
        name: ""
        user: ""
        password: ""
      provisioner:
        name: ""
        user: ""
        password: ""
      broker:
        name: ""
        user: ""
        password: ""
      host: "localhost"
      hostPort: "5432"
      sslMode: ""

      #TODO remove below after migration to separate user will be done
      dbUser: ""
      dbPassword: ""
      directorDBName: ""
      provisionerDBName: ""
      brokerDBName: ""

  oathkeeper:
    host: ory-oathkeeper-proxy.kyma-system.svc.cluster.local
    port: 4455
    idTokenConfig:
      claims: '{"scopes": "{{ print .Extra.scope }}", "tenant": "{{ print .Extra.tenant }}", "consumerID": "{{ print .Extra.consumerID}}", "consumerType": "{{ print .Extra.consumerType }}"}'
    mutators:
      runtimeMappingService:
        config:
          api:
            url: http://compass-director.compass-system.svc.cluster.local:3000/runtime-mapping
            retry:
              give_up_after: 3s
              max_delay: 2000ms
      tenantMappingService:
        config:
          api:
            url: http://compass-director.compass-system.svc.cluster.local:3000/tenant-mapping
            retry:
              give_up_after: 3s
              max_delay: 2000ms
      certificateResolverService:
        config:
          api:
            url: http://compass-connector.compass-system.svc.cluster.local:8080/v1/certificate/data/resolve
            retry:
              give_up_after: 3s
              max_delay: 2000ms
      tokenResolverService:
        config:
          api:
            url: http://compass-connector.compass-system.svc.cluster.local:8080/v1/tokens/resolve
            retry:
              give_up_after: 3s
              max_delay: 2000ms

  tenantFetcher:
    enabled: false
    manageSecrets: true
    providerName: "compass"
    schedule: "*/5 * * * *"
    oauth:
      client: ""
      secret: ""
      tokenURL: ""
    endpoints:
      tenantCreated: "127.0.0.1/events?type=created"
      tenantDeleted: "127.0.0.1/events?type=deleted"
      tenantUpdated: "127.0.0.1/events?type=updated"
    fieldMapping:
      idField: "id"
      nameField: "name"
      discriminatorField: ""
      discriminatorValue: ""
    dbPool:
      maxOpenConnections: 1
      maxIdleConnections: 1

  enableCompassDefaultScenarioAssignment: true

  externalServicesMock:
    enabled: false

pairing-adapter:
  enabled: false<|MERGE_RESOLUTION|>--- conflicted
+++ resolved
@@ -32,11 +32,7 @@
       version: "109f4dc2"
     schema_migrator:
       dir:
-<<<<<<< HEAD
       version: "778b2bb3"
-=======
-      version: "d068b250"
->>>>>>> 349e5b7d
     provisioner:
       dir:
       version: "745b6fb2"
