--- conflicted
+++ resolved
@@ -43,11 +43,7 @@
       version: "0a651695"
     kyma_environment_broker:
       dir:
-<<<<<<< HEAD
-      version: "9c738f01"
-=======
       version: "cbf30894"
->>>>>>> ca96e56a
     tests:
       director:
         dir:
