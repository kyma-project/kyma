global:
  defaultTenant: 3e64ebae-38b5-46a0-b1ed-9ccee153a0ae
  tenants:
    - name: default
      id: 3e64ebae-38b5-46a0-b1ed-9ccee153a0ae
    - name: test-default-tenant
      id: 9ca034f1-11ab-5b25-b76f-dc77106f571d
    - name: foo
      id: 1eba80dd-8ff6-54ee-be4d-77944d17b10b
    - name: bar
      id: af9f84a9-1d3a-4d9f-ae0c-94f883b33b6e
    - name: foobar
      id: 2bf03de1-23b1-4063-9d3e-67096800accc
    - name: foobaz
      id: f739b36c-813f-4fc3-996e-dd03c7d13aa0

  images:
    containerRegistry:
      path: eu.gcr.io/kyma-project/incubator
    connector:
      dir:
      version: "109f4dc2"
    connectivity_adapter:
      dir:
      version: "650ca2e2"
    pairing_adapter:
      dir:
      version: "ffe1a7c3"
    director:
      dir:
      version: "PR-893"
    gateway:
      dir:
      version: "109f4dc2"
    healthchecker:
      dir:
      version: "109f4dc2"
    schema_migrator:
      dir:
      version: "PR-893"
    provisioner:
      dir:
      version: "b9bde277"
    certs_setup_job:
      containerRegistry:
        path: eu.gcr.io/kyma-project
      dir:
      version: "0a651695"
    kyma_environment_broker:
      dir:
      version: "PR-893"
    tests:
      director:
        dir:
        version: "PR-893"
      connector:
        dir:
        version: "PR-893"
      provisioner:
        dir:
<<<<<<< HEAD
        version: "PR-893"
=======
        version: "637eff22"
      e2e_provisioning:
        dir:
        version: "fce820ef"
>>>>>>> 1f4553ec
      connectivity_adapter:
        dir:
        version: "PR-893"
  isLocalEnv: false
  oauth2:
    host: oauth2

  agentPreconfiguration: true

  director:
    port: 3000

  tenantConfig:
    useDefaultTenants: true
    useExternalTenants: false

  connector:
    graphql:
      external:
        port: 3000
      internal:
        port: 3001
    validator:
      port: 8080
    # If secrets do not exist they will be created
    secrets:
      ca:
        name: connector-service-app-ca
        namespace: kyma-integration
      rootCA:
        name: kyma-gateway-certs
        namespace: istio-system # For Ingress Gateway to work properly the namespace needs to be istio-system
    certificateDataHeader: "Certificate-Data"
    revocation:
      configmap:
        shouldCreate: false
        namespace: kyma-integration
        name: revocations-config
    # If key and certificate are not provided they will be generated
    caKey: ""
    caCertificate: ""

  provisioning:
    enabled: false

  kyma_environment_broker:
    secrets:
      integrationSystemCredentials:
        name: compass-kyma-environment-broker-credentials

  provisioner:
    graphql:
      port: 3000
    secrets:
      integrationSystemCredentials:
        name: compass-provisioner-credentials

  gateway:
    port: 3000
    tls:
      host: compass-gateway
      secure:
        oauth:
          host: compass-gateway-auth-oauth
    mtls:
      host: compass-gateway-mtls
    headers:
      request:
        remove:
          - "Client-Id-From-Token"
          - "Client-Id-From-Certificate"
          - "Client-Certificate-Hash"
          - "Certificate-Data"

  connectivity_adapter:
    port: 8080
    tls:
      host: adapter-gateway
    mtls:
      host: adapter-gateway-mtls

  rewriteFilters:
    workloadLabel: oathkeeper
    tokenDataHeader: "Connector-Token"
    certificateDataHeader: "Certificate-Data"

  istio:
    gateway:
      name: "kyma-gateway"
      namespace: "kyma-system"

  database:
    manageSecrets: true
    embedded:
      enabled: true
      directorDBName: "postgres"
      provisionerDBName: "provisioner"
      brokerDBName: "broker"
    # Values for GCP managed PostgreSQL database
    managedGCP:
      serviceAccountKey: ""
      instanceConnectionName: ""
      dbUser: ""
      dbPassword: ""
      directorDBName: ""
      provisionerDBName: ""
      brokerDBName: ""
      host: "localhost"
      hostPort: "5432"
      sslMode: ""

  oathkeeper:
    host: ory-oathkeeper-proxy.kyma-system.svc.cluster.local
    port: 4455
    idTokenConfig:
      claims: '{"scopes": "{{ print .Extra.scope }}", "tenant": "{{ print .Extra.tenant }}", "consumerID": "{{ print .Extra.consumerID}}", "consumerType": "{{ print .Extra.consumerType }}"}'
    mutators:
      tenantMappingService:
        config:
          api:
            url: http://compass-director.compass-system.svc.cluster.local:3000/tenant-mapping
            retry:
              give_up_after: 3s
              max_delay: 2000ms
      certificateResolverService:
        config:
          api:
            url: http://compass-connector.compass-system.svc.cluster.local:8080/v1/certificate/data/resolve
            retry:
              give_up_after: 3s
              max_delay: 2000ms
      tokenResolverService:
        config:
          api:
            url: http://compass-connector.compass-system.svc.cluster.local:8080/v1/tokens/resolve
            retry:
              give_up_after: 3s
              max_delay: 2000ms

  tenantFetcher:
    enabled: false
    manageSecrets: true
    providerName: "compass"
    schedule: "*/5 * * * *"
    oauth:
      client: ""
      secret: ""
      tokenURL: ""
    endpoints:
      tenantCreated: "127.0.0.1/events?type=created"
      tenantDeleted: "127.0.0.1/events?type=deleted"
      tenantUpdated: "127.0.0.1/events?type=updated"
    fieldMapping:
      idField: "id"
      nameField: "name"
      discriminatorField: ""
      discriminatorValue: ""

pairing-adapter:
  enabled: false<|MERGE_RESOLUTION|>--- conflicted
+++ resolved
@@ -28,7 +28,7 @@
       version: "ffe1a7c3"
     director:
       dir:
-      version: "PR-893"
+      version: "9cebaf5c"
     gateway:
       dir:
       version: "109f4dc2"
@@ -37,7 +37,7 @@
       version: "109f4dc2"
     schema_migrator:
       dir:
-      version: "PR-893"
+      version: "9cebaf5c"
     provisioner:
       dir:
       version: "b9bde277"
@@ -48,27 +48,23 @@
       version: "0a651695"
     kyma_environment_broker:
       dir:
-      version: "PR-893"
+      version: "fb6306fe"
     tests:
       director:
         dir:
-        version: "PR-893"
+        version: "9cebaf5c"
       connector:
         dir:
-        version: "PR-893"
+        version: "9cebaf5c"
       provisioner:
         dir:
-<<<<<<< HEAD
-        version: "PR-893"
-=======
-        version: "637eff22"
+        version: "9cebaf5c"
       e2e_provisioning:
         dir:
-        version: "fce820ef"
->>>>>>> 1f4553ec
+        version: "9cebaf5c"
       connectivity_adapter:
         dir:
-        version: "PR-893"
+        version: "9cebaf5c"
   isLocalEnv: false
   oauth2:
     host: oauth2
