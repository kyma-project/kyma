--- conflicted
+++ resolved
@@ -19,32 +19,28 @@
       path: eu.gcr.io/kyma-project/incubator
     connector:
       dir:
-      version: "PR-893"
+      version: "109f4dc2"
     connectivity_adapter:
       dir:
-      version: "PR-893"
+      version: "650ca2e2"
     pairing_adapter:
       dir:
-      version: "PR-893"
+      version: "ffe1a7c3"
     director:
       dir:
       version: "PR-893"
     gateway:
       dir:
-      version: "PR-893"
+      version: "109f4dc2"
     healthchecker:
       dir:
-      version: "PR-893"
+      version: "109f4dc2"
     schema_migrator:
       dir:
       version: "PR-893"
     provisioner:
       dir:
-<<<<<<< HEAD
-      version: "PR-893"
-=======
       version: "b9bde277"
->>>>>>> d92311cc
     certs_setup_job:
       containerRegistry:
         path: eu.gcr.io/kyma-project
@@ -62,7 +58,7 @@
         version: "PR-893"
       provisioner:
         dir:
-        version: "b9bde277"
+        version: "PR-893"
       connectivity_adapter:
         dir:
         version: "PR-893"
