global:
  disableLegacyConnectivity: true
  defaultTenant: 3e64ebae-38b5-46a0-b1ed-9ccee153a0ae
  tenants:
    - name: default
      id: 3e64ebae-38b5-46a0-b1ed-9ccee153a0ae
    - name: foo
      id: 1eba80dd-8ff6-54ee-be4d-77944d17b10b
    - name: bar
      id: af9f84a9-1d3a-4d9f-ae0c-94f883b33b6e

  images:
    containerRegistry:
      path: eu.gcr.io/kyma-project/incubator
    connector:
      dir:
      version: "904c3b06"
    connectivity_adapter:
      dir:
      version: "904c3b06"
    pairing_adapter:
      dir:
      version: "904c3b06"
    director:
      dir:
      version: "b13e7fe9"
    gateway:
      dir:
      version: "904c3b06"
    healthchecker:
      dir:
      version: "904c3b06"
    schema_migrator:
      dir:
<<<<<<< HEAD
      version: "aa7a78c7"
=======
      version: "904c3b06"
>>>>>>> 5b367c59
    provisioner:
      dir:
      version: "aa7a78c7"
    certs_setup_job:
      containerRegistry:
        path: eu.gcr.io/kyma-project
      dir:
      version: "0a651695"
    kyma_environment_broker:
      dir:
<<<<<<< HEAD
      version: "2b814b26"
=======
      version: "904c3b06"
>>>>>>> 5b367c59
    external_services_mock:
      dir:
      version: "904c3b06"
    metris:
      dir:
      version: "904c3b06"
    tests:
      director:
        dir:
        version: "b13e7fe9"
      connector:
        dir:
        version: "d068b250"
      provisioner:
        dir:
        version: "8fb2e53b"
      e2e_provisioning:
        dir:
        version: "9103d980"
      connectivity_adapter:
        dir:
        version: "d068b250"
  isLocalEnv: false
  oauth2:
    host: oauth2
  livenessProbe:
    initialDelaySeconds: 30
    timeoutSeconds: 1
    periodSeconds: 10
  readinessProbe:
    initialDelaySeconds: 5
    timeoutSeconds: 1
    periodSeconds: 2

  agentPreconfiguration: true

  director:
    port: 3000

    tests:
      scopes: "runtime:write application:write label_definition:write integration_system:write application:read runtime:read label_definition:read integration_system:read health_checks:read application_template:read application_template:write eventing:manage tenant:read automatic_scenario_assignment:read automatic_scenario_assignment:write"

  auditlog:
    configMapName: "compass-gateway-auditlog-config"
    secretName: "compass-gateway-auditlog-secret"
    script:
      configMapName: "auditlog-script"

  enableCompassDefaultScenarioAssignment: true

  tenantConfig:
    useDefaultTenants: true
    dbPool:
      maxOpenConnections: 1
      maxIdleConnections: 1

  connector:
    graphql:
      external:
        port: 3000
      internal:
        port: 3001
    validator:
      port: 8080
    # If secrets do not exist they will be created
    secrets:
      ca:
        name: connector-service-app-ca
        namespace: kyma-integration
        certificateKey: ca.crt
        keyKey: ca.key
      rootCA:
        name: kyma-gateway-certs
        namespace: istio-system # For Ingress Gateway to work properly the namespace needs to be istio-system
        cacert: kyma-gateway-certs-cacert # For cert-rotation the cacert should be in different secret
        certificateKey: cacert
    certificateDataHeader: "Certificate-Data"
    revocation:
      configmap:
        name: revocations-config
        namespace: "{{ .Release.Namespace }}"
    # If key and certificate are not provided they will be generated
    caKey: ""
    caCertificate: ""

  provisioning:
    enabled: false

  kyma_environment_broker:
    enabled: false
    secrets:
      integrationSystemCredentials:
        name: compass-kyma-environment-broker-credentials

  provisioner:
    graphql:
      port: 3000
    secrets:
      integrationSystemCredentials:
        name: compass-provisioner-credentials

  gateway:
    port: 3000
    tls:
      host: compass-gateway
      secure:
        oauth:
          host: compass-gateway-auth-oauth
    mtls:
      host: compass-gateway-mtls
    headers:
      request:
        remove:
          - "Client-Id-From-Token"
          - "Client-Id-From-Certificate"
          - "Client-Certificate-Hash"
          - "Certificate-Data"

  connectivity_adapter:
    port: 8080
    tls:
      host: adapter-gateway
    mtls:
      host: adapter-gateway-mtls

  rewriteFilters:
    workloadLabel: oathkeeper
    tokenDataHeader: "Connector-Token"
    certificateDataHeader: "Certificate-Data"

  istio:
    gateway:
      name: "kyma-gateway"
      namespace: "kyma-system"
    proxy:
      port: 15020

  database:
    manageSecrets: true
    embedded:
      enabled: true
      director:
        name: "postgres"
      provisioner:
        name: "provisioner"
      broker:
        name: "broker"

      #TODO remove below after migration to separate user will be done
      directorDBName: "postgres"
      provisionerDBName: "provisioner"
      brokerDBName: "broker"
    # Values for GCP managed PostgreSQL database
    managedGCP:
      serviceAccountKey: ""
      instanceConnectionName: ""
      director:
        name: ""
        user: ""
        password: ""
      provisioner:
        name: ""
        user: ""
        password: ""
      broker:
        name: ""
        user: ""
        password: ""
      host: "localhost"
      hostPort: "5432"
      sslMode: ""

      #TODO remove below after migration to separate user will be done
      dbUser: ""
      dbPassword: ""
      directorDBName: ""
      provisionerDBName: ""
      brokerDBName: ""

  oathkeeper:
    host: ory-oathkeeper-proxy.kyma-system.svc.cluster.local
    port: 4455
    idTokenConfig:
      claims: '{"scopes": "{{ print .Extra.scope }}", "tenant": "{{ print .Extra.tenant }}", "externalTenant": "{{ print .Extra.externalTenant }}", "consumerID": "{{ print .Extra.consumerID}}", "consumerType": "{{ print .Extra.consumerType }}"}'
    mutators:
      runtimeMappingService:
        config:
          api:
            url: http://compass-director.compass-system.svc.cluster.local:3000/runtime-mapping
            retry:
              give_up_after: 3s
              max_delay: 2000ms
      tenantMappingService:
        config:
          api:
            url: http://compass-director.compass-system.svc.cluster.local:3000/tenant-mapping
            retry:
              give_up_after: 3s
              max_delay: 2000ms
      certificateResolverService:
        config:
          api:
            url: http://compass-connector.compass-system.svc.cluster.local:8080/v1/certificate/data/resolve
            retry:
              give_up_after: 3s
              max_delay: 2000ms
      tokenResolverService:
        config:
          api:
            url: http://compass-connector.compass-system.svc.cluster.local:8080/v1/tokens/resolve
            retry:
              give_up_after: 3s
              max_delay: 2000ms

  tenantFetcher:
    enabled: false
    manageSecrets: true
    providerName: "compass"
    schedule: "*/5 * * * *"
    oauth:
      client: ""
      secret: ""
      tokenURL: ""
    endpoints:
      tenantCreated: "127.0.0.1/events?type=created"
      tenantDeleted: "127.0.0.1/events?type=deleted"
      tenantUpdated: "127.0.0.1/events?type=updated"
    fieldMapping:
      idField: "id"
      nameField: "name"
      discriminatorField: ""
      discriminatorValue: ""
    dbPool:
      maxOpenConnections: 1
      maxIdleConnections: 1

  metrics:
    enabled: true
    pushEndpoint: http://monitoring-prometheus-pushgateway.kyma-system.svc.cluster.local:9091

  externalServicesMock:
    enabled: false

  metris:
    enabled: false

pairing-adapter:
  enabled: false<|MERGE_RESOLUTION|>--- conflicted
+++ resolved
@@ -32,11 +32,7 @@
       version: "904c3b06"
     schema_migrator:
       dir:
-<<<<<<< HEAD
       version: "aa7a78c7"
-=======
-      version: "904c3b06"
->>>>>>> 5b367c59
     provisioner:
       dir:
       version: "aa7a78c7"
@@ -47,11 +43,7 @@
       version: "0a651695"
     kyma_environment_broker:
       dir:
-<<<<<<< HEAD
       version: "2b814b26"
-=======
-      version: "904c3b06"
->>>>>>> 5b367c59
     external_services_mock:
       dir:
       version: "904c3b06"
