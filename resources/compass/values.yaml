global:
  disableLegacyConnectivity: true
  defaultTenant: 3e64ebae-38b5-46a0-b1ed-9ccee153a0ae
  tenants:
    - name: default
      id: 3e64ebae-38b5-46a0-b1ed-9ccee153a0ae
    - name: foo
      id: 1eba80dd-8ff6-54ee-be4d-77944d17b10b
    - name: bar
      id: af9f84a9-1d3a-4d9f-ae0c-94f883b33b6e

  images:
    containerRegistry:
      path: eu.gcr.io/kyma-project/incubator
    connector:
      dir:
      version: "2a54a16c"
    connectivity_adapter:
      dir:
      version: "93462f94"
    pairing_adapter:
      dir:
      version: "9fae2df7"
    director:
      dir:
<<<<<<< HEAD
      version: "PR-1222"
=======
      version: "fa12d8d7"
>>>>>>> ea3ccffb
    gateway:
      dir:
      version: "93462f94"
    healthchecker:
      dir:
      version: "109f4dc2"
    schema_migrator:
      dir:
<<<<<<< HEAD
      version: "PR-1222"
    provisioner:
      dir:
      version: "PR-1222"
=======
      version: "fa12d8d7"
    provisioner:
      dir:
      version: "0eb28f64"
>>>>>>> ea3ccffb
    certs_setup_job:
      containerRegistry:
        path: eu.gcr.io/kyma-project
      dir:
      version: "0a651695"
    kyma_environment_broker:
      dir:
      version: "2bfce1ce"
    tests:
      director:
        dir:
        version: "fa12d8d7"
      connector:
        dir:
        version: "9cebaf5c"
      provisioner:
        dir:
        version: "PR-1252"
      e2e_provisioning:
        dir:
        version: "ef98664d"
      connectivity_adapter:
        dir:
        version: "9fae2df7"
  isLocalEnv: false
  oauth2:
    host: oauth2
  livenessProbe:
    initialDelaySeconds: 30
    timeoutSeconds: 1
    periodSeconds: 10
  readinessProbe:
    initialDelaySeconds: 5
    timeoutSeconds: 1
    periodSeconds: 2

  agentPreconfiguration: true

  director:
    port: 3000

    tests:
      scopes: "runtime:write application:write label_definition:write integration_system:write application:read runtime:read label_definition:read integration_system:read health_checks:read application_template:read application_template:write eventing:manage tenant:read automatic_scenario_assignment:read automatic_scenario_assignment:write"

  auditlog:
    enabled: false
    configmap:
      name: "compass-gateway-auditlog-config"
    secret:
      name: "compass-gateway-auditlog-secret"


  tenantConfig:
    useDefaultTenants: true
    dbPool:
      maxOpenConnections: 1
      maxIdleConnections: 1

  connector:
    graphql:
      external:
        port: 3000
      internal:
        port: 3001
    validator:
      port: 8080
    # If secrets do not exist they will be created
    secrets:
      ca:
        name: connector-service-app-ca
        namespace: kyma-integration
        certificateKey: ca.crt
        keyKey: ca.key
      rootCA:
        name: kyma-gateway-certs
        namespace: istio-system # For Ingress Gateway to work properly the namespace needs to be istio-system
        cacert: kyma-gateway-certs-cacert # For cert-rotation the cacert should be in different secret
        certificateKey: cacert
    certificateDataHeader: "Certificate-Data"
    revocation:
      configmap:
        name: revocations-config
    # If key and certificate are not provided they will be generated
    caKey: ""
    caCertificate: ""

  provisioning:
    enabled: false

  kyma_environment_broker:
    enabled: false
    secrets:
      integrationSystemCredentials:
        name: compass-kyma-environment-broker-credentials

  provisioner:
    graphql:
      port: 3000
    secrets:
      integrationSystemCredentials:
        name: compass-provisioner-credentials

  gateway:
    port: 3000
    tls:
      host: compass-gateway
      secure:
        oauth:
          host: compass-gateway-auth-oauth
    mtls:
      host: compass-gateway-mtls
    headers:
      request:
        remove:
          - "Client-Id-From-Token"
          - "Client-Id-From-Certificate"
          - "Client-Certificate-Hash"
          - "Certificate-Data"

  connectivity_adapter:
    port: 8080
    tls:
      host: adapter-gateway
    mtls:
      host: adapter-gateway-mtls

  rewriteFilters:
    workloadLabel: oathkeeper
    tokenDataHeader: "Connector-Token"
    certificateDataHeader: "Certificate-Data"

  istio:
    gateway:
      name: "kyma-gateway"
      namespace: "kyma-system"
    proxy:
      port: 15020

  database:
    manageSecrets: true
    embedded:
      enabled: true
      director:
        name: "postgres"
      provisioner:
        name: "provisioner"
      broker:
        name: "broker"

      #TODO remove below after migration to separate user will be done
      directorDBName: "postgres"
      provisionerDBName: "provisioner"
      brokerDBName: "broker"
    # Values for GCP managed PostgreSQL database
    managedGCP:
      serviceAccountKey: ""
      instanceConnectionName: ""
      director:
        name: ""
        user: ""
        password: ""
      provisioner:
        name: ""
        user: ""
        password: ""
      broker:
        name: ""
        user: ""
        password: ""
      host: "localhost"
      hostPort: "5432"
      sslMode: ""

      #TODO remove below after migration to separate user will be done
      dbUser: ""
      dbPassword: ""
      directorDBName: ""
      provisionerDBName: ""
      brokerDBName: ""

  oathkeeper:
    host: ory-oathkeeper-proxy.kyma-system.svc.cluster.local
    port: 4455
    idTokenConfig:
      claims: '{"scopes": "{{ print .Extra.scope }}", "tenant": "{{ print .Extra.tenant }}", "consumerID": "{{ print .Extra.consumerID}}", "consumerType": "{{ print .Extra.consumerType }}"}'
    mutators:
      runtimeMappingService:
        config:
          api:
            url: http://compass-director.compass-system.svc.cluster.local:3000/runtime-mapping
            retry:
              give_up_after: 3s
              max_delay: 2000ms
      tenantMappingService:
        config:
          api:
            url: http://compass-director.compass-system.svc.cluster.local:3000/tenant-mapping
            retry:
              give_up_after: 3s
              max_delay: 2000ms
      certificateResolverService:
        config:
          api:
            url: http://compass-connector.compass-system.svc.cluster.local:8080/v1/certificate/data/resolve
            retry:
              give_up_after: 3s
              max_delay: 2000ms
      tokenResolverService:
        config:
          api:
            url: http://compass-connector.compass-system.svc.cluster.local:8080/v1/tokens/resolve
            retry:
              give_up_after: 3s
              max_delay: 2000ms

  tenantFetcher:
    enabled: false
    manageSecrets: true
    providerName: "compass"
    schedule: "*/5 * * * *"
    oauth:
      client: ""
      secret: ""
      tokenURL: ""
    endpoints:
      tenantCreated: "127.0.0.1/events?type=created"
      tenantDeleted: "127.0.0.1/events?type=deleted"
      tenantUpdated: "127.0.0.1/events?type=updated"
    fieldMapping:
      idField: "id"
      nameField: "name"
      discriminatorField: ""
      discriminatorValue: ""
    dbPool:
      maxOpenConnections: 1
      maxIdleConnections: 1

  enableCompassDefaultScenarioAssignment: true

pairing-adapter:
  enabled: false<|MERGE_RESOLUTION|>--- conflicted
+++ resolved
@@ -23,11 +23,7 @@
       version: "9fae2df7"
     director:
       dir:
-<<<<<<< HEAD
       version: "PR-1222"
-=======
-      version: "fa12d8d7"
->>>>>>> ea3ccffb
     gateway:
       dir:
       version: "93462f94"
@@ -36,17 +32,10 @@
       version: "109f4dc2"
     schema_migrator:
       dir:
-<<<<<<< HEAD
       version: "PR-1222"
     provisioner:
       dir:
       version: "PR-1222"
-=======
-      version: "fa12d8d7"
-    provisioner:
-      dir:
-      version: "0eb28f64"
->>>>>>> ea3ccffb
     certs_setup_job:
       containerRegistry:
         path: eu.gcr.io/kyma-project
