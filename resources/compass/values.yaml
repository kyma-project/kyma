global:
  defaultTenant: 3e64ebae-38b5-46a0-b1ed-9ccee153a0ae
  tenants:
    - name: default
      id: 3e64ebae-38b5-46a0-b1ed-9ccee153a0ae
    - name: foo
      id: 1eba80dd-8ff6-54ee-be4d-77944d17b10b
    - name: bar
      id: af9f84a9-1d3a-4d9f-ae0c-94f883b33b6e

  images:
    containerRegistry:
      path: eu.gcr.io/kyma-project/incubator
    connector:
      dir:
      version: "109f4dc2"
    connectivity_adapter:
      dir:
      version: "28532e7d"
    pairing_adapter:
      dir:
      version: "ffe1a7c3"
    director:
      dir:
      version: "30c3d8df"
    gateway:
      dir:
      version: "14e0e984"
    healthchecker:
      dir:
      version: "109f4dc2"
    schema_migrator:
      dir:
      version: "34587c75"
    provisioner:
      dir:
<<<<<<< HEAD
      version: "PR-957"
=======
      version: "8fd86ae6"
>>>>>>> 750c0f43
    certs_setup_job:
      containerRegistry:
        path: eu.gcr.io/kyma-project
      dir:
      version: "0a651695"
    kyma_environment_broker:
      dir:
      version: "fc09a30f"
    tests:
      director:
        dir:
        version: "f32c0dd8"
      connector:
        dir:
        version: "9cebaf5c"
      provisioner:
        dir:
        version: "0e7ca48a"
      e2e_provisioning:
        dir:
        version: "6b8099b5"
      connectivity_adapter:
        dir:
        version: "28532e7d"
  isLocalEnv: false
  oauth2:
    host: oauth2

  agentPreconfiguration: true

  director:
    port: 3000

  auditlog:
    enabled: false
    configmap:
      name: "compass-gateway-auditlog-config"
    secret:
      name: "compass-gateway-auditlog-secret"


  tenantConfig:
    useDefaultTenants: true
    useExternalTenants: false

  connector:
    graphql:
      external:
        port: 3000
      internal:
        port: 3001
    validator:
      port: 8080
    # If secrets do not exist they will be created
    secrets:
      ca:
        name: connector-service-app-ca
        namespace: kyma-integration
      rootCA:
        name: kyma-gateway-certs
        namespace: istio-system # For Ingress Gateway to work properly the namespace needs to be istio-system
        cacert: kyma-gateway-certs-cacert # For cert-rotation the cacert should be in different secret
    certificateDataHeader: "Certificate-Data"
    revocation:
      configmap:
        shouldCreate: false
        namespace: kyma-integration
        name: revocations-config
    # If key and certificate are not provided they will be generated
    caKey: ""
    caCertificate: ""

  provisioning:
    enabled: false

  kyma_environment_broker:
    secrets:
      integrationSystemCredentials:
        name: compass-kyma-environment-broker-credentials

  provisioner:
    graphql:
      port: 3000
    secrets:
      integrationSystemCredentials:
        name: compass-provisioner-credentials

  gateway:
    port: 3000
    tls:
      host: compass-gateway
      secure:
        oauth:
          host: compass-gateway-auth-oauth
    mtls:
      host: compass-gateway-mtls
    headers:
      request:
        remove:
          - "Client-Id-From-Token"
          - "Client-Id-From-Certificate"
          - "Client-Certificate-Hash"
          - "Certificate-Data"

  connectivity_adapter:
    port: 8080
    tls:
      host: adapter-gateway
    mtls:
      host: adapter-gateway-mtls

  rewriteFilters:
    workloadLabel: oathkeeper
    tokenDataHeader: "Connector-Token"
    certificateDataHeader: "Certificate-Data"

  istio:
    gateway:
      name: "kyma-gateway"
      namespace: "kyma-system"

  database:
    manageSecrets: true
    embedded:
      enabled: true
      directorDBName: "postgres"
      provisionerDBName: "provisioner"
      brokerDBName: "broker"
    # Values for GCP managed PostgreSQL database
    managedGCP:
      serviceAccountKey: ""
      instanceConnectionName: ""
      dbUser: ""
      dbPassword: ""
      directorDBName: ""
      provisionerDBName: ""
      brokerDBName: ""
      host: "localhost"
      hostPort: "5432"
      sslMode: ""

  oathkeeper:
    host: ory-oathkeeper-proxy.kyma-system.svc.cluster.local
    port: 4455
    idTokenConfig:
      claims: '{"scopes": "{{ print .Extra.scope }}", "tenant": "{{ print .Extra.tenant }}", "consumerID": "{{ print .Extra.consumerID}}", "consumerType": "{{ print .Extra.consumerType }}"}'
    mutators:
      runtimeMappingService:
        config:
          api:
            url: http://compass-director.compass-system.svc.cluster.local:3000/runtime-mapping
            retry:
              give_up_after: 3s
              max_delay: 2000ms
      tenantMappingService:
        config:
          api:
            url: http://compass-director.compass-system.svc.cluster.local:3000/tenant-mapping
            retry:
              give_up_after: 3s
              max_delay: 2000ms
      certificateResolverService:
        config:
          api:
            url: http://compass-connector.compass-system.svc.cluster.local:8080/v1/certificate/data/resolve
            retry:
              give_up_after: 3s
              max_delay: 2000ms
      tokenResolverService:
        config:
          api:
            url: http://compass-connector.compass-system.svc.cluster.local:8080/v1/tokens/resolve
            retry:
              give_up_after: 3s
              max_delay: 2000ms

  tenantFetcher:
    enabled: false
    manageSecrets: true
    providerName: "compass"
    schedule: "*/5 * * * *"
    oauth:
      client: ""
      secret: ""
      tokenURL: ""
    endpoints:
      tenantCreated: "127.0.0.1/events?type=created"
      tenantDeleted: "127.0.0.1/events?type=deleted"
      tenantUpdated: "127.0.0.1/events?type=updated"
    fieldMapping:
      idField: "id"
      nameField: "name"
      discriminatorField: ""
      discriminatorValue: ""

pairing-adapter:
  enabled: false<|MERGE_RESOLUTION|>--- conflicted
+++ resolved
@@ -34,11 +34,7 @@
       version: "34587c75"
     provisioner:
       dir:
-<<<<<<< HEAD
       version: "PR-957"
-=======
-      version: "8fd86ae6"
->>>>>>> 750c0f43
     certs_setup_job:
       containerRegistry:
         path: eu.gcr.io/kyma-project
