--- conflicted
+++ resolved
@@ -10,11 +10,7 @@
       version: "ed26afa1"
     director:
       dir:
-<<<<<<< HEAD
       version: "PR-513"
-=======
-      version: "052677e3"
->>>>>>> 122cde0f
     gateway:
       dir:
       version: "e3e84b72"
@@ -23,11 +19,7 @@
       version: "e3e84b72"
     schema_migrator:
       dir:
-<<<<<<< HEAD
-      version: "2e7e273d"
-=======
       version: "854b9672"
->>>>>>> 122cde0f
     provisioner:
       dir:
       version: "f5e3e596"
@@ -39,11 +31,7 @@
     tests:
       e2e:
         dir:
-<<<<<<< HEAD
         version: "PR-513"
-=======
-        version: "86a96397"
->>>>>>> 122cde0f
       connector:
         dir:
         version: "32b69555"
