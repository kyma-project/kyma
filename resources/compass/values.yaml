--- conflicted
+++ resolved
@@ -58,14 +58,10 @@
         version: "02e8358c"
       provisioner:
         dir:
-<<<<<<< HEAD
         version: "PR-613"
-=======
-        version: "637eff22"
       e2e_provisioning:
         dir:
         version: "fce820ef"
->>>>>>> b73ce232
       connectivity_adapter:
         dir:
         version: "959d7247"
