--- conflicted
+++ resolved
@@ -34,14 +34,10 @@
         version: "d07b0a01"
       connector:
         dir: develop/
-<<<<<<< HEAD
         version: "1adfa459"
       provisioner:
         dir: develop/
-        version: "96714748"
-=======
         version: "47b6dfb2"
->>>>>>> dd597a02
 
   isLocalEnv: false
 
