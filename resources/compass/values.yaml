global:
  defaultTenant: 3e64ebae-38b5-46a0-b1ed-9ccee153a0ae
  tenants:
    - name: default
      id: 3e64ebae-38b5-46a0-b1ed-9ccee153a0ae
    - name: test-default-tenant
      id: 9ca034f1-11ab-5b25-b76f-dc77106f571d
    - name: foo
      id: 1eba80dd-8ff6-54ee-be4d-77944d17b10b
    - name: bar
      id: af9f84a9-1d3a-4d9f-ae0c-94f883b33b6e
    - name: foobar
      id: 2bf03de1-23b1-4063-9d3e-67096800accc
    - name: foobaz
      id: f739b36c-813f-4fc3-996e-dd03c7d13aa0

  images:
    containerRegistry:
      path: eu.gcr.io/kyma-project/incubator
    connector:
      dir:
      version: "a546888c"
    connectivity_adapter:
      dir:
      version: "ce7a39e3"
    director:
      dir:
      version: "b953b67e"
    gateway:
      dir:
      version: "e3e84b72"
    healthchecker:
      dir:
      version: "e3e84b72"
    schema_migrator:
      dir:
      version: "2cde1868"
    provisioner:
      dir:
      version: "2cde1868"
    certs_setup_job:
      containerRegistry:
        path: eu.gcr.io/kyma-project
      dir:
      version: "0a651695"
    kyma_environment_broker:
      dir:
      version: "a69b051b"
    tests:
      director:
        dir:
        version: "9b0aa922"
      connector:
        dir:
        version: "02e8358c"
      provisioner:
        dir:
<<<<<<< HEAD
        version: "PR-613"

=======
        version: "637eff22"
      connectivity_adapter:
        dir:
        version: "26479da3"
>>>>>>> 98fafff1
  isLocalEnv: false
  oauth2:
    host: oauth2

  agentPreconfiguration: true

  director:
    port: 3000

  tenantConfig:
    useDefaultTenants: true
    useExternalTenants: false

  connector:
    graphql:
      external:
        port: 3000
      internal:
        port: 3001
    validator:
      port: 8080
    # If secrets do not exist they will be created
    secrets:
      ca:
        name: connector-service-app-ca
        namespace: kyma-integration
      rootCA:
        name: application-connector-certs
        namespace: istio-system # For Ingress Gateway to work properly the namespace needs to be istio-system
    certificateDataHeader: "Certificate-Data"
    revocation:
      configmap:
        shouldCreate: false
        namespace: kyma-integration
        name: revocations-config
    # If key and certificate are not provided they will be generated
    caKey: ""
    caCertificate: ""

  provisioning:
    enabled: false

  kyma_environment_broker:
    secrets:
      integrationSystemCredentials:
        name: compass-kyma-environment-broker-credentials

  provisioner:
    graphql:
      port: 3000
    secrets:
      integrationSystemCredentials:
        name: compass-provisioner-credentials

  gateway:
    port: 3000
    tls:
      host: compass-gateway
      secure:
        oauth:
          host: compass-gateway-auth-oauth
    mtls:
      host: compass-gateway-mtls
    headers:
      request:
        remove:
          - "Client-Id-From-Token"
          - "Client-Id-From-Certificate"
          - "Client-Certificate-Hash"
          - "Certificate-Data"

  connectivity_adapter:
    port: 8080
    tls:
      host: adapter-gateway
    mtls:
      host: adapter-gateway-mtls

  rewriteFilters:
    workloadLabel: oathkeeper
    tokenDataHeader: "Connector-Token"
    certificateDataHeader: "Certificate-Data"

  istio:
    gateway:
      name: "kyma-gateway"
      namespace: "kyma-system"

  database:
    manageSecrets: true
    embedded:
      enabled: true
      directorDBName: "postgres"
      provisionerDBName: "provisioner"
      brokerDBName: "broker"
    # Values for GCP managed PostgreSQL database
    managedGCP:
      serviceAccountKey: ""
      instanceConnectionName: ""
      dbUser: ""
      dbPassword: ""
      directorDBName: ""
      provisionerDBName: ""
      brokerDBName: ""
      host: "localhost"
      hostPort: "5432"
      sslMode: ""

  oathkeeper:
    host: ory-oathkeeper-proxy.kyma-system.svc.cluster.local
    port: 4455
    idTokenConfig:
      claims: "{\"scopes\": \"{{ print .Extra.scope }}\", \"tenant\": \"{{ print .Extra.tenant }}\", \"consumerID\": \"{{ print .Extra.consumerID}}\", \"consumerType\": \"{{ print .Extra.consumerType }}\"}"
    mutators:
      tenantMappingService:
        config:
          api:
            url: http://compass-director.compass-system.svc.cluster.local:3000/tenant-mapping
            retry:
              give_up_after: 3s
              max_delay: 2000ms
      certificateResolverService:
        config:
          api:
            url: http://compass-connector.compass-system.svc.cluster.local:8080/v1/certificate/data/resolve
            retry:
              give_up_after: 3s
              max_delay: 2000ms
      tokenResolverService:
        config:
          api:
            url: http://compass-connector.compass-system.svc.cluster.local:8080/v1/tokens/resolve
            retry:
              give_up_after: 3s
              max_delay: 2000ms

  tenantFetcher:
    enabled: false
    manageSecrets: true
    providerName: "compass"
    schedule: "*/5 * * * *"
    oauth:
      client: ""
      secret: ""
      tokenURL: ""
    endpoints:
      tenantCreated: "127.0.0.1/events?type=created"
      tenantDeleted: "127.0.0.1/events?type=deleted"
      tenantUpdated: "127.0.0.1/events?type=updated"
    fieldMapping:
      idField: "id"
      nameField: "name"
      discriminatorField: ""
      discriminatorValue: ""<|MERGE_RESOLUTION|>--- conflicted
+++ resolved
@@ -55,15 +55,10 @@
         version: "02e8358c"
       provisioner:
         dir:
-<<<<<<< HEAD
         version: "PR-613"
-
-=======
-        version: "637eff22"
       connectivity_adapter:
         dir:
         version: "26479da3"
->>>>>>> 98fafff1
   isLocalEnv: false
   oauth2:
     host: oauth2
