# globally shared values among Helm subcharts
global:
  containerRegistry:
    path: eu.gcr.io/kyma-project
  images:
    eventing_controller:
      name: eventing-controller
      version: PR-12432
    publisher_proxy:
      name: event-publisher-proxy
<<<<<<< HEAD
      version: PR-12420
=======
      version: PR-12434
    nats_operator:
      name: nats-operator
      version: PR-12170
>>>>>>> 3930419e
    nats:
      name: nats
      version: 2.6.1-alpine
      directory: external
    

  # secretName defines optionally another name than the default secret name
  secretName: ""

  # domainName is the global domain used in Kyma
  domainName: "kyma.example.com"

  istio:
    proxy:
      statusPort: 15020
      portName: http-status

  securityContext:
    allowPrivilegeEscalation: false
    privileged: false

  # eventTypePrefix is an optional prefix for the eventType
  # note that the eventType format is: eventTypePrefix.applicationName.eventName.eventVersion
  # for example: sap.kyma.custom.myapp.order.created.v1 (where the eventName is order.created)
  eventTypePrefix: "sap.kyma.custom"

  log:
    format: "json"
    level: "info"

  configMap:
    name: eventing
    keys:
      eventTypePrefix: "eventTypePrefix"

authentication:
  # oauthClientId is the Oauth2 client id used in order to get an Oauth2 token from BEB
  oauthClientId: ""
  # oauthClientSecret is the Oauth2 secret used in order to get an Oauth2 token from BEB
  oauthClientSecret: ""
  # oauthTokenEndpoint is the Oauth2 endpoint from BEB from where Oauth2 tokens can be retrieved
  oauthTokenEndpoint: ""
  # publishUrl is the URL for publishing events to BEB
  publishUrl: ""
  # bebNamespace is the name of the namespace BEB is provisioned with
  bebNamespace: ""<|MERGE_RESOLUTION|>--- conflicted
+++ resolved
@@ -8,14 +8,7 @@
       version: PR-12432
     publisher_proxy:
       name: event-publisher-proxy
-<<<<<<< HEAD
-      version: PR-12420
-=======
       version: PR-12434
-    nats_operator:
-      name: nats-operator
-      version: PR-12170
->>>>>>> 3930419e
     nats:
       name: nats
       version: 2.6.1-alpine
