# globally shared values among Helm subcharts
global:
  containerRegistry:
    path: eu.gcr.io/kyma-project
  images:
    eventing_controller:
      name: eventing-controller
      version: PR-16496
      pullPolicy: "IfNotPresent"
    publisher_proxy:
      name: event-publisher-proxy
<<<<<<< HEAD
      version: PR-16553
=======
      version: PR-16496
>>>>>>> 5aa27d74
    nats:
      name: nats
      version: 2.9.6-alpine3.16
      directory: external
    nats_config_reloader:
      name: natsio/nats-server-config-reloader
      version: 0.7.2
      directory: external
    prometheus_nats_exporter:
      name: natsio/prometheus-nats-exporter
      version: 0.10.1
      directory: external

  jetstream:
    # Storage type of the stream, memory or file.
    storage: file
    fileStorage:
      size: 1Gi
    maxBytes: 700Mi
    discardPolicy: new

  # secretName defines optionally another name than the default secret name
  secretName: ""

  # domainName is the global domain used in Kyma
  domainName: "kyma.example.com"

  ports:
    namePrefix: http-

  istio:
    proxy:
      statusPort: 15020
      portName: status

  securityContext:
    allowPrivilegeEscalation: false
    privileged: false

  # eventTypePrefix is an optional prefix for the eventType
  # note that the eventType format is: eventTypePrefix.applicationName.eventName.eventVersion
  # for example: sap.kyma.custom.myapp.order.created.v1 (where the eventName is order.created)
  eventTypePrefix: "sap.kyma.custom"

  log:
    format: "json"
    level: "info"

  configMap:
    name: eventing
    keys:
      eventTypePrefix: "eventTypePrefix"

authentication:
  # oauthClientId is the Oauth2 client id used in order to get an Oauth2 token from BEB
  oauthClientId: ""
  # oauthClientSecret is the Oauth2 secret used in order to get an Oauth2 token from BEB
  oauthClientSecret: ""
  # oauthTokenEndpoint is the Oauth2 endpoint from BEB from where Oauth2 tokens can be retrieved
  oauthTokenEndpoint: ""
  # publishUrl is the URL for publishing events to BEB
  publishUrl: ""
  # bebNamespace is the name of the namespace BEB is provisioned with
  bebNamespace: ""<|MERGE_RESOLUTION|>--- conflicted
+++ resolved
@@ -9,11 +9,7 @@
       pullPolicy: "IfNotPresent"
     publisher_proxy:
       name: event-publisher-proxy
-<<<<<<< HEAD
       version: PR-16553
-=======
-      version: PR-16496
->>>>>>> 5aa27d74
     nats:
       name: nats
       version: 2.9.6-alpine3.16
