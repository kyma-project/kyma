# globally shared values among Helm subcharts
global:
  containerRegistry:
    path: eu.gcr.io/kyma-project
  images:
    eventing_controller:
      name: eventing-controller
<<<<<<< HEAD
      version: PR-15762
=======
      version: v20221010-4ad59ec5
>>>>>>> 5ff6d9b4
      pullPolicy: "IfNotPresent"
    publisher_proxy:
      name: event-publisher-proxy
      version: v20221011-ce48afd4
    nats:
      name: nats
      version: 2.9.0-alpine3.16
      directory: external
    nats_config_reloader:
      name: natsio/nats-server-config-reloader
      version: 0.7.2
      directory: external
    prometheus_nats_exporter:
      name: natsio/prometheus-nats-exporter
      version: 0.10.0
      directory: external

  jetstream:
    # Storage type of the stream, memory or file.
    storage: file

  # secretName defines optionally another name than the default secret name
  secretName: ""

  # domainName is the global domain used in Kyma
  domainName: "kyma.example.com"

  ports:
    namePrefix: http-

  istio:
    proxy:
      statusPort: 15020
      portName: status

  securityContext:
    allowPrivilegeEscalation: false
    privileged: false

  # eventTypePrefix is an optional prefix for the eventType
  # note that the eventType format is: eventTypePrefix.applicationName.eventName.eventVersion
  # for example: sap.kyma.custom.myapp.order.created.v1 (where the eventName is order.created)
  eventTypePrefix: "sap.kyma.custom"

  log:
    format: "json"
    level: "info"

  configMap:
    name: eventing
    keys:
      eventTypePrefix: "eventTypePrefix"

authentication:
  # oauthClientId is the Oauth2 client id used in order to get an Oauth2 token from BEB
  oauthClientId: ""
  # oauthClientSecret is the Oauth2 secret used in order to get an Oauth2 token from BEB
  oauthClientSecret: ""
  # oauthTokenEndpoint is the Oauth2 endpoint from BEB from where Oauth2 tokens can be retrieved
  oauthTokenEndpoint: ""
  # publishUrl is the URL for publishing events to BEB
  publishUrl: ""
  # bebNamespace is the name of the namespace BEB is provisioned with
  bebNamespace: ""<|MERGE_RESOLUTION|>--- conflicted
+++ resolved
@@ -5,11 +5,7 @@
   images:
     eventing_controller:
       name: eventing-controller
-<<<<<<< HEAD
       version: PR-15762
-=======
-      version: v20221010-4ad59ec5
->>>>>>> 5ff6d9b4
       pullPolicy: "IfNotPresent"
     publisher_proxy:
       name: event-publisher-proxy
