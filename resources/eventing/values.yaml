# globally shared values among Helm subcharts
global:
  containerRegistry:
    path: eu.gcr.io/kyma-project
  images:
    eventing_controller:
      name: eventing-controller
      version: PR-16473
      pullPolicy: "IfNotPresent"
    publisher_proxy:
      name: event-publisher-proxy
<<<<<<< HEAD
      version: PR-16510
=======
      version: PR-16505
>>>>>>> ff3a3ed3
    nats:
      name: nats
      version: 2.9.9-alpine3.17
      directory: external
    nats_config_reloader:
      name: natsio/nats-server-config-reloader
      version: 0.7.2
      directory: external
    prometheus_nats_exporter:
      name: natsio/prometheus-nats-exporter
      version: 0.10.1
      directory: external

  jetstream:
    # Storage type of the stream, memory or file.
    storage: file
    fileStorage:
      size: 1Gi
    maxBytes: 700Mi
    discardPolicy: new

  # secretName defines optionally another name than the default secret name
  secretName: ""

  # domainName is the global domain used in Kyma
  domainName: "kyma.example.com"

  ports:
    namePrefix: http-

  istio:
    proxy:
      statusPort: 15020
      portName: status

  securityContext:
    allowPrivilegeEscalation: false
    privileged: false

  # eventTypePrefix is an optional prefix for the eventType
  # note that the eventType format is: eventTypePrefix.applicationName.eventName.eventVersion
  # for example: sap.kyma.custom.myapp.order.created.v1 (where the eventName is order.created)
  eventTypePrefix: "sap.kyma.custom"

  log:
    format: "json"
    level: "info"

  configMap:
    name: eventing
    keys:
      eventTypePrefix: "eventTypePrefix"

authentication:
  # oauthClientId is the Oauth2 client id used in order to get an Oauth2 token from BEB
  oauthClientId: ""
  # oauthClientSecret is the Oauth2 secret used in order to get an Oauth2 token from BEB
  oauthClientSecret: ""
  # oauthTokenEndpoint is the Oauth2 endpoint from BEB from where Oauth2 tokens can be retrieved
  oauthTokenEndpoint: ""
  # publishUrl is the URL for publishing events to BEB
  publishUrl: ""
  # bebNamespace is the name of the namespace BEB is provisioned with
  bebNamespace: ""<|MERGE_RESOLUTION|>--- conflicted
+++ resolved
@@ -9,11 +9,8 @@
       pullPolicy: "IfNotPresent"
     publisher_proxy:
       name: event-publisher-proxy
-<<<<<<< HEAD
+
       version: PR-16510
-=======
-      version: PR-16505
->>>>>>> ff3a3ed3
     nats:
       name: nats
       version: 2.9.9-alpine3.17
