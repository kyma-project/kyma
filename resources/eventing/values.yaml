# globally shared values among Helm subcharts
global:
  containerRegistry:
    path: eu.gcr.io/kyma-project
  images:
    eventing_controller:
      name: eventing-controller
<<<<<<< HEAD
      version: PR-16524
=======
      version: PR-16496
>>>>>>> a9c3c901
      pullPolicy: "IfNotPresent"
    publisher_proxy:
      name: event-publisher-proxy
      version: PR-16496
    nats:
      name: nats
      version: 2.9.6-alpine3.16
      directory: external
    nats_config_reloader:
      name: natsio/nats-server-config-reloader
      version: 0.7.2
      directory: external
    prometheus_nats_exporter:
      name: natsio/prometheus-nats-exporter
      version: 0.10.1
      directory: external

  jetstream:
    # Storage type of the stream, memory or file.
    storage: file
    fileStorage:
      size: 1Gi
    maxBytes: 700Mi
    discardPolicy: new

  # secretName defines optionally another name than the default secret name
  secretName: ""

  # domainName is the global domain used in Kyma
  domainName: "kyma.example.com"

  ports:
    namePrefix: http-

  istio:
    proxy:
      statusPort: 15020
      portName: status

  securityContext:
    allowPrivilegeEscalation: false
    privileged: false

  # eventTypePrefix is an optional prefix for the eventType
  # note that the eventType format is: eventTypePrefix.applicationName.eventName.eventVersion
  # for example: sap.kyma.custom.myapp.order.created.v1 (where the eventName is order.created)
  eventTypePrefix: "sap.kyma.custom"

  log:
    format: "json"
    level: "info"

  configMap:
    name: eventing
    keys:
      eventTypePrefix: "eventTypePrefix"

authentication:
  # oauthClientId is the Oauth2 client id used in order to get an Oauth2 token from BEB
  oauthClientId: ""
  # oauthClientSecret is the Oauth2 secret used in order to get an Oauth2 token from BEB
  oauthClientSecret: ""
  # oauthTokenEndpoint is the Oauth2 endpoint from BEB from where Oauth2 tokens can be retrieved
  oauthTokenEndpoint: ""
  # publishUrl is the URL for publishing events to BEB
  publishUrl: ""
  # bebNamespace is the name of the namespace BEB is provisioned with
  bebNamespace: ""<|MERGE_RESOLUTION|>--- conflicted
+++ resolved
@@ -5,11 +5,7 @@
   images:
     eventing_controller:
       name: eventing-controller
-<<<<<<< HEAD
       version: PR-16524
-=======
-      version: PR-16496
->>>>>>> a9c3c901
       pullPolicy: "IfNotPresent"
     publisher_proxy:
       name: event-publisher-proxy
