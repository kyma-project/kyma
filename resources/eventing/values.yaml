# globally shared values among Helm subcharts
global:
  containerRegistry:
    path: eu.gcr.io/kyma-project
  images:
    eventing_controller:
      name: eventing-controller
<<<<<<< HEAD
      version: PR-16590
=======
      version: PR-16758
>>>>>>> e24452a8
      pullPolicy: "IfNotPresent"
    publisher_proxy:
      name: event-publisher-proxy
      version: PR-16757
    nats:
      name: nats
      version: 2.9.11-alpine3.17
      directory: external
    nats_config_reloader:
      name: natsio/nats-server-config-reloader
      version: 0.7.2
      directory: external
    prometheus_nats_exporter:
      name: natsio/prometheus-nats-exporter
      version: 0.10.1
      directory: external

  jetstream:
    # Storage type of the stream, memory or file.
    storage: file
    fileStorage:
      size: 1Gi
    maxBytes: 700Mi
    discardPolicy: new
    # podManagementPolicy controls how pods are created during initial scale up,
    # when replacing pods on nodes, or when scaling down.
    podManagementPolicy: Parallel

  # secretName defines optionally another name than the default secret name
  secretName: ""

  # domainName is the global domain used in Kyma
  domainName: "kyma.example.com"

  ports:
    namePrefix: http-

  istio:
    proxy:
      statusPort: 15020
      portName: status

  natsSecurityContextEnabled: false

  podSecurityContext:
    fsGroup: 10001
    runAsUser: 10001
    runAsGroup: 10001
    runAsNonRoot: true
    seccompProfile:
      type: RuntimeDefault
    sysctls:
      - name: kernel.shm_rmid_forced
        value: ''
      - name: net.ipv4.ip_local_port_range
        value: ''
      - name: net.ipv4.ip_unprivileged_port_start
        value: ''
      - name: net.ipv4.tcp_syncookies
        value: ''
      - name: net.ipv4.ping_group_range
        value: ''

  containerSecurityContext:
    privileged: false
    allowPrivilegeEscalation: false
    runAsNonRoot: true
    capabilities:
      drop:
        - ALL
      add:
        - NET_BIND_SERVICE
    seLinuxOptions:
      type: container_t
    procMount: default

  # eventTypePrefix is an optional prefix for the eventType
  # note that the eventType format is: eventTypePrefix.applicationName.eventName.eventVersion
  # for example: sap.kyma.custom.myapp.order.created.v1 (where the eventName is order.created)
  eventTypePrefix: "sap.kyma.custom"

  log:
    format: "json"
    level: "info"

  configMap:
    name: eventing
    keys:
      eventTypePrefix: "eventTypePrefix"

authentication:
  # oauthClientId is the Oauth2 client id used in order to get an Oauth2 token from BEB
  oauthClientId: ""
  # oauthClientSecret is the Oauth2 secret used in order to get an Oauth2 token from BEB
  oauthClientSecret: ""
  # oauthTokenEndpoint is the Oauth2 endpoint from BEB from where Oauth2 tokens can be retrieved
  oauthTokenEndpoint: ""
  # publishUrl is the URL for publishing events to BEB
  publishUrl: ""
  # bebNamespace is the name of the namespace BEB is provisioned with
  bebNamespace: ""<|MERGE_RESOLUTION|>--- conflicted
+++ resolved
@@ -5,11 +5,7 @@
   images:
     eventing_controller:
       name: eventing-controller
-<<<<<<< HEAD
       version: PR-16590
-=======
-      version: PR-16758
->>>>>>> e24452a8
       pullPolicy: "IfNotPresent"
     publisher_proxy:
       name: event-publisher-proxy
