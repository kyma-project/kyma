--- conflicted
+++ resolved
@@ -5,13 +5,8 @@
   images:
     eventing_controller:
       name: eventing-controller
-<<<<<<< HEAD
       version: PR-17781
       directory: dev
-=======
-      version: v20230630-520c2459
-      directory: prod
->>>>>>> 29f843d9
       pullPolicy: "IfNotPresent"
     publisher_proxy:
       name: event-publisher-proxy
