# globally shared values among Helm subcharts
global:
  containerRegistry:
    path: europe-docker.pkg.dev/kyma-project
  images:
    eventing_controller:
      name: eventing-controller
      version: PR-17464
      directory: dev
      pullPolicy: "IfNotPresent"
    publisher_proxy:
      name: event-publisher-proxy
<<<<<<< HEAD
      version: PR-17463
=======
      version: PR-17638
>>>>>>> 07a19134
      directory: dev
    certHandler:
      name: eventing-webhook-certificates
      version: 1.6.0
      directory: prod
    nats:
      name: nats
      version: v20230418-2.9.16-alpine3.17
      directory: prod/external
    nats_config_reloader:
      name: natsio/nats-server-config-reloader
      version: 0.10.1
      directory: prod/external
    prometheus_nats_exporter:
      name: natsio/prometheus-nats-exporter
      version: 0.11.0
      directory: prod/external

  jetstream:
    # Storage type of the stream, memory or file.
    storage: file
    fileStorage:
      size: 1Gi
    maxBytes: 700Mi
    discardPolicy: new
    # podManagementPolicy controls how pods are created during initial scale up,
    # when replacing pods on nodes, or when scaling down.
    podManagementPolicy: Parallel

  # secretName defines optionally another name than the default secret name
  secretName: ""

  # domainName is the global domain used in Kyma
  domainName: "kyma.example.com"

  ports:
    namePrefix: http-

  istio:
    proxy:
      statusPort: 15020
      portName: status

  podSecurityContext:
    fsGroup: 10001
    runAsUser: 10001
    runAsGroup: 10001
    runAsNonRoot: true
    seccompProfile:
      type: RuntimeDefault

  containerSecurityContext:
    privileged: false
    allowPrivilegeEscalation: false
    runAsNonRoot: true
    capabilities:
      drop:
        - ALL

  # eventTypePrefix is an optional prefix for the eventType
  # note that the eventType format is: eventTypePrefix.applicationName.eventName.eventVersion
  # for example: sap.kyma.custom.myapp.order.created.v1 (where the eventName is order.created)
  eventTypePrefix: "sap.kyma.custom"

  log:
    format: "json"
    level: "info"

  configMap:
    name: eventing
    keys:
      eventTypePrefix: "eventTypePrefix"

authentication:
  # oauthClientId is the Oauth2 client id used in order to get an Oauth2 token from BEB
  oauthClientId: ""
  # oauthClientSecret is the Oauth2 secret used in order to get an Oauth2 token from BEB
  oauthClientSecret: ""
  # oauthTokenEndpoint is the Oauth2 endpoint from BEB from where Oauth2 tokens can be retrieved
  oauthTokenEndpoint: ""
  # publishUrl is the URL for publishing events to BEB
  publishUrl: ""
  # bebNamespace is the name of the namespace BEB is provisioned with
  bebNamespace: ""<|MERGE_RESOLUTION|>--- conflicted
+++ resolved
@@ -10,11 +10,7 @@
       pullPolicy: "IfNotPresent"
     publisher_proxy:
       name: event-publisher-proxy
-<<<<<<< HEAD
       version: PR-17463
-=======
-      version: PR-17638
->>>>>>> 07a19134
       directory: dev
     certHandler:
       name: eventing-webhook-certificates
