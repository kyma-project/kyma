--- conflicted
+++ resolved
@@ -5,11 +5,7 @@
   images:
     eventing_controller:
       name: eventing-controller
-<<<<<<< HEAD
       version: PR-15762
-=======
-      version: PR-15733
->>>>>>> 3e54db10
       pullPolicy: "IfNotPresent"
     publisher_proxy:
       name: event-publisher-proxy
