--- conflicted
+++ resolved
@@ -9,11 +9,7 @@
       pullPolicy: "IfNotPresent"
     publisher_proxy:
       name: event-publisher-proxy
-<<<<<<< HEAD
       version: PR-15672
-=======
-      version: PR-15713
->>>>>>> 7513661c
     nats:
       name: nats
       version: 2.9.0-alpine3.16
