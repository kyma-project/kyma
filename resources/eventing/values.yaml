# globally shared values among Helm subcharts
global:
  containerRegistry:
    path: eu.gcr.io/kyma-project
  images:
    eventing_controller:
      name: eventing-controller
      version: PR-16018
      pullPolicy: "IfNotPresent"
    publisher_proxy:
      name: event-publisher-proxy
<<<<<<< HEAD
      version: PR-15973
=======
      version: PR-16018
>>>>>>> d61f0113
    nats:
      name: nats
      version: 2.9.6-alpine3.16
      directory: external
    nats_config_reloader:
      name: natsio/nats-server-config-reloader
      version: 0.7.2
      directory: external
    prometheus_nats_exporter:
      name: natsio/prometheus-nats-exporter
      version: 0.10.0
      directory: external

  jetstream:
    # Storage type of the stream, memory or file.
    storage: file

  # secretName defines optionally another name than the default secret name
  secretName: ""

  # domainName is the global domain used in Kyma
  domainName: "kyma.example.com"

  ports:
    namePrefix: http-

  istio:
    proxy:
      statusPort: 15020
      portName: status

  securityContext:
    allowPrivilegeEscalation: false
    privileged: false

  # eventTypePrefix is an optional prefix for the eventType
  # note that the eventType format is: eventTypePrefix.applicationName.eventName.eventVersion
  # for example: sap.kyma.custom.myapp.order.created.v1 (where the eventName is order.created)
  eventTypePrefix: "sap.kyma.custom"

  log:
    format: "json"
    level: "info"

  configMap:
    name: eventing
    keys:
      eventTypePrefix: "eventTypePrefix"

authentication:
  # oauthClientId is the Oauth2 client id used in order to get an Oauth2 token from BEB
  oauthClientId: ""
  # oauthClientSecret is the Oauth2 secret used in order to get an Oauth2 token from BEB
  oauthClientSecret: ""
  # oauthTokenEndpoint is the Oauth2 endpoint from BEB from where Oauth2 tokens can be retrieved
  oauthTokenEndpoint: ""
  # publishUrl is the URL for publishing events to BEB
  publishUrl: ""
  # bebNamespace is the name of the namespace BEB is provisioned with
  bebNamespace: ""<|MERGE_RESOLUTION|>--- conflicted
+++ resolved
@@ -9,11 +9,7 @@
       pullPolicy: "IfNotPresent"
     publisher_proxy:
       name: event-publisher-proxy
-<<<<<<< HEAD
       version: PR-15973
-=======
-      version: PR-16018
->>>>>>> d61f0113
     nats:
       name: nats
       version: 2.9.6-alpine3.16
