# globally shared values among Helm subcharts
global:
  containerRegistry:
    path: eu.gcr.io/kyma-project
  images:
    eventing_controller:
      name: eventing-controller
<<<<<<< HEAD
      version: PR-15560
      pullPolicy: "IfNotPresent"
    publisher_proxy:
      name: event-publisher-proxy
      version: PR-15560
=======
      version: PR-15606
      pullPolicy: "IfNotPresent"
    publisher_proxy:
      name: event-publisher-proxy
      version: PR-15609
>>>>>>> f0ea41f5
    nats:
      name: nats
      version: 2.9.0-alpine3.16
      directory: external
    nats_config_reloader:
      name: natsio/nats-server-config-reloader
      version: 0.7.2
      directory: external
    prometheus_nats_exporter:
      name: natsio/prometheus-nats-exporter
      version: 0.10.0
      directory: external

  jetstream:
    enabled: true
    # Storage type of the stream, memory or file.
    storage: file

  # secretName defines optionally another name than the default secret name
  secretName: ""

  # domainName is the global domain used in Kyma
  domainName: "kyma.example.com"

  ports:
    namePrefix: http-

  istio:
    proxy:
      statusPort: 15020
      portName: status

  securityContext:
    allowPrivilegeEscalation: false
    privileged: false

  # eventTypePrefix is an optional prefix for the eventType
  # note that the eventType format is: eventTypePrefix.applicationName.eventName.eventVersion
  # for example: sap.kyma.custom.myapp.order.created.v1 (where the eventName is order.created)
  eventTypePrefix: "sap.kyma.custom"

  log:
    format: "json"
    level: "info"

  configMap:
    name: eventing
    keys:
      eventTypePrefix: "eventTypePrefix"

authentication:
  # oauthClientId is the Oauth2 client id used in order to get an Oauth2 token from BEB
  oauthClientId: ""
  # oauthClientSecret is the Oauth2 secret used in order to get an Oauth2 token from BEB
  oauthClientSecret: ""
  # oauthTokenEndpoint is the Oauth2 endpoint from BEB from where Oauth2 tokens can be retrieved
  oauthTokenEndpoint: ""
  # publishUrl is the URL for publishing events to BEB
  publishUrl: ""
  # bebNamespace is the name of the namespace BEB is provisioned with
  bebNamespace: ""<|MERGE_RESOLUTION|>--- conflicted
+++ resolved
@@ -5,19 +5,11 @@
   images:
     eventing_controller:
       name: eventing-controller
-<<<<<<< HEAD
       version: PR-15560
       pullPolicy: "IfNotPresent"
     publisher_proxy:
       name: event-publisher-proxy
       version: PR-15560
-=======
-      version: PR-15606
-      pullPolicy: "IfNotPresent"
-    publisher_proxy:
-      name: event-publisher-proxy
-      version: PR-15609
->>>>>>> f0ea41f5
     nats:
       name: nats
       version: 2.9.0-alpine3.16
@@ -32,7 +24,6 @@
       directory: external
 
   jetstream:
-    enabled: true
     # Storage type of the stream, memory or file.
     storage: file
 
