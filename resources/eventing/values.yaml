--- conflicted
+++ resolved
@@ -9,11 +9,7 @@
       pullPolicy: "IfNotPresent"
     publisher_proxy:
       name: event-publisher-proxy
-<<<<<<< HEAD
       version: PR-14373
-=======
-      version: 19b21a76
->>>>>>> 91a9a810
     nats:
       name: nats
       version: 2.8.2-alpine
