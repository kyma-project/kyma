# globally shared values among Helm subcharts
global:
  containerRegistry:
    path: eu.gcr.io/kyma-project
  images:
    eventing_controller:
      name: eventing-controller
<<<<<<< HEAD
      version: PR-13466
=======
      version: PR-13449
>>>>>>> 05db91cf
      pullPolicy: "IfNotPresent"
    publisher_proxy:
      name: event-publisher-proxy
      version: PR-13449
    nats:
      name: nats
      version: 2.6.5-alpine
      directory: external
  features:
    enableJetStream: false

  # secretName defines optionally another name than the default secret name
  secretName: ""

  # domainName is the global domain used in Kyma
  domainName: "kyma.example.com"

  istio:
    proxy:
      statusPort: 15020
      portName: http-status

  securityContext:
    allowPrivilegeEscalation: false
    privileged: false

  # eventTypePrefix is an optional prefix for the eventType
  # note that the eventType format is: eventTypePrefix.applicationName.eventName.eventVersion
  # for example: sap.kyma.custom.myapp.order.created.v1 (where the eventName is order.created)
  eventTypePrefix: "sap.kyma.custom"

  log:
    format: "json"
    level: "info"

  configMap:
    name: eventing
    keys:
      eventTypePrefix: "eventTypePrefix"

authentication:
  # oauthClientId is the Oauth2 client id used in order to get an Oauth2 token from BEB
  oauthClientId: ""
  # oauthClientSecret is the Oauth2 secret used in order to get an Oauth2 token from BEB
  oauthClientSecret: ""
  # oauthTokenEndpoint is the Oauth2 endpoint from BEB from where Oauth2 tokens can be retrieved
  oauthTokenEndpoint: ""
  # publishUrl is the URL for publishing events to BEB
  publishUrl: ""
  # bebNamespace is the name of the namespace BEB is provisioned with
  bebNamespace: ""<|MERGE_RESOLUTION|>--- conflicted
+++ resolved
@@ -5,11 +5,7 @@
   images:
     eventing_controller:
       name: eventing-controller
-<<<<<<< HEAD
       version: PR-13466
-=======
-      version: PR-13449
->>>>>>> 05db91cf
       pullPolicy: "IfNotPresent"
     publisher_proxy:
       name: event-publisher-proxy
