# globally shared values among Helm subcharts
global:
  containerRegistry:
    path: eu.gcr.io/kyma-project
  images:
    eventing_controller:
      name: eventing-controller
<<<<<<< HEAD
      version: PR-16590
=======
      version: PR-16671
>>>>>>> 5b1b7072
      pullPolicy: "IfNotPresent"
    publisher_proxy:
      name: event-publisher-proxy
      version: PR-16671
    nats:
      name: nats
      version: 2.9.6-alpine3.16
      directory: external
    nats_config_reloader:
      name: natsio/nats-server-config-reloader
      version: 0.7.2
      directory: external
    prometheus_nats_exporter:
      name: natsio/prometheus-nats-exporter
      version: 0.10.1
      directory: external

  jetstream:
    # Storage type of the stream, memory or file.
    storage: file
    fileStorage:
      size: 1Gi
    maxBytes: 700Mi
    discardPolicy: new

  # secretName defines optionally another name than the default secret name
  secretName: ""

  # domainName is the global domain used in Kyma
  domainName: "kyma.example.com"

  ports:
    namePrefix: http-

  istio:
    proxy:
      statusPort: 15020
      portName: status

  securityContext:
    allowPrivilegeEscalation: false
    privileged: false

  # eventTypePrefix is an optional prefix for the eventType
  # note that the eventType format is: eventTypePrefix.applicationName.eventName.eventVersion
  # for example: sap.kyma.custom.myapp.order.created.v1 (where the eventName is order.created)
  eventTypePrefix: "sap.kyma.custom"

  log:
    format: "json"
    level: "info"

  configMap:
    name: eventing
    keys:
      eventTypePrefix: "eventTypePrefix"

authentication:
  # oauthClientId is the Oauth2 client id used in order to get an Oauth2 token from BEB
  oauthClientId: ""
  # oauthClientSecret is the Oauth2 secret used in order to get an Oauth2 token from BEB
  oauthClientSecret: ""
  # oauthTokenEndpoint is the Oauth2 endpoint from BEB from where Oauth2 tokens can be retrieved
  oauthTokenEndpoint: ""
  # publishUrl is the URL for publishing events to BEB
  publishUrl: ""
  # bebNamespace is the name of the namespace BEB is provisioned with
  bebNamespace: ""<|MERGE_RESOLUTION|>--- conflicted
+++ resolved
@@ -5,11 +5,7 @@
   images:
     eventing_controller:
       name: eventing-controller
-<<<<<<< HEAD
       version: PR-16590
-=======
-      version: PR-16671
->>>>>>> 5b1b7072
       pullPolicy: "IfNotPresent"
     publisher_proxy:
       name: event-publisher-proxy
