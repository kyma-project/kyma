# globally shared values among Helm subcharts
global:
  containerRegistry:
    path: eu.gcr.io/kyma-project
  images:
    eventing_controller:
      name: eventing-controller
<<<<<<< HEAD
      version: PR-13330
=======
      version: PR-13315
>>>>>>> 5cb888ce
      pullPolicy: "IfNotPresent"
    publisher_proxy:
      name: event-publisher-proxy
      version: PR-13002
    nats:
      name: nats
      version: 2.6.5-alpine
      directory: external

  # secretName defines optionally another name than the default secret name
  secretName: ""

  # domainName is the global domain used in Kyma
  domainName: "kyma.example.com"

  istio:
    proxy:
      statusPort: 15020
      portName: http-status

  securityContext:
    allowPrivilegeEscalation: false
    privileged: false

  # eventTypePrefix is an optional prefix for the eventType
  # note that the eventType format is: eventTypePrefix.applicationName.eventName.eventVersion
  # for example: sap.kyma.custom.myapp.order.created.v1 (where the eventName is order.created)
  eventTypePrefix: "sap.kyma.custom"

  log:
    format: "json"
    level: "info"

  configMap:
    name: eventing
    keys:
      eventTypePrefix: "eventTypePrefix"

authentication:
  # oauthClientId is the Oauth2 client id used in order to get an Oauth2 token from BEB
  oauthClientId: ""
  # oauthClientSecret is the Oauth2 secret used in order to get an Oauth2 token from BEB
  oauthClientSecret: ""
  # oauthTokenEndpoint is the Oauth2 endpoint from BEB from where Oauth2 tokens can be retrieved
  oauthTokenEndpoint: ""
  # publishUrl is the URL for publishing events to BEB
  publishUrl: ""
  # bebNamespace is the name of the namespace BEB is provisioned with
  bebNamespace: ""<|MERGE_RESOLUTION|>--- conflicted
+++ resolved
@@ -5,11 +5,7 @@
   images:
     eventing_controller:
       name: eventing-controller
-<<<<<<< HEAD
-      version: PR-13330
-=======
-      version: PR-13315
->>>>>>> 5cb888ce
+      version: PR-13332
       pullPolicy: "IfNotPresent"
     publisher_proxy:
       name: event-publisher-proxy
