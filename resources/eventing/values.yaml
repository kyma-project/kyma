# globally shared values among Helm subcharts
global:
  containerRegistry:
    path: europe-docker.pkg.dev/kyma-project
  images:
    eventing_controller:
      name: eventing-controller
<<<<<<< HEAD
      version: PR-18161
      directory: dev
=======
      version: v20230915-13242b5f
      directory: prod
>>>>>>> b10b40b9
      pullPolicy: "IfNotPresent"
    publisher_proxy:
      name: event-publisher-proxy
      version: v20230908-cec11ad9
      directory: prod
    certHandler:
      name: eventing-webhook-certificates
      version: 1.7.0
      directory: prod
    nats:
      name: nats
      version: v20230620-2.9.18-alpine3.18
      directory: prod/external
    nats_config_reloader:
      name: natsio/nats-server-config-reloader
      version: 0.12.0
      directory: prod/external
    prometheus_nats_exporter:
      name: natsio/prometheus-nats-exporter
      version: 0.12.0
      directory: prod/external

  jetstream:
    enabled: true # If set to `false` then NATS resources will not be deployed to the cluster.
    # Storage type of the stream, memory or file.
    storage: file
    fileStorage:
      size: 1Gi
    maxBytes: 700Mi
    discardPolicy: new
    # podManagementPolicy controls how pods are created during initial scale up,
    # when replacing pods on nodes, or when scaling down.
    podManagementPolicy: Parallel

  priorityClassName: "eventing-priority-class"

  # secretName defines optionally another name than the default secret name
  secretName: ""

  # domainName is the global domain used in Kyma
  domainName: "kyma.example.com"

  ports:
    namePrefix: http-

  istio:
    proxy:
      statusPort: 15020
      portName: status

  podSecurityContext:
    fsGroup: 10001
    runAsUser: 10001
    runAsGroup: 10001
    runAsNonRoot: true
    seccompProfile:
      type: RuntimeDefault

  containerSecurityContext:
    privileged: false
    allowPrivilegeEscalation: false
    runAsNonRoot: true
    capabilities:
      drop:
        - ALL

  # eventTypePrefix is an optional prefix for the eventType
  # note that the eventType format is: eventTypePrefix.applicationName.eventName.eventVersion
  # for example: sap.kyma.custom.myapp.order.created.v1 (where the eventName is order.created)
  eventTypePrefix: "sap.kyma.custom"

  log:
    format: "json"
    level: "info"

  configMap:
    name: eventing
    keys:
      eventTypePrefix: "eventTypePrefix"

authentication:
  # oauthClientId is the Oauth2 client id used in order to get an Oauth2 token from BEB
  oauthClientId: ""
  # oauthClientSecret is the Oauth2 secret used in order to get an Oauth2 token from BEB
  oauthClientSecret: ""
  # oauthTokenEndpoint is the Oauth2 endpoint from BEB from where Oauth2 tokens can be retrieved
  oauthTokenEndpoint: ""
  # publishUrl is the URL for publishing events to BEB
  publishUrl: ""
  # bebNamespace is the name of the namespace BEB is provisioned with
  bebNamespace: ""<|MERGE_RESOLUTION|>--- conflicted
+++ resolved
@@ -5,13 +5,8 @@
   images:
     eventing_controller:
       name: eventing-controller
-<<<<<<< HEAD
       version: PR-18161
       directory: dev
-=======
-      version: v20230915-13242b5f
-      directory: prod
->>>>>>> b10b40b9
       pullPolicy: "IfNotPresent"
     publisher_proxy:
       name: event-publisher-proxy
