--- conflicted
+++ resolved
@@ -5,11 +5,7 @@
   images:
     eventing_controller:
       name: eventing-controller
-<<<<<<< HEAD
       version: PR-15681
-=======
-      version: PR-15728
->>>>>>> 4f25f7c1
       pullPolicy: "IfNotPresent"
     publisher_proxy:
       name: event-publisher-proxy
