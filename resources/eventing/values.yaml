--- conflicted
+++ resolved
@@ -5,19 +5,11 @@
   images:
     eventing_controller:
       name: eventing-controller
-<<<<<<< HEAD
       version: PR-16496
       pullPolicy: "IfNotPresent"
     publisher_proxy:
       name: event-publisher-proxy
       version: PR-16496
-=======
-      version: PR-16504
-      pullPolicy: "IfNotPresent"
-    publisher_proxy:
-      name: event-publisher-proxy
-      version: PR-16512
->>>>>>> 23bc01d5
     nats:
       name: nats
       version: 2.9.6-alpine3.16
