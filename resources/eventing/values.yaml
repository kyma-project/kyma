--- conflicted
+++ resolved
@@ -5,11 +5,7 @@
   images:
     eventing_controller:
       name: eventing-controller
-<<<<<<< HEAD
       version: PR-17906
-=======
-      version: PR-17959
->>>>>>> 35a75e20
       directory: dev
       pullPolicy: "IfNotPresent"
     publisher_proxy:
