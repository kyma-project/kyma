--- conflicted
+++ resolved
@@ -9,11 +9,7 @@
       pullPolicy: "IfNotPresent"
     publisher_proxy:
       name: event-publisher-proxy
-<<<<<<< HEAD
       version: PR-14502
-=======
-      version: PR-14520
->>>>>>> bfde461e
     nats:
       name: nats
       version: 2.8.2-alpine
