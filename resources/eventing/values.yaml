--- conflicted
+++ resolved
@@ -5,11 +5,7 @@
   images:
     eventing_controller:
       name: eventing-controller
-<<<<<<< HEAD
       version: PR-16646
-=======
-      version: PR-16671
->>>>>>> a1f2356f
       pullPolicy: "IfNotPresent"
     publisher_proxy:
       name: event-publisher-proxy
