# globally shared values among Helm subcharts
global:
  containerRegistry:
    path: eu.gcr.io/kyma-project
  images:
    eventing_controller:
      name: eventing-controller
      version: PR-16460
      pullPolicy: "IfNotPresent"
    publisher_proxy:
      name: event-publisher-proxy
<<<<<<< HEAD
      version: PR-16433
=======
      version: PR-16466
>>>>>>> 46909d9e
    nats:
      name: nats
      version: 2.9.6-alpine3.16
      directory: external
    nats_config_reloader:
      name: natsio/nats-server-config-reloader
      version: 0.7.2
      directory: external
    prometheus_nats_exporter:
      name: natsio/prometheus-nats-exporter
      version: 0.10.1
      directory: external

  jetstream:
    # Storage type of the stream, memory or file.
    storage: file
    fileStorage:
      size: 1Gi
    maxBytes: 900Mi
    discardPolicy: new

  # secretName defines optionally another name than the default secret name
  secretName: ""

  # domainName is the global domain used in Kyma
  domainName: "kyma.example.com"

  ports:
    namePrefix: http-

  istio:
    proxy:
      statusPort: 15020
      portName: status

  securityContext:
    allowPrivilegeEscalation: false
    privileged: false

  # eventTypePrefix is an optional prefix for the eventType
  # note that the eventType format is: eventTypePrefix.applicationName.eventName.eventVersion
  # for example: sap.kyma.custom.myapp.order.created.v1 (where the eventName is order.created)
  eventTypePrefix: "sap.kyma.custom"

  log:
    format: "json"
    level: "info"

  configMap:
    name: eventing
    keys:
      eventTypePrefix: "eventTypePrefix"

authentication:
  # oauthClientId is the Oauth2 client id used in order to get an Oauth2 token from BEB
  oauthClientId: ""
  # oauthClientSecret is the Oauth2 secret used in order to get an Oauth2 token from BEB
  oauthClientSecret: ""
  # oauthTokenEndpoint is the Oauth2 endpoint from BEB from where Oauth2 tokens can be retrieved
  oauthTokenEndpoint: ""
  # publishUrl is the URL for publishing events to BEB
  publishUrl: ""
  # bebNamespace is the name of the namespace BEB is provisioned with
  bebNamespace: ""<|MERGE_RESOLUTION|>--- conflicted
+++ resolved
@@ -9,11 +9,7 @@
       pullPolicy: "IfNotPresent"
     publisher_proxy:
       name: event-publisher-proxy
-<<<<<<< HEAD
       version: PR-16433
-=======
-      version: PR-16466
->>>>>>> 46909d9e
     nats:
       name: nats
       version: 2.9.6-alpine3.16
