--- conflicted
+++ resolved
@@ -5,11 +5,7 @@
   images:
     eventing_controller:
       name: eventing-controller
-<<<<<<< HEAD
       version: PR-13958
-=======
-      version: PR-13965
->>>>>>> b85fd969
       pullPolicy: "IfNotPresent"
     publisher_proxy:
       name: event-publisher-proxy
