# globally shared values among Helm subcharts
global:
  containerRegistry:
    path: eu.gcr.io/kyma-project
  images:
    eventing_controller:
      name: eventing-controller
<<<<<<< HEAD
      version: PR-16474
=======
      version: PR-16459
>>>>>>> 408ddc4d
      pullPolicy: "IfNotPresent"
    publisher_proxy:
      name: event-publisher-proxy
      version: PR-16433
    nats:
      name: nats
      version: 2.9.6-alpine3.16
      directory: external
    nats_config_reloader:
      name: natsio/nats-server-config-reloader
      version: 0.7.2
      directory: external
    prometheus_nats_exporter:
      name: natsio/prometheus-nats-exporter
      version: 0.10.1
      directory: external

  jetstream:
    # Storage type of the stream, memory or file.
    storage: file
    fileStorage:
      size: 1Gi
    maxBytes: 900Mi
    discardPolicy: new

  # secretName defines optionally another name than the default secret name
  secretName: ""

  # domainName is the global domain used in Kyma
  domainName: "kyma.example.com"

  ports:
    namePrefix: http-

  istio:
    proxy:
      statusPort: 15020
      portName: status

  securityContext:
    allowPrivilegeEscalation: false
    privileged: false

  # eventTypePrefix is an optional prefix for the eventType
  # note that the eventType format is: eventTypePrefix.applicationName.eventName.eventVersion
  # for example: sap.kyma.custom.myapp.order.created.v1 (where the eventName is order.created)
  eventTypePrefix: "sap.kyma.custom"

  log:
    format: "json"
    level: "info"

  configMap:
    name: eventing
    keys:
      eventTypePrefix: "eventTypePrefix"

authentication:
  # oauthClientId is the Oauth2 client id used in order to get an Oauth2 token from BEB
  oauthClientId: ""
  # oauthClientSecret is the Oauth2 secret used in order to get an Oauth2 token from BEB
  oauthClientSecret: ""
  # oauthTokenEndpoint is the Oauth2 endpoint from BEB from where Oauth2 tokens can be retrieved
  oauthTokenEndpoint: ""
  # publishUrl is the URL for publishing events to BEB
  publishUrl: ""
  # bebNamespace is the name of the namespace BEB is provisioned with
  bebNamespace: ""<|MERGE_RESOLUTION|>--- conflicted
+++ resolved
@@ -5,11 +5,7 @@
   images:
     eventing_controller:
       name: eventing-controller
-<<<<<<< HEAD
       version: PR-16474
-=======
-      version: PR-16459
->>>>>>> 408ddc4d
       pullPolicy: "IfNotPresent"
     publisher_proxy:
       name: event-publisher-proxy
