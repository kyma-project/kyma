--- conflicted
+++ resolved
@@ -5,12 +5,8 @@
   images:
     eventing_controller:
       name: eventing-controller
-<<<<<<< HEAD
       version: PR-17366
-=======
-      version: PR-17329
       directory: dev
->>>>>>> aa75c13c
       pullPolicy: "IfNotPresent"
     publisher_proxy:
       name: event-publisher-proxy
