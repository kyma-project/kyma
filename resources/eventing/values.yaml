--- conflicted
+++ resolved
@@ -5,11 +5,7 @@
   images:
     eventing_controller:
       name: eventing-controller
-<<<<<<< HEAD
       version: PR-16113
-=======
-      version: PR-16176
->>>>>>> 3953c604
       pullPolicy: "IfNotPresent"
     publisher_proxy:
       name: event-publisher-proxy
