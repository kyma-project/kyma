# globally shared values among Helm subcharts
global:
  containerRegistry:
    path: europe-docker.pkg.dev/kyma-project
  images:
    eventing_controller:
      name: eventing-controller
<<<<<<< HEAD
      version: PR-17342
=======
      version: PR-17366
      directory: dev
>>>>>>> a1191155
      pullPolicy: "IfNotPresent"
    publisher_proxy:
      name: event-publisher-proxy
      version: v20230405-337c13fe
      directory: prod
    certHandler:
      name: api-gateway-webhook-certificates
      version: "1.5.0"
      directory: prod
    nats:
      name: nats
      version: v20230314-2.9.15-alpine3.17
      directory: prod/external
    nats_config_reloader:
      name: natsio/nats-server-config-reloader
      version: 0.10.1
      directory: prod/external
    prometheus_nats_exporter:
      name: natsio/prometheus-nats-exporter
      version: 0.10.1
      directory: prod/external

  jetstream:
    # Storage type of the stream, memory or file.
    storage: file
    fileStorage:
      size: 1Gi
    maxBytes: 700Mi
    discardPolicy: new
    # podManagementPolicy controls how pods are created during initial scale up,
    # when replacing pods on nodes, or when scaling down.
    podManagementPolicy: Parallel

  # secretName defines optionally another name than the default secret name
  secretName: ""

  # domainName is the global domain used in Kyma
  domainName: "kyma.example.com"

  ports:
    namePrefix: http-

  istio:
    proxy:
      statusPort: 15020
      portName: status

  podSecurityContext:
    fsGroup: 10001
    runAsUser: 10001
    runAsGroup: 10001
    runAsNonRoot: true
    seccompProfile:
      type: RuntimeDefault

  containerSecurityContext:
    privileged: false
    allowPrivilegeEscalation: false
    runAsNonRoot: true
    capabilities:
      drop:
        - ALL

  # eventTypePrefix is an optional prefix for the eventType
  # note that the eventType format is: eventTypePrefix.applicationName.eventName.eventVersion
  # for example: sap.kyma.custom.myapp.order.created.v1 (where the eventName is order.created)
  eventTypePrefix: "sap.kyma.custom"

  log:
    format: "json"
    level: "info"

  configMap:
    name: eventing
    keys:
      eventTypePrefix: "eventTypePrefix"

authentication:
  # oauthClientId is the Oauth2 client id used in order to get an Oauth2 token from BEB
  oauthClientId: ""
  # oauthClientSecret is the Oauth2 secret used in order to get an Oauth2 token from BEB
  oauthClientSecret: ""
  # oauthTokenEndpoint is the Oauth2 endpoint from BEB from where Oauth2 tokens can be retrieved
  oauthTokenEndpoint: ""
  # publishUrl is the URL for publishing events to BEB
  publishUrl: ""
  # bebNamespace is the name of the namespace BEB is provisioned with
  bebNamespace: ""<|MERGE_RESOLUTION|>--- conflicted
+++ resolved
@@ -5,12 +5,7 @@
   images:
     eventing_controller:
       name: eventing-controller
-<<<<<<< HEAD
       version: PR-17342
-=======
-      version: PR-17366
-      directory: dev
->>>>>>> a1191155
       pullPolicy: "IfNotPresent"
     publisher_proxy:
       name: event-publisher-proxy
