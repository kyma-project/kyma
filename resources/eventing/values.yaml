--- conflicted
+++ resolved
@@ -5,19 +5,11 @@
   images:
     eventing_controller:
       name: eventing-controller
-<<<<<<< HEAD
       version: PR-15681
       pullPolicy: "IfNotPresent"
     publisher_proxy:
       name: event-publisher-proxy
       version: PR-15681
-=======
-      version: PR-16018
-      pullPolicy: "IfNotPresent"
-    publisher_proxy:
-      name: event-publisher-proxy
-      version: PR-16018
->>>>>>> 5c3b9c2f
     nats:
       name: nats
       version: 2.9.6-alpine3.16
