--- conflicted
+++ resolved
@@ -5,11 +5,7 @@
   images:
     eventing_controller:
       name: eventing-controller
-<<<<<<< HEAD
       version: PR-17077
-=======
-      version: PR-17124
->>>>>>> 7ca2e0e7
       pullPolicy: "IfNotPresent"
     publisher_proxy:
       name: event-publisher-proxy
