--- conflicted
+++ resolved
@@ -5,7 +5,7 @@
   images:
     eventing_controller:
       name: eventing-controller
-      version: PR-13511
+      version: PR-13497
       pullPolicy: "IfNotPresent"
     publisher_proxy:
       name: event-publisher-proxy
@@ -56,11 +56,4 @@
   # publishUrl is the URL for publishing events to BEB
   publishUrl: ""
   # bebNamespace is the name of the namespace BEB is provisioned with
-<<<<<<< HEAD
-  bebNamespace: ""
-
-jetStream:
-  streamName: sap
-=======
-  bebNamespace: ""
->>>>>>> 8333b6dc
+  bebNamespace: ""