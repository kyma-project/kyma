# globally shared values among Helm subcharts
global:
  containerRegistry:
    path: eu.gcr.io/kyma-project
  images:
    eventing_controller:
      name: eventing-controller
<<<<<<< HEAD
      version: PR-16758
=======
      version: PR-16756
>>>>>>> 1a7f0af8
      pullPolicy: "IfNotPresent"
    publisher_proxy:
      name: event-publisher-proxy
      version: PR-16720
    nats:
      name: nats
      version: 2.9.11-alpine3.17
      directory: external
    nats_config_reloader:
      name: natsio/nats-server-config-reloader
      version: 0.7.2
      directory: external
    prometheus_nats_exporter:
      name: natsio/prometheus-nats-exporter
      version: 0.10.1
      directory: external

  jetstream:
    # Storage type of the stream, memory or file.
    storage: file
    fileStorage:
      size: 1Gi
    maxBytes: 700Mi
    discardPolicy: new

  # secretName defines optionally another name than the default secret name
  secretName: ""

  # domainName is the global domain used in Kyma
  domainName: "kyma.example.com"

  ports:
    namePrefix: http-

  istio:
    proxy:
      statusPort: 15020
      portName: status

  natsSecurityContextEnabled: false

  podSecurityContext:
    fsGroup: 10001
    runAsUser: 10001
    runAsGroup: 10001
    runAsNonRoot: true
    seccompProfile:
      type: RuntimeDefault
    sysctls:
      - name: kernel.shm_rmid_forced
        value: ''
      - name: net.ipv4.ip_local_port_range
        value: ''
      - name: net.ipv4.ip_unprivileged_port_start
        value: ''
      - name: net.ipv4.tcp_syncookies
        value: ''
      - name: net.ipv4.ping_group_range
        value: ''

  containerSecurityContext:
    privileged: false
    allowPrivilegeEscalation: false
    runAsNonRoot: true
    capabilities:
      drop:
        - ALL
      add:
        - NET_BIND_SERVICE
    seLinuxOptions:
      type: container_t
    procMount: default

  # eventTypePrefix is an optional prefix for the eventType
  # note that the eventType format is: eventTypePrefix.applicationName.eventName.eventVersion
  # for example: sap.kyma.custom.myapp.order.created.v1 (where the eventName is order.created)
  eventTypePrefix: "sap.kyma.custom"

  log:
    format: "json"
    level: "info"

  configMap:
    name: eventing
    keys:
      eventTypePrefix: "eventTypePrefix"

authentication:
  # oauthClientId is the Oauth2 client id used in order to get an Oauth2 token from BEB
  oauthClientId: ""
  # oauthClientSecret is the Oauth2 secret used in order to get an Oauth2 token from BEB
  oauthClientSecret: ""
  # oauthTokenEndpoint is the Oauth2 endpoint from BEB from where Oauth2 tokens can be retrieved
  oauthTokenEndpoint: ""
  # publishUrl is the URL for publishing events to BEB
  publishUrl: ""
  # bebNamespace is the name of the namespace BEB is provisioned with
  bebNamespace: ""<|MERGE_RESOLUTION|>--- conflicted
+++ resolved
@@ -5,11 +5,7 @@
   images:
     eventing_controller:
       name: eventing-controller
-<<<<<<< HEAD
       version: PR-16758
-=======
-      version: PR-16756
->>>>>>> 1a7f0af8
       pullPolicy: "IfNotPresent"
     publisher_proxy:
       name: event-publisher-proxy
