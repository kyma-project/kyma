--- conflicted
+++ resolved
@@ -9,11 +9,7 @@
       pullPolicy: "IfNotPresent"
     publisher_proxy:
       name: event-publisher-proxy
-<<<<<<< HEAD
       version: PR-16433
-=======
-      version: PR-16365
->>>>>>> 61ee5165
     nats:
       name: nats
       version: 2.9.6-alpine3.16
