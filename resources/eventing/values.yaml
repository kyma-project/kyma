--- conflicted
+++ resolved
@@ -5,11 +5,7 @@
   images:
     eventing_controller:
       name: eventing-controller
-<<<<<<< HEAD
       version: PR-17102
-=======
-      version: PR-17124
->>>>>>> 0b882400
       pullPolicy: "IfNotPresent"
     publisher_proxy:
       name: event-publisher-proxy
