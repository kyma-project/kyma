--- conflicted
+++ resolved
@@ -5,11 +5,7 @@
   images:
     eventing_controller:
       name: eventing-controller
-<<<<<<< HEAD
       version: PR-13478
-=======
-      version: PR-13464
->>>>>>> 72dce8ae
       pullPolicy: "IfNotPresent"
     publisher_proxy:
       name: event-publisher-proxy
