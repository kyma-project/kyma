--- conflicted
+++ resolved
@@ -5,11 +5,7 @@
   images:
     eventing_controller:
       name: eventing-controller
-<<<<<<< HEAD
       version: PR-13841
-=======
-      version: PR-13830
->>>>>>> b55664b4
       pullPolicy: "IfNotPresent"
     publisher_proxy:
       name: event-publisher-proxy
