# globally shared values among Helm subcharts
global:
  containerRegistry:
    path: eu.gcr.io/kyma-project
  images:
    eventing_controller:
      name: eventing-controller
<<<<<<< HEAD
      version: PR-15703
=======
      version: PR-15940
>>>>>>> 297f8f82
      pullPolicy: "IfNotPresent"
    publisher_proxy:
      name: event-publisher-proxy
      version: PR-15940
    nats:
      name: nats
      version: 2.9.3-alpine3.16
      directory: external
    nats_config_reloader:
      name: natsio/nats-server-config-reloader
      version: 0.7.2
      directory: external
    prometheus_nats_exporter:
      name: natsio/prometheus-nats-exporter
      version: 0.10.0
      directory: external

  jetstream:
    # Storage type of the stream, memory or file.
    storage: file

  # secretName defines optionally another name than the default secret name
  secretName: ""

  # domainName is the global domain used in Kyma
  domainName: "kyma.example.com"

  ports:
    namePrefix: http-

  istio:
    proxy:
      statusPort: 15020
      portName: status

  securityContext:
    allowPrivilegeEscalation: false
    privileged: false

  # eventTypePrefix is an optional prefix for the eventType
  # note that the eventType format is: eventTypePrefix.applicationName.eventName.eventVersion
  # for example: sap.kyma.custom.myapp.order.created.v1 (where the eventName is order.created)
  eventTypePrefix: "sap.kyma.custom"

  log:
    format: "json"
    level: "info"

  configMap:
    name: eventing
    keys:
      eventTypePrefix: "eventTypePrefix"

authentication:
  # oauthClientId is the Oauth2 client id used in order to get an Oauth2 token from BEB
  oauthClientId: ""
  # oauthClientSecret is the Oauth2 secret used in order to get an Oauth2 token from BEB
  oauthClientSecret: ""
  # oauthTokenEndpoint is the Oauth2 endpoint from BEB from where Oauth2 tokens can be retrieved
  oauthTokenEndpoint: ""
  # publishUrl is the URL for publishing events to BEB
  publishUrl: ""
  # bebNamespace is the name of the namespace BEB is provisioned with
  bebNamespace: ""<|MERGE_RESOLUTION|>--- conflicted
+++ resolved
@@ -5,11 +5,7 @@
   images:
     eventing_controller:
       name: eventing-controller
-<<<<<<< HEAD
       version: PR-15703
-=======
-      version: PR-15940
->>>>>>> 297f8f82
       pullPolicy: "IfNotPresent"
     publisher_proxy:
       name: event-publisher-proxy
