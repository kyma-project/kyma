--- conflicted
+++ resolved
@@ -5,11 +5,7 @@
   images:
     eventing_controller:
       name: eventing-controller
-<<<<<<< HEAD
       version: PR-15703
-=======
-      version: PR-15906
->>>>>>> 67d20a6c
       pullPolicy: "IfNotPresent"
     publisher_proxy:
       name: event-publisher-proxy
