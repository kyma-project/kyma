# Eventing Chart

This Helm chart contains all components required for eventing in Kyma:

Components:
- event-publisher-proxy

## Event Publisher Proxy

This component receives Cloud Event publishing requests from the cluster workloads (microservice or Serverless functions) and redirects them to the Enterprise Messaging Service Cloud Event Gateway. Click [here](https://github.com/kyma-project/kyma/tree/master/components/event-publisher-proxy) for more details.

## Install

You can install this Helm chart using either Helm or Kyma CLI. In both cases, the secret details for BEB have to be configured using the `beb` prefixed variables:

<<<<<<< HEAD
Using Helm 3:
=======
```bash
$ kyma install -s <source-image> -o installation-overrides-epp.yaml
```

### Using Helm 3:
>>>>>>> 1f8cb050

```bash
$ cat << EOF > helm-values.yaml
event-publisher-proxy:
  upstreamAuthentication:
    oauthClientId: "$bebOauthClientId"
    oauthClientSecret: "$bebOauthClientSecret"
    oauthTokenEndpoint: "$bebOauthTokenEndpoint"
    publishUrl: "$bebPublishUrl"
EOF

$ helm install \
    -n kyma-system \
    -f helm-values.yaml \
     eventing . \
```

### Using Kyma CLI:

```bash
cat << EOF > installation-overrides-epp.yaml
apiVersion: v1
kind: Secret
type: Opaque
metadata:
  name: eventing-epp-overrides
  namespace: kyma-installer
  labels:
    installer: overrides
    component: eventing
    kyma-project.io/installation: ""
stringData:
    event-publisher-proxy.upstreamAuthentication.oauthClientId: "$bebOauthClientId"
    event-publisher-proxy.upstreamAuthentication.oauthClientSecret: "$bebOauthClientSecret"
    event-publisher-proxy.upstreamAuthentication.oauthTokenEndpoint: "$bebOauthTokenEndpoint"
    event-publisher-proxy.upstreamAuthentication.publishUrl: "$bebPublishUrl"
EOF

$ kyma install -s <source-image> -o installation-overrides-epp.yaml
```<|MERGE_RESOLUTION|>--- conflicted
+++ resolved
@@ -13,15 +13,7 @@
 
 You can install this Helm chart using either Helm or Kyma CLI. In both cases, the secret details for BEB have to be configured using the `beb` prefixed variables:
 
-<<<<<<< HEAD
-Using Helm 3:
-=======
-```bash
-$ kyma install -s <source-image> -o installation-overrides-epp.yaml
-```
-
 ### Using Helm 3:
->>>>>>> 1f8cb050
 
 ```bash
 $ cat << EOF > helm-values.yaml
