# override name to avoid collision with knative eventing resources
nameOverride:
replicaCount: 1
serviceAccount:
  # name defines optionally another name than the default name for the service account
  name: ""
  annotations: ""

image:
  # name is the name of the container image for the nats-eventing-controller
  name: "eventing-controller"
  # tag is the container tag of the eventing-controller image
<<<<<<< HEAD
  tag: "PR-10674"
=======
  tag: "PR-11156"
>>>>>>> 57a1f2d0
  # pullPolicy is the pullPolicy for the eventing-controller image
  pullPolicy: "IfNotPresent"

metrics:
  config:
    port: 8080
    portName: http-metrics
    nameSuffix: "-metrics"
    interval: 30s

healthProbe:
  port: 8081
  liveness:
    service:
      path: "/healthz"
  readyness:
    service:
      path: "/readyz"

resources:
  limits:
    cpu: 100m
    memory: 30Mi
  requests:
    cpu: 100m
    memory: 20Mi<|MERGE_RESOLUTION|>--- conflicted
+++ resolved
@@ -10,11 +10,7 @@
   # name is the name of the container image for the nats-eventing-controller
   name: "eventing-controller"
   # tag is the container tag of the eventing-controller image
-<<<<<<< HEAD
   tag: "PR-10674"
-=======
-  tag: "PR-11156"
->>>>>>> 57a1f2d0
   # pullPolicy is the pullPolicy for the eventing-controller image
   pullPolicy: "IfNotPresent"
 
