--- conflicted
+++ resolved
@@ -10,11 +10,7 @@
   # name is the name of the container image for the nats-eventing-controller
   name: "eventing-controller-nats"
   # tag is the container tag of the eventing-controller image
-<<<<<<< HEAD
   tag: "PR-10674"
-=======
-  tag: "81e3637e"
->>>>>>> 6175d786
   # pullPolicy is the pullPolicy for the eventing-controller image
   pullPolicy: "IfNotPresent"
 
