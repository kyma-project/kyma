--- conflicted
+++ resolved
@@ -15,11 +15,7 @@
   # name is the name of the container image for the eventing-controller
   name: "eventing-controller"
   # tag is the container tag of the eventing-controller image
-<<<<<<< HEAD
   tag: "PR-10674"
-=======
-  tag: "PR-11428"
->>>>>>> 4326fbf4
   # pullPolicy is the pullPolicy for the eventing-controller image
   pullPolicy: "IfNotPresent"
 
@@ -63,7 +59,6 @@
 
 clusterRoleBindingSuffix: ""
 
-<<<<<<< HEAD
 healthProbe:
    port: 8081
    scheme: HTTP
@@ -84,9 +79,5 @@
      successThreshold: 1
      timeoutSeconds: 2
 
-#TODO(sayanh): Remove this as a part of https://github.com/kyma-project/kyma/issues/10317
-clusterRoleBindingSuffix: "-crole-binding"
-=======
 eventingBackend:
-  name: eventing-backend
->>>>>>> 4326fbf4
+  name: eventing-backend