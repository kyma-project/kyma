# override name to avoid collision with knative eventing resources
nameOverride:
replicaCount: 1
serviceAccount:
  # name defines optionally another name than the default name for the service account
  name: ""
  annotations: ""


clusterRole:
  # name defines optionally another name than the default name for the cluster role
  name: ""

image:
<<<<<<< HEAD
  # name is the name of the container image for the eventing-controller
  name: "eventing-controller"
  # tag is the container tag of the eventing-controller image
  tag: "PR-12327"
=======
>>>>>>> a6b74689
  # pullPolicy is the pullPolicy for the eventing-controller image
  pullPolicy: "IfNotPresent"

podSecurityContext:

bebSecret:
  nameSuffix: "-beb-oauth2"

resources:
  limits:
    cpu: 300m
    memory: 100Mi
  requests:
    cpu: 100m
    memory: 20Mi

publisherProxy:
  image:
    pullPolicy: IfNotPresent
  requestTimeout: 10s
  replicas: 1
  resources:
    limits:
      cpu: 100m
      memory: 128Mi
    requests:
      cpu: 32m
      memory: 64Mi

natsOperatorDoctor:
  interval: 1m
  image:
    pullPolicy: "IfNotPresent"
  resources:
    requests:
      cpu: 10m
      memory: 16Mi
    limits:
      cpu: 20m
      memory: 32Mi

metrics:
  service:
    nameSuffix: "-metrics"
  config:
    port: 8080
    portName: http-metrics
    nameSuffix: "-metrics"
    interval: 30s

clusterRoleBindingSuffix: ""

eventingBackend:
  name: eventing-backend
  defaultMaxInflightMessages: 10

healthProbe:
  port: 8081
  scheme: HTTP
  liveness:
    service:
      path: "/healthz"
    failureThreshold: 3
    initialDelaySeconds: 5
    periodSeconds: 10
    successThreshold: 1
    timeoutSeconds: 2
  readiness:
    service:
      path: "/readyz"
    failureThreshold: 3
    initialDelaySeconds: 10
    periodSeconds: 3
    successThreshold: 1
    timeoutSeconds: 2<|MERGE_RESOLUTION|>--- conflicted
+++ resolved
@@ -12,13 +12,6 @@
   name: ""
 
 image:
-<<<<<<< HEAD
-  # name is the name of the container image for the eventing-controller
-  name: "eventing-controller"
-  # tag is the container tag of the eventing-controller image
-  tag: "PR-12327"
-=======
->>>>>>> a6b74689
   # pullPolicy is the pullPolicy for the eventing-controller image
   pullPolicy: "IfNotPresent"
 
