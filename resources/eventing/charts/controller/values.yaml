--- conflicted
+++ resolved
@@ -15,11 +15,7 @@
   # name is the name of the container image for the eventing-controller
   name: "eventing-controller"
   # tag is the container tag of the eventing-controller image
-<<<<<<< HEAD
   tag: "PR-10674"
-=======
-  tag: "a03fd1fa"
->>>>>>> 9e033a86
   # pullPolicy is the pullPolicy for the eventing-controller image
   pullPolicy: "IfNotPresent"
 
