--- conflicted
+++ resolved
@@ -15,11 +15,7 @@
   # name is the name of the container image for the eventing-controller
   name: "eventing-controller"
   # tag is the container tag of the eventing-controller image
-<<<<<<< HEAD
   tag: "PR-10626"
-=======
-  tag: "81e3637e"
->>>>>>> d62876ef
   # pullPolicy is the pullPolicy for the eventing-controller image
   pullPolicy: "IfNotPresent"
 
