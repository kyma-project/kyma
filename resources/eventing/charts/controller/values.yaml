# override name to avoid collision with knative eventing resources
nameOverride:
replicaCount: 1
serviceAccount:
  # name defines optionally another name than the default name for the service account
  name: ""
  annotations: ""


clusterRole:
  # name defines optionally another name than the default name for the cluster role
  name: ""

image:
<<<<<<< HEAD
  # name is the name of the container image for the eventing-controller
  name: "eventing-controller"
  # tag is the container tag of the eventing-controller image
<<<<<<< HEAD
  tag: "PR-12307"
=======
  tag: "PR-12270"
>>>>>>> fine-tune-local-dev
=======
>>>>>>> 0059b5ad
  # pullPolicy is the pullPolicy for the eventing-controller image
  pullPolicy: "IfNotPresent"

podSecurityContext:

bebSecret:
  nameSuffix: "-beb-oauth2"

resources:
  limits:
    cpu: 300m
    memory: 100Mi
  requests:
    cpu: 100m
    memory: 20Mi

publisherProxy:
  image:
    pullPolicy: IfNotPresent
  replicas: 1
  resources:
    limits:
      cpu: 100m
      memory: 128Mi
    requests:
      cpu: 32m
      memory: 64Mi

natsOperatorDoctor:
  interval: 1m
  image:
    pullPolicy: "IfNotPresent"
  resources:
    requests:
      cpu: 10m
      memory: 16Mi
    limits:
      cpu: 20m
      memory: 32Mi

metrics:
  service:
    nameSuffix: "-metrics"
  config:
    port: 8080
    portName: http-metrics
    nameSuffix: "-metrics"
    interval: 30s

clusterRoleBindingSuffix: ""

eventingBackend:
  name: eventing-backend
  defaultMaxInflightMessages: 10

healthProbe:
  port: 8081
  scheme: HTTP
  liveness:
    service:
      path: "/healthz"
    failureThreshold: 3
    initialDelaySeconds: 5
    periodSeconds: 10
    successThreshold: 1
    timeoutSeconds: 2
  readiness:
    service:
      path: "/readyz"
    failureThreshold: 3
    initialDelaySeconds: 10
    periodSeconds: 3
    successThreshold: 1
    timeoutSeconds: 2<|MERGE_RESOLUTION|>--- conflicted
+++ resolved
@@ -12,17 +12,10 @@
   name: ""
 
 image:
-<<<<<<< HEAD
   # name is the name of the container image for the eventing-controller
   name: "eventing-controller"
   # tag is the container tag of the eventing-controller image
-<<<<<<< HEAD
   tag: "PR-12307"
-=======
-  tag: "PR-12270"
->>>>>>> fine-tune-local-dev
-=======
->>>>>>> 0059b5ad
   # pullPolicy is the pullPolicy for the eventing-controller image
   pullPolicy: "IfNotPresent"
 
