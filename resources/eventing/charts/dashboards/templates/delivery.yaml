--- conflicted
+++ resolved
@@ -815,11 +815,7 @@
             "targets": [
               {
                 "exemplar": true,
-<<<<<<< HEAD
-                "expr": "count(nats_consumer_ack_floor_consumer_seq * on(consumer_name) group_left(event_type, subscription_name, subscription_namespace) eventing_ec_event_type_subscribed_total) by (event_type, subscription_name, subscription_namespace) * on(event_type) group_left() sum(eventing_epp_event_type_published_total{event_type=~\"$eventType\"}) by (event_type)",
-=======
-                "expr": "count(nats_consumer_ack_floor_consumer_seq * on(consumer_name) group_left(event_type, subscription_name, subscription_namespace) max without(container, endpoint)(nats_ec_event_type_subscribed_total)) by (event_type, subscription_name, subscription_namespace) * on(event_type) group_left() sum(eventing_epp_event_type_published_total{event_type=~\"$eventType\"}) by (event_type)",
->>>>>>> 0b7d094c
+                "expr": "count(nats_consumer_ack_floor_consumer_seq * on(consumer_name) group_left(event_type, subscription_name, subscription_namespace) max without(container, endpoint)(eventing_ec_event_type_subscribed_total)) by (event_type, subscription_name, subscription_namespace) * on(event_type) group_left() sum(eventing_epp_event_type_published_total{event_type=~\"$eventType\"}) by (event_type)",
                 "format": "table",
                 "instant": false,
                 "interval": "",
@@ -923,11 +919,7 @@
             "targets": [
               {
                 "exemplar": true,
-<<<<<<< HEAD
-                "expr": "sum(eventing_epp_event_type_published_total{event_type=~\"$eventType\"}) by (event_type) unless (count(eventing_epp_event_type_published_total * on(event_type) group_left() sum(nats_consumer_ack_floor_consumer_seq * on(consumer_name) group_left(event_type) eventing_ec_event_type_subscribed_total) by (event_type)) by (event_type))",
-=======
-                "expr": "sum(eventing_epp_event_type_published_total{event_type=~\"$eventType\"}) by (event_type) unless (count(eventing_epp_event_type_published_total * on(event_type) group_left() sum(nats_consumer_ack_floor_consumer_seq * on(consumer_name) group_left(event_type) max without(container, endpoint)(nats_ec_event_type_subscribed_total)) by (event_type)) by (event_type))",
->>>>>>> 0b7d094c
+                "expr": "sum(eventing_epp_event_type_published_total{event_type=~\"$eventType\"}) by (event_type) unless (count(eventing_epp_event_type_published_total * on(event_type) group_left() sum(nats_consumer_ack_floor_consumer_seq * on(consumer_name) group_left(event_type) max without(container, endpoint)(eventing_ec_event_type_subscribed_total)) by (event_type)) by (event_type))",
                 "format": "table",
                 "instant": false,
                 "interval": "",
@@ -1041,11 +1033,7 @@
             "targets": [
               {
                 "exemplar": true,
-<<<<<<< HEAD
-                "expr": "sum(nats_consumer_ack_floor_consumer_seq * on(consumer_name) group_left(event_type, subscription_name, subscription_namespace) eventing_ec_event_type_subscribed_total) by (event_type, subscription_name, subscription_namespace) unless count(nats_consumer_ack_floor_consumer_seq * on(consumer_name) group_left(event_type, subscription_name, subscription_namespace) eventing_ec_event_type_subscribed_total) by (event_type, subscription_name, subscription_namespace) * on(event_type) group_left() sum(rate(eventing_epp_event_type_published_total{}[$__range])) by (event_type)",
-=======
-                "expr": "sum(nats_consumer_ack_floor_consumer_seq * on(consumer_name) group_left(event_type, subscription_name, subscription_namespace) max without(container, endpoint)(nats_ec_event_type_subscribed_total)) by (event_type, subscription_name, subscription_namespace) unless count(nats_consumer_ack_floor_consumer_seq * on(consumer_name) group_left(event_type, subscription_name, subscription_namespace) max without(container, endpoint)(nats_ec_event_type_subscribed_total)) by (event_type, subscription_name, subscription_namespace) * on(event_type) group_left() sum(rate(eventing_epp_event_type_published_total{}[$__range])) by (event_type)",
->>>>>>> 0b7d094c
+                "expr": "sum(nats_consumer_ack_floor_consumer_seq * on(consumer_name) group_left(event_type, subscription_name, subscription_namespace) max without(container, endpoint)(eventing_ec_event_type_subscribed_total)) by (event_type, subscription_name, subscription_namespace) unless count(nats_consumer_ack_floor_consumer_seq * on(consumer_name) group_left(event_type, subscription_name, subscription_namespace) max without(container, endpoint)(eventing_ec_event_type_subscribed_total)) by (event_type, subscription_name, subscription_namespace) * on(event_type) group_left() sum(rate(eventing_epp_event_type_published_total{}[$__range])) by (event_type)",
                 "format": "table",
                 "instant": true,
                 "interval": "",
