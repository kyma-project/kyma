###############################
#                             #
#  NATS Server Configuration  #
#                             #
###############################
nats:
  pullPolicy: IfNotPresent
  ports:
    client: 4222
    monitoring: 8222
    cluster: 6222
    metrics: 7777
    leafnodes: 7422
    gateways: 7522

  # Toggle profiling.
  # This enables nats-server pprof (profiling) port, so you can see goroutines
  # stacks, memory heap sizes, etc.
  profiling:
    enabled: false
    port: 6000

  # Toggle using health check probes to better detect failures.
  healthcheck:
    # Enable /healthz startupProbe for controlled upgrades of NATS JetStream
    enableHealthz: true

    # Enable liveness checks.  If this fails, then the NATS Server will restarted.
    liveness:
      enabled: true

      initialDelaySeconds: 10
      timeoutSeconds: 5
      # NOTE: liveness check + terminationGracePeriodSeconds can introduce unecessarily long outages
      # due to the coupling between liveness probe and terminationGracePeriodSeconds.
      # To avoid this, we make the periodSeconds of the liveness check to be about half the default
      # time that it takes for lame duck graceful stop.
      #
      # In case of using Kubernetes +1.22 with probe-level terminationGracePeriodSeconds
      # we could revise this but for now keep a minimal liveness check.
      #
      # More info:
      #
      #  https://kubernetes.io/docs/tasks/configure-pod-container/configure-liveness-readiness-startup-probes/#probe-level-terminationgraceperiodseconds
      #  https://github.com/kubernetes/kubernetes/issues/64715
      #
      periodSeconds: 30
      successThreshold: 1
      failureThreshold: 3
      # Only for Kubernetes +1.22 that have pod level probes enabled.
      terminationGracePeriodSeconds:

    # Periodically check for the server to be ready for connections while
    # the NATS container is running.
    # Disabled by default since covered by startup probe and it is the same
    # as the liveness check.
    readiness:
      enabled: true

      initialDelaySeconds: 10
      timeoutSeconds: 5
      periodSeconds: 10
      successThreshold: 1
      failureThreshold: 3

    # Enable startup checks to confirm server is ready for traffic.
    # This is recommended for JetStream deployments since in cluster mode
    # it will try to ensure that the server is ready to serve streams.

    # since this check is recommended to use in cluster mode and the cluster mode ist disabled per default
    # this check is also defaulted to false
    startup:
      enabled: false

      initialDelaySeconds: 10
      timeoutSeconds: 5
      periodSeconds: 10
      successThreshold: 1
      failureThreshold: 30

  # Adds a hash of the ConfigMap as a pod annotation
  # This will cause the StatefulSet to roll when the ConfigMap is updated
  configChecksumAnnotation: false

  # Toggle to disable client advertisements (connect_urls),
  # in case of running behind a load balancer
  # it might be required to disable advertisements.
  advertise: true

  # The number of connect attempts against discovered routes.
  connectRetries: 120

  # selector matchLabels for the server and service.
  # If left empty defaults are used.
  # This is helpful if you are updating from Chart version <=7.4
  selectorLabels: {}

  resources:
    limits:
      cpu: 20m
      memory: 64Mi
    requests:
      cpu: 5m
      memory: 16Mi

  # Server settings.
  limits:
    maxConnections:
    maxSubscriptions:
    maxControlLine:
    maxPayload:

    writeDeadline:
    maxPending:
    maxPings:

    # How many seconds should pass before sending a PING
    # to a client that has no activity.
    pingInterval:

    # grace period after pod begins shutdown before starting to close client connections
    lameDuckGracePeriod: "10s"

    # duration over which to slowly close client connections after lameDuckGracePeriod has passed
    lameDuckDuration: "120s"

  # terminationGracePeriodSeconds determines how long to wait for graceful shutdown
  # this should be at least `lameDuckGracePeriod` + `lameDuckDuration` + 20s shutdown overhead
  terminationGracePeriodSeconds: 150

  logging:
    debug: true
    trace: true
    logtime:
    connectErrorReports:
    reconnectErrorReports:

  jetstream:
    # Jetstream Domain
    domain:

    # Jetstream Unique Tag prevent placing a stream in the same availability zone twice.
    uniqueTag:

    ##########################
    #                        #
    #  Jetstream Encryption  #
    #                        #
    ##########################
    encryption:
      # Use key if you want to provide the key via Helm Values
      # key: random_key

      # Use a secret reference if you want to get a key from a secret
      # secret:
      #   name: "nats-jetstream-encryption"
      #   key: "key"

    #############################
    #                           #
    #  Jetstream Memory Storage #
    #                           #
    #############################
    memStorage:
      enabled: true
      size: 1Gi

    ############################
    #                          #
    #  Jetstream File Storage  #
    #                          #
    ############################
    fileStorage:
      #enabled: JetStream fileStorage can be enabled if .Values.global.jetstream.storage equals "file"
      storageDirectory: /data

      # Set for use with existing PVC
      # existingClaim: jetstream-pvc
      # claimStorageSize: 1Gi

      # Use below block to create new persistent volume
      # only used if existingClaim is not specified
      size: 1Gi
      # storageClassName: ""
      accessModes:
        - ReadWriteOnce
      annotations:
      # key: "value"

# Authentication setup
auth:
  enabled: true
  resolver:
    ##############################
    #                            #
    # Memory resolver settings   #
    #                            #
    ##############################
    type: memory


nameOverride: ""

# Affinity for pod assignment
# ref: https://kubernetes.io/docs/concepts/configuration/assign-pod-node/#affinity-and-anti-affinity
affinity:
  podAntiAffinity:
    preferredDuringSchedulingIgnoredDuringExecution:
      - podAffinityTerm:
          labelSelector:
            matchLabels:
              nats_cluster: eventing-nats
          topologyKey: topology.kubernetes.io/zone
        weight: 70
      - podAffinityTerm:
          labelSelector:
            matchLabels:
              nats_cluster: eventing-nats
          topologyKey: kubernetes.io/hostname
        weight: 35
# Annotations to add to the NATS pods
# ref: https://kubernetes.io/docs/concepts/overview/working-with-objects/annotations/
podAnnotations: {
  sidecar.istio.io/inject: "false"
}

# Annotations to add to the NATS StatefulSet
statefulSetAnnotations: {}

# Labels to add to the pods of the NATS StatefulSet
statefulSetPodLabels:
  nats_cluster: eventing-nats

# Annotations to add to the NATS Service
serviceAnnotations:
  prometheus.io/scrape: "true"
  prometheus.io/port: "7777"

cluster:
  enabled: false
  name: eventing-nats
  replicas: 3
  noAdvertise: false

appProtocol:
  enabled: true

# Cluster Domain configured on the kubelets
# https://kubernetes.io/docs/concepts/services-networking/dns-pod-service/
k8sClusterDomain: cluster.local

# Add labels to all the deployed resources
commonLabels: {}


# podManagementPolicy controls how pods are created during initial scale up,
# when replacing pods on nodes, or when scaling down.
podManagementPolicy: OrderedReady

# Prometheus NATS Exporter configuration.
exporter:
  enabled: true
  pullPolicy: IfNotPresent
<<<<<<< HEAD
  securityContext: {}
  resources: {}
=======
  resources: {}
  # Prometheus operator ServiceMonitor support. Exporter has to be enabled
  serviceMonitor:
    enabled: true
    labels: {}
    annotations: {}
    path: /metrics
    # interval:
    # scrapeTimeout:
>>>>>>> 37398d52
<|MERGE_RESOLUTION|>--- conflicted
+++ resolved
@@ -261,17 +261,4 @@
 exporter:
   enabled: true
   pullPolicy: IfNotPresent
-<<<<<<< HEAD
-  securityContext: {}
-  resources: {}
-=======
-  resources: {}
-  # Prometheus operator ServiceMonitor support. Exporter has to be enabled
-  serviceMonitor:
-    enabled: true
-    labels: {}
-    annotations: {}
-    path: /metrics
-    # interval:
-    # scrapeTimeout:
->>>>>>> 37398d52
+  resources: {}