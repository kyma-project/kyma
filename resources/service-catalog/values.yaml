etcd-stateful:
  replicaCount: 3
  etcd:
    resources:
      limits:
        memory: 512Mi

global:
  isLocalEnv: false
  containerRegistry:
    path: eu.gcr.io/kyma-project
  istio:
    gateway:
      name: kyma-gateway
  etcdBackup:
    enabled: false
    secretName: etcd-backup-abs-credentials
  etcd_backup_job:
    dir: develop/
<<<<<<< HEAD
    version: 6e0a7fe2

service-catalog-apiserver:
  enabled: true
service-catalog-crds:
  enabled: false
=======
    version: ad738fd7
>>>>>>> 90d19f4a
<|MERGE_RESOLUTION|>--- conflicted
+++ resolved
@@ -17,13 +17,9 @@
     secretName: etcd-backup-abs-credentials
   etcd_backup_job:
     dir: develop/
-<<<<<<< HEAD
-    version: 6e0a7fe2
+    version: ad738fd7
 
 service-catalog-apiserver:
   enabled: true
 service-catalog-crds:
-  enabled: false
-=======
-    version: ad738fd7
->>>>>>> 90d19f4a
+  enabled: false