---
apiVersion: apps/v1
kind: Deployment
metadata:
  name: dex
  namespace:  {{ .Release.Namespace }}
  labels:
    app: dex
    chart: {{ .Chart.Name }}-{{ .Chart.Version }}
spec:
  selector:
    matchLabels:
      app: dex
<<<<<<< HEAD
  replicas: 1
  strategy:
    {{- toYaml .Values.deploymentStrategy | nindent 4 }}
=======
  replicas: {{ .Values.replicaCount }}
>>>>>>> 4e294952
  template:
    metadata:
      labels:
        app: dex
        chart: {{ .Chart.Name }}-{{ .Chart.Version }}
      annotations:
        checksum/config: {{ include (print $.Template.BasePath "/dex-config-map.yaml") . | sha256sum }}
    spec:
      serviceAccountName: dex-account
      securityContext:
        runAsUser: 2000
      containers:
      - image: {{ .Values.imageRegistry }}/dex:{{ .Chart.AppVersion }}
        name: dex
        command: ["/usr/local/bin/dex", "serve", "/etc/dex/cfg/config.yaml"]
        resources:
{{ toYaml .Values.resources | indent 10 }}
        ports:
        - name: http
          containerPort: {{ .Values.containerPort }}
        volumeMounts:
        - name: config
          mountPath: /etc/dex/cfg
        {{- with .Values.volumeMountsExtra }}
        {{- tpl . $ | nindent 8 }}
        {{- end }}
      {{ if .Values.dex.useStaticConnector }}
      initContainers:
      - name: dex-users-configurator
        image: {{ .Values.global.containerRegistry.path }}/{{ .Values.global.dex_static_user_configurer.dir }}dex-static-user-configurer:{{ .Values.global.dex_static_user_configurer.version }}
        volumeMounts:
        - name: config
          mountPath: /config/dst
        - name: config-tpl
          mountPath: /config/src

      volumes:
      - name: config-tpl
        configMap:
          name: dex-config
          items:
          - key: config.yaml
            path: config.yaml
      - name: config
        emptyDir: {}
      {{ else }}
      volumes:
      - name: config
        configMap:
          name: dex-config
          items:
            - key: config.yaml
              path: config.yaml
      {{ end }}
      {{- with .Values.volumesExtra }}
      {{- tpl . $ | nindent 6 }}
      {{- end }}
<|MERGE_RESOLUTION|>--- conflicted
+++ resolved
@@ -11,13 +11,9 @@
   selector:
     matchLabels:
       app: dex
-<<<<<<< HEAD
-  replicas: 1
+  replicas: {{ .Values.replicaCount }}
   strategy:
     {{- toYaml .Values.deploymentStrategy | nindent 4 }}
-=======
-  replicas: {{ .Values.replicaCount }}
->>>>>>> 4e294952
   template:
     metadata:
       labels:
