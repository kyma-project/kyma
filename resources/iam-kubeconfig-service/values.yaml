service:
  port: 8000
  name: iam-kubeconfig-service

resources:
  limits:
    cpu: 100m
    memory: 128Mi
  requests:
    cpu: 50m
    memory: 32Mi
global:
  isLocalEnv: false
  istio:
    gateway:
      name: kyma-gateway
  containerRegistry:
    path: eu.gcr.io/kyma-project
  iam_kubeconfig_service:
    dir:
<<<<<<< HEAD
    version: PR-8615
=======
    version: PR-8596
>>>>>>> 1579eff8
<|MERGE_RESOLUTION|>--- conflicted
+++ resolved
@@ -18,8 +18,4 @@
     path: eu.gcr.io/kyma-project
   iam_kubeconfig_service:
     dir:
-<<<<<<< HEAD
-    version: PR-8615
-=======
-    version: PR-8596
->>>>>>> 1579eff8
+    version: PR-8615