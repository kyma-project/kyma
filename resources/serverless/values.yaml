# Default values for serverless.
# This is a YAML-formatted file.
# Declare variables to be passed into your templates.

fullnameOverride: "serverless"

injectCerts:
  image:
    repository: "eu.gcr.io/kyma-project/incubator/k8s-tools"
    tag: "20210310-c03fb8b6"
    pullPolicy: IfNotPresent

migration:
  image:
    repository: "eu.gcr.io/kyma-project/incubator/k8s-tools"
    tag: "20210310-c03fb8b6"
    pullPolicy: IfNotPresent

tests:
  enabled: true
  labels:
    integration: true
    after-upgrade: true
    e2e-skr: true

  long:
    initTimeout: 120s
    resources:
      requests:
        memory: 128Mi
        cpu: 100m
      limits:
        memory: 256Mi
        cpu: 200m
    image:
      repository: "eu.gcr.io/kyma-project/incubator/k8s-tools"
      tag: "20210310-c03fb8b6"
      pullPolicy: IfNotPresent
    namespace: "long-running-function-test"
    name: longrun

  image:
    repository: "eu.gcr.io/kyma-project/function-controller-test"
    tag: "PR-10809"
    pullPolicy: IfNotPresent
  disableConcurrency: false
  restartPolicy: Never
  resources:
    requests:
      memory: 32Mi
      cpu: 100m
    limits:
      memory: 64Mi
      cpu: 200m
  envs:
    waitTimeout: 15m
    verifySSL: "false"
    verbose: "false"
    gitServer:
      image: "eu.gcr.io/kyma-project/gitserver"
      tag: "c0aa144a"
      repoName: "function"
    pkgRegistryConfig:
      secretName: "serverless-package-registry-config"
      URLNode: "https://pkgs.dev.azure.com/kyma-wookiee/public-packages/_packaging/public-packages%40Release/npm/registry/"
      URLPython: "https://pkgs.dev.azure.com/kyma-wookiee/public-packages/_packaging/public-packages%40Release/pypi/simple/"

global:
  commonLabels:
    app: '{{ template "name" . }}'
    version: "{{ .Values.images.manager.tag }}"
    app.kubernetes.io/name: '{{ template "name" . }}'
    app.kubernetes.io/instance: "{{ .Release.Name }}"
    app.kubernetes.io/managed-by: "{{ .Release.Service }}"
    app.kubernetes.io/version: "{{ .Values.images.manager.tag }}"
    helm.sh/chart: '{{ include "chart" . }}'
  dockerServicePort: 5000
  ingress:
    domainName:

images:
  manager:
    repository: "eu.gcr.io/kyma-project/function-controller"
    tag: "PR-10809"
    pullPolicy: IfNotPresent
  runtimes:
    nodejs12:
      repository: "eu.gcr.io/kyma-project/function-runtime-nodejs12"
<<<<<<< HEAD
      tag: "PR-10809"
    nodejs10:
      repository: "eu.gcr.io/kyma-project/function-runtime-nodejs10"
      tag: "PR-10809"
    python38:
      repository: "eu.gcr.io/kyma-project/function-runtime-python38"
      tag: "PR-10809"
=======
      tag: "PR-10900"
    nodejs10:
      repository: "eu.gcr.io/kyma-project/function-runtime-nodejs10"
      tag: "PR-10900"
    python38:
      repository: "eu.gcr.io/kyma-project/function-runtime-python38"
      tag: "PR-10900"
>>>>>>> 0ee57277

deployment:
  replicas: 1
  labels: {}
  annotations: {}
  extraProperties: {}

pod:
  labels: {}
  annotations:
    sidecar.istio.io/inject: "false"
  extraProperties:
    terminationGracePeriodSeconds: 10

containers:
  daemonset:
    initContainerSecurityContext:
      privileged: false
      allowPrivilegeEscalation: false
      runAsUser: 0
    containerSecurityContext:
      privileged: false
      allowPrivilegeEscalation: false
      runAsUser: 1000
  manager:
    resources:
      limits:
        cpu: 100m
        memory: 160Mi #This is temporary. helm3 is using secrets as storage by default. I talked already with michalhudy to exclude secrets with helm labels from watching.
      requests:
        cpu: 10m
        memory: 32Mi
    containerSecurityContext:
      privileged: false
      allowPrivilegeEscalation: false
      runAsUser: 1000
    extraProperties: {}
    envs:
      configMapRequeueDuration:
        value: 5m
      secretRequeueDuration:
        value: 5m
      serviceAccountRequeueDuration:
        value: 5m
      roleRequeueDuration:
        value: 5m
      roleBindingRequeueDuration:
        value: 5m
      namespaceExcludedNames:
        value: "istio-system,knative-eventing,kube-node-lease,kube-public,kube-system,kyma-installer,kyma-integration,kyma-system,natss,compass-system"
      imageRegistryExternalDockerConfigSecretName:
        value: '{{ template "fullname" . }}-registry-config'
      imageRegistryDefaultDockerConfigSecretName:
        value: '{{ template "fullname" . }}-registry-config-default'
      packageRegistryConfigSecretName:
        value: '{{ template "fullname" . }}-package-registry-config'
      imagePullAccountName:
        value: '{{ template "fullname" . }}-function'
      buildServiceAccountName:
        value: '{{ template "fullname" . }}-build'
      targetCPUUtilizationPercentage:
        value: "50"
      functionRequeueDuration:
        value: 5m
      functionBuildExecutorArgs:
        value: "--insecure,--skip-tls-verify,--skip-unused-stages,--log-format=text,--cache=true"
      functionBuildExecutorImage:
        value: gcr.io/kaniko-project/executor:v1.3.0
      functionBuildRepoFetcherImage:
        value: eu.gcr.io/kyma-project/function-build-init:76ba4f03
      functionBuildMaxSimultaneousJobs:
        value: "5"
      logLevel:
        value: "info"

services:
  manager:
    type: ClusterIP
    labels: {}
    annotations: {}
    https:
      port: 443
      targetPort: 8443

metrics:
  enabled: true
  manager:
    port:
      name: http-metrics
      port: 8080
      targerPort: 8080
      protocol: TCP
  serviceMonitor:
    create: true
    labels: {}
    annotations: {}
  pod:
    labels: {}
    annotations:
      prometheus.io/scrape: "true"
      prometheus.io/port: "8080"
      prometheus.io/path: "/metrics"

backendModule:
  enabled: true

clusterMicroFrontend:
  enabled: true

grafanaDashboard:
  enabled: true

usageKind:
  name: serverless-function

dockerRegistry:
  enableInternal: true
  username: "{{ randAlphaNum 20 | b64enc }}" # for gcr "_json_key"
  password: "{{ randAlphaNum 40 | b64enc }}" # for gcr data from json key
  internalServerAddress: '{{ template "registry-fullname" . }}.{{ .Release.Namespace }}.svc.cluster.local:{{ .Values.global.dockerServicePort }}'
  serverAddress: "registry.{{ .Values.global.ingress.domainName -}}"
  registryAddress: "registry.{{ .Values.global.ingress.domainName -}}"

docker-registry:
  fullnameOverride: "serverless-docker-registry"
  destinationRule:
    enabled: true
  secrets:
    haSharedSecret: "secret"
    htpasswd: "generated-in-init-container"
  extraVolumeMounts:
    - name: htpasswd-data
      mountPath: /data
  extraVolumes:
    - name: registry-credentials
      secret:
        secretName: serverless-registry-config-default
        items:
          - key: username
            path: username.txt
          - key: password
            path: password.txt
    - name: htpasswd-data
      emptyDir: {}

webhook:
  enabled: true
  fullnameOverride: "serverless-webhook"
  image:
    repository: "eu.gcr.io/kyma-project/function-webhook"
    tag: "PR-10809"

k3s-tests:
  enabled: false # this chart is installed manually, do not flip this value<|MERGE_RESOLUTION|>--- conflicted
+++ resolved
@@ -41,7 +41,7 @@
 
   image:
     repository: "eu.gcr.io/kyma-project/function-controller-test"
-    tag: "PR-10809"
+    tag: "PR-10737"
     pullPolicy: IfNotPresent
   disableConcurrency: false
   restartPolicy: Never
@@ -81,20 +81,11 @@
 images:
   manager:
     repository: "eu.gcr.io/kyma-project/function-controller"
-    tag: "PR-10809"
+    tag: "PR-10856"
     pullPolicy: IfNotPresent
   runtimes:
     nodejs12:
       repository: "eu.gcr.io/kyma-project/function-runtime-nodejs12"
-<<<<<<< HEAD
-      tag: "PR-10809"
-    nodejs10:
-      repository: "eu.gcr.io/kyma-project/function-runtime-nodejs10"
-      tag: "PR-10809"
-    python38:
-      repository: "eu.gcr.io/kyma-project/function-runtime-python38"
-      tag: "PR-10809"
-=======
       tag: "PR-10900"
     nodejs10:
       repository: "eu.gcr.io/kyma-project/function-runtime-nodejs10"
@@ -102,7 +93,6 @@
     python38:
       repository: "eu.gcr.io/kyma-project/function-runtime-python38"
       tag: "PR-10900"
->>>>>>> 0ee57277
 
 deployment:
   replicas: 1
@@ -253,7 +243,7 @@
   fullnameOverride: "serverless-webhook"
   image:
     repository: "eu.gcr.io/kyma-project/function-webhook"
-    tag: "PR-10809"
+    tag: "76ba4f03"
 
 k3s-tests:
   enabled: false # this chart is installed manually, do not flip this value