--- conflicted
+++ resolved
@@ -77,7 +77,6 @@
       directory: "tpi"
     function_controller:
       name: "function-controller"
-<<<<<<< HEAD
       version: "PR-14249"
     function_webhook:
       name: "function-webhook"
@@ -85,15 +84,6 @@
     function_build_init:
       name: "function-build-init"
       version: "PR-14249"
-=======
-      version: "PR-14284"
-    function_webhook:
-      name: "function-webhook"
-      version: "PR-14284"
-    function_build_init:
-      name: "function-build-init"
-      version: "PR-14284"
->>>>>>> 99596e48
     function_runtime_nodejs12:
       name: "function-runtime-nodejs12"
       version: "PR-14284"
