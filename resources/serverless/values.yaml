--- conflicted
+++ resolved
@@ -80,7 +80,6 @@
       directory: "tpi"
     function_controller:
       name: "function-controller"
-<<<<<<< HEAD
       version: "PR-15946"
     function_webhook:
       name: "function-webhook"
@@ -91,15 +90,6 @@
     function_runtime_nodejs12:
       name: "function-runtime-nodejs12"
       version: "v20221011-831da39d"
-=======
-      version: "PR-15854"
-    function_webhook:
-      name: "function-webhook"
-      version: "PR-15854"
-    function_build_init:
-      name: "function-build-init"
-      version: "PR-15854"
->>>>>>> bcd2a2b1
     function_runtime_nodejs14:
       name: "function-runtime-nodejs14"
       version: "v20221011-831da39d"
