--- conflicted
+++ resolved
@@ -76,17 +76,10 @@
       directory: "tpi"
     function_controller:
       name: "function-controller"
-<<<<<<< HEAD
-      version: "PR-15043"
-    function_webhook:
-      name: "function-webhook"
-      version: "PR-15043"
-=======
       version: "PR-15049"
     function_webhook:
       name: "function-webhook"
       version: "PR-15049"
->>>>>>> ee0a2868
     function_build_init:
       name: "function-build-init"
       version: "PR-15049"
