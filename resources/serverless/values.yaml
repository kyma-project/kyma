# Default values for serverless.
# This is a YAML-formatted file.
# Declare variables to be passed into your templates.

fullnameOverride: "serverless"

injectCerts:
  image:
    repository: "eu.gcr.io/kyma-project/incubator/k8s-tools"
    tag: "20210310-c03fb8b6"
    pullPolicy: IfNotPresent

migration:
  image:
    repository: "eu.gcr.io/kyma-project/incubator/k8s-tools"
    tag: "20210310-c03fb8b6"
    pullPolicy: IfNotPresent

tests:
  enabled: true
  labels:
    integration: true
    after-upgrade: true
    e2e-skr: true

  long:
    initTimeout: 120s
    resources:
      requests:
        memory: 128Mi
        cpu: 100m
      limits:
        memory: 256Mi
        cpu: 200m
    image:
      repository: "eu.gcr.io/kyma-project/incubator/k8s-tools"
      tag: "20210310-c03fb8b6"
      pullPolicy: IfNotPresent
    namespace: "long-running-function-test"
    name: longrun

  image:
    repository: "eu.gcr.io/kyma-project/function-controller-test"
    tag: "PR-10809"
    pullPolicy: IfNotPresent
  disableConcurrency: false
  restartPolicy: Never
  resources:
    requests:
      memory: 32Mi
      cpu: 100m
    limits:
      memory: 64Mi
      cpu: 200m
  envs:
    waitTimeout: 15m
    verifySSL: "false"
    verbose: "false"
    gitServer:
      image: "eu.gcr.io/kyma-project/gitserver"
      tag: "c0aa144a"
      repoName: "function"
    pkgRegistryConfig:
      secretName: "serverless-package-registry-config"
      URLNode: "https://pkgs.dev.azure.com/kyma-wookiee/public-packages/_packaging/public-packages%40Release/npm/registry/"
      URLPython: "https://pkgs.dev.azure.com/kyma-wookiee/public-packages/_packaging/public-packages%40Release/pypi/simple/"

global:
  commonLabels:
    app: '{{ template "name" . }}'
    version: "{{ .Values.images.manager.tag }}"
    app.kubernetes.io/name: '{{ template "name" . }}'
    app.kubernetes.io/instance: "{{ .Release.Name }}"
    app.kubernetes.io/managed-by: "{{ .Release.Service }}"
    app.kubernetes.io/version: "{{ .Values.images.manager.tag }}"
    helm.sh/chart: '{{ include "chart" . }}'
  dockerServicePort: 5000
  ingress:
    domainName:

images:
  manager:
    repository: "eu.gcr.io/kyma-project/function-controller"
<<<<<<< HEAD
    tag: "PR-10809"
=======
    tag: "e4011316"
>>>>>>> b6598d2c
    pullPolicy: IfNotPresent
  runtimes:
    nodejs12:
      repository: "eu.gcr.io/kyma-project/function-runtime-nodejs12"
      tag: "PR-10809"
    nodejs10:
      repository: "eu.gcr.io/kyma-project/function-runtime-nodejs10"
      tag: "PR-10809"
    python38:
      repository: "eu.gcr.io/kyma-project/function-runtime-python38"
      tag: "PR-10809"

deployment:
  replicas: 1
  labels: {}
  annotations: {}
  extraProperties: {}

pod:
  labels: {}
  annotations:
    sidecar.istio.io/inject: "false"
  extraProperties:
    terminationGracePeriodSeconds: 10

containers:
  daemonset:
    initContainerSecurityContext:
      privileged: false
      allowPrivilegeEscalation: false
      runAsUser: 0
    containerSecurityContext:
      privileged: false
      allowPrivilegeEscalation: false
      runAsUser: 1000
  manager:
    resources:
      limits:
        cpu: 100m
        memory: 160Mi #This is temporary. helm3 is using secrets as storage by default. I talked already with michalhudy to exclude secrets with helm labels from watching.
      requests:
        cpu: 10m
        memory: 32Mi
    containerSecurityContext:
      privileged: false
      allowPrivilegeEscalation: false
      runAsUser: 1000
    extraProperties: {}
    envs:
      configMapRequeueDuration:
        value: 5m
      secretRequeueDuration:
        value: 5m
      serviceAccountRequeueDuration:
        value: 5m
      roleRequeueDuration:
        value: 5m
      roleBindingRequeueDuration:
        value: 5m
      namespaceExcludedNames:
        value: "istio-system,knative-eventing,kube-node-lease,kube-public,kube-system,kyma-installer,kyma-integration,kyma-system,natss,compass-system"
      imageRegistryExternalDockerConfigSecretName:
        value: '{{ template "fullname" . }}-registry-config'
      imageRegistryDefaultDockerConfigSecretName:
        value: '{{ template "fullname" . }}-registry-config-default'
      packageRegistryConfigSecretName:
        value: '{{ template "fullname" . }}-package-registry-config'
      imagePullAccountName:
        value: '{{ template "fullname" . }}-function'
      buildServiceAccountName:
        value: '{{ template "fullname" . }}-build'
      targetCPUUtilizationPercentage:
        value: "50"
      functionRequeueDuration:
        value: 5m
      functionBuildExecutorArgs:
        value: "--insecure,--skip-tls-verify,--skip-unused-stages,--log-format=text,--cache=true"
      functionBuildExecutorImage:
        value: gcr.io/kaniko-project/executor:v1.5.1
      functionBuildRepoFetcherImage:
        value: eu.gcr.io/kyma-project/function-build-init:e4011316
      functionBuildMaxSimultaneousJobs:
        value: "5"
      logLevel:
        value: "info"

services:
  manager:
    type: ClusterIP
    labels: {}
    annotations: {}
    https:
      port: 443
      targetPort: 8443

metrics:
  enabled: true
  manager:
    port:
      name: http-metrics
      port: 8080
      targerPort: 8080
      protocol: TCP
  serviceMonitor:
    create: true
    labels: {}
    annotations: {}
  pod:
    labels: {}
    annotations:
      prometheus.io/scrape: "true"
      prometheus.io/port: "8080"
      prometheus.io/path: "/metrics"

backendModule:
  enabled: true

clusterMicroFrontend:
  enabled: true

grafanaDashboard:
  enabled: true

usageKind:
  name: serverless-function

dockerRegistry:
  enableInternal: true
  username: "{{ randAlphaNum 20 | b64enc }}" # for gcr "_json_key"
  password: "{{ randAlphaNum 40 | b64enc }}" # for gcr data from json key
  internalServerAddress: '{{ template "registry-fullname" . }}.{{ .Release.Namespace }}.svc.cluster.local:{{ .Values.global.dockerServicePort }}'
  serverAddress: "registry.{{ .Values.global.ingress.domainName -}}"
  registryAddress: "registry.{{ .Values.global.ingress.domainName -}}"

docker-registry:
  fullnameOverride: "serverless-docker-registry"
  destinationRule:
    enabled: true
  secrets:
    haSharedSecret: "secret"
    htpasswd: "generated-in-init-container"
  extraVolumeMounts:
    - name: htpasswd-data
      mountPath: /data
  extraVolumes:
    - name: registry-credentials
      secret:
        secretName: serverless-registry-config-default
        items:
          - key: username
            path: username.txt
          - key: password
            path: password.txt
    - name: htpasswd-data
      emptyDir: {}

webhook:
  enabled: true
  fullnameOverride: "serverless-webhook"
  image:
    repository: "eu.gcr.io/kyma-project/function-webhook"
<<<<<<< HEAD
    tag: "PR-10809"
=======
    tag: "e4011316"
>>>>>>> b6598d2c

k3s-tests:
  enabled: false # this chart is installed manually, do not flip this value<|MERGE_RESOLUTION|>--- conflicted
+++ resolved
@@ -81,11 +81,7 @@
 images:
   manager:
     repository: "eu.gcr.io/kyma-project/function-controller"
-<<<<<<< HEAD
     tag: "PR-10809"
-=======
-    tag: "e4011316"
->>>>>>> b6598d2c
     pullPolicy: IfNotPresent
   runtimes:
     nodejs12:
@@ -247,11 +243,7 @@
   fullnameOverride: "serverless-webhook"
   image:
     repository: "eu.gcr.io/kyma-project/function-webhook"
-<<<<<<< HEAD
     tag: "PR-10809"
-=======
-    tag: "e4011316"
->>>>>>> b6598d2c
 
 k3s-tests:
   enabled: false # this chart is installed manually, do not flip this value