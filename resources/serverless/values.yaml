--- conflicted
+++ resolved
@@ -77,24 +77,6 @@
       directory: "tpi"
     function_controller:
       name: "function-controller"
-<<<<<<< HEAD
-      version: "a45dec22"
-    function_webhook:
-      name: "function-webhook"
-      version: "a45dec22"
-    function_build_init:
-      name: "function-build-init"
-      version: "a45dec22"
-    function_runtime_nodejs12:
-      name: "function-runtime-nodejs12"
-      version: "a45dec22"
-    function_runtime_nodejs14:
-      name: "function-runtime-nodejs14"
-      version: "a45dec22"
-    function_runtime_python39:
-      name: "function-runtime-python39"
-      version: "a45dec22"
-=======
       version: "PR-13708"
     function_webhook:
       name: "function-webhook"
@@ -111,7 +93,6 @@
     function_runtime_python39:
       name: "function-runtime-python39"
       version: "PR-13804"
->>>>>>> 9055f303
     kaniko_executor:
       name: "kaniko-executor"
       version: "1.8.0-ec157b48"
