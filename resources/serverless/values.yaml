# Default values for serverless.
# This is a YAML-formatted file.
# Declare variables to be passed into your templates.

fullnameOverride: "serverless"

injectCerts:
  image:
    repository: "eu.gcr.io/kyma-project/incubator/k8s-tools"
    tag: "20210208-080d17ad"
    pullPolicy: IfNotPresent

migration:
  image:
    repository: "eu.gcr.io/kyma-project/incubator/k8s-tools"
    tag: "20210208-080d17ad"
    pullPolicy: IfNotPresent

tests:
  enabled: true
  labels:
    integration: true
    after-upgrade: true
    e2e-skr: true

  long:
    initTimeout: 120s
    resources:
      requests:
        memory: 128Mi
        cpu: 100m
      limits:
        memory: 256Mi
        cpu: 200m
    image:
      repository: "eu.gcr.io/kyma-project/incubator/k8s-tools"
      tag: "20210208-080d17ad"
      pullPolicy: IfNotPresent
    namespace: "long-running-function-test"
    name: longrun

  image:
    repository: "eu.gcr.io/kyma-project/function-controller-test"
    tag: "f3bfca27"
    pullPolicy: IfNotPresent
  disableConcurrency: false
  restartPolicy: Never
  resources:
    requests:
      memory: 32Mi
      cpu: 100m
    limits:
      memory: 64Mi
      cpu: 200m
  envs:
    waitTimeout: 15m
    verifySSL: "false"
    verbose: "false"
    gitServer:
      image: "eu.gcr.io/kyma-project/gitserver"
      tag: "c0aa144a"
      repoName: "function"

global:
  commonLabels:
    app: '{{ template "name" . }}'
    version: "{{ .Values.images.manager.tag }}"
    app.kubernetes.io/name: '{{ template "name" . }}'
    app.kubernetes.io/instance: "{{ .Release.Name }}"
    app.kubernetes.io/managed-by: "{{ .Release.Service }}"
    app.kubernetes.io/version: "{{ .Values.images.manager.tag }}"
    helm.sh/chart: '{{ include "chart" . }}'
  dockerServicePort: 5000
  ingress:
    domainName:

images:
  manager:
    repository: "eu.gcr.io/kyma-project/function-controller"
<<<<<<< HEAD
    tag: "PR-10545"
=======
    tag: "ff5b21b7"
>>>>>>> 5cc5cda0
    pullPolicy: Always
  runtimes:
    nodejs12:
      repository: "eu.gcr.io/kyma-project/function-runtime-nodejs12"
      tag: "5daaf5c9"
    nodejs10:
      repository: "eu.gcr.io/kyma-project/function-runtime-nodejs10"
      tag: "5daaf5c9"
    python38:
      repository: "eu.gcr.io/kyma-project/function-runtime-python38"
      tag: "5daaf5c9"

deployment:
  replicas: 1
  labels: {}
  annotations: {}
  extraProperties: {}

pod:
  labels: {}
  annotations:
    sidecar.istio.io/inject: "false"
  extraProperties:
    terminationGracePeriodSeconds: 10

containers:
  manager:
    resources:
      limits:
        cpu: 100m
        memory: 126Mi #This is temporary. helm3 is using secrets as storage by default. I talked already with michalhudy to exclude secrets with helm labels from watching.
      requests:
        cpu: 10m
        memory: 32Mi
    extraProperties: {}
    envs:
      configMapRequeueDuration:
        value: 5m
      secretRequeueDuration:
        value: 5m
      serviceAccountRequeueDuration:
        value: 5m
      roleRequeueDuration:
        value: 5m
      roleBindingRequeueDuration:
        value: 5m
      namespaceExcludedNames:
        value: "istio-system,knative-eventing,kube-node-lease,kube-public,kube-system,kyma-installer,kyma-integration,kyma-system,natss,compass-system"
      imageRegistryExternalDockerConfigSecretName:
        value: '{{ template "fullname" . }}-registry-config'
      imageRegistryDefaultDockerConfigSecretName:
        value: '{{ template "fullname" . }}-registry-config-default'
      imagePullAccountName:
        value: '{{ template "fullname" . }}-function'
      buildServiceAccountName:
        value: '{{ template "fullname" . }}-build'
      targetCPUUtilizationPercentage:
        value: "50"
      functionRequeueDuration:
        value: 5m
      functionBuildExecutorArgs:
        value: "--insecure,--skip-tls-verify,--skip-unused-stages,--log-format=text,--cache=true"
      functionBuildExecutorImage:
        value: gcr.io/kaniko-project/executor:v1.3.0
      functionBuildRepoFetcherImage:
        value: eu.gcr.io/kyma-project/function-build-init:PR-10558
      functionBuildMaxSimultaneousJobs:
        value: "5"

services:
  manager:
    type: ClusterIP
    labels: {}
    annotations: {}
    https:
      port: 443
      targetPort: 8443

metrics:
  enabled: true
  manager:
    port:
      name: http-metrics
      port: 8080
      targerPort: 8080
      protocol: TCP
  serviceMonitor:
    create: true
    labels: {}
    annotations: {}
  pod:
    labels: {}
    annotations:
      prometheus.io/scrape: "true"
      prometheus.io/port: "8080"
      prometheus.io/path: "/metrics"

backendModule:
  enabled: true

clusterMicroFrontend:
  enabled: true

grafanaDashboard:
  enabled: true

usageKind:
  name: serverless-function

dockerRegistry:
  enableInternal: true
  username: "{{ randAlphaNum 20 | b64enc }}" # for gcr "_json_key"
  password: "{{ randAlphaNum 40 | b64enc }}" # for gcr data from json key
  internalServerAddress: '{{ template "registry-fullname" . }}.{{ .Release.Namespace }}.svc.cluster.local:{{ .Values.global.dockerServicePort }}'
  serverAddress: "registry.{{ .Values.global.ingress.domainName -}}"
  registryAddress: "registry.{{ .Values.global.ingress.domainName -}}"

docker-registry:
  fullnameOverride: "serverless-docker-registry"
  destinationRule:
    enabled: true
  secrets:
    haSharedSecret: "secret"
    htpasswd: "generated-in-init-container"
  extraVolumeMounts:
    - name: htpasswd-data
      mountPath: /data
  extraVolumes:
    - name: registry-credentials
      secret:
        secretName: serverless-registry-config-default
        items:
          - key: username
            path: username.txt
          - key: password
            path: password.txt
    - name: htpasswd-data
      emptyDir: {}

webhook:
  enabled: true
  fullnameOverride: "serverless-webhook"
  image:
    repository: "eu.gcr.io/kyma-project/function-webhook"
    tag: "858bc2c2"

k3s-tests:
  enabled: false # this chart is installed manually, do not flip this value<|MERGE_RESOLUTION|>--- conflicted
+++ resolved
@@ -77,11 +77,7 @@
 images:
   manager:
     repository: "eu.gcr.io/kyma-project/function-controller"
-<<<<<<< HEAD
     tag: "PR-10545"
-=======
-    tag: "ff5b21b7"
->>>>>>> 5cc5cda0
     pullPolicy: Always
   runtimes:
     nodejs12:
