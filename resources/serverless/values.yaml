--- conflicted
+++ resolved
@@ -86,7 +86,6 @@
   runtimes:
     nodejs12:
       repository: "eu.gcr.io/kyma-project/function-runtime-nodejs12"
-<<<<<<< HEAD
       tag: "PR-11797"
     nodejs14:
       repository: "eu.gcr.io/kyma-project/function-runtime-nodejs14"
@@ -97,18 +96,6 @@
     python39:
       repository: "eu.gcr.io/kyma-project/function-runtime-python39"
       tag: "PR-11797"
-=======
-      tag: "PR-11791"
-    nodejs14:
-      repository: "eu.gcr.io/kyma-project/function-runtime-nodejs14"
-      tag: "PR-11791"
-    python38:
-      repository: "eu.gcr.io/kyma-project/function-runtime-python38"
-      tag: "PR-11791"
-    python39:
-      repository: "eu.gcr.io/kyma-project/function-runtime-python39"
-      tag: "PR-11791"
->>>>>>> a32c1f03
 
 deployment:
   replicas: 1
