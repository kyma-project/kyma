--- conflicted
+++ resolved
@@ -41,11 +41,7 @@
 
   image:
     repository: "eu.gcr.io/kyma-project/function-controller-test"
-<<<<<<< HEAD
     tag: "PR-10809"
-=======
-    tag: "f1205444"
->>>>>>> 995b0aec
     pullPolicy: IfNotPresent
   disableConcurrency: false
   restartPolicy: Never
@@ -85,16 +81,11 @@
 images:
   manager:
     repository: "eu.gcr.io/kyma-project/function-controller"
-<<<<<<< HEAD
     tag: "PR-10809"
-=======
-    tag: "b1791d87"
->>>>>>> 995b0aec
     pullPolicy: IfNotPresent
   runtimes:
     nodejs12:
       repository: "eu.gcr.io/kyma-project/function-runtime-nodejs12"
-<<<<<<< HEAD
       tag: "PR-10809"
     nodejs10:
       repository: "eu.gcr.io/kyma-project/function-runtime-nodejs10"
@@ -102,15 +93,6 @@
     python38:
       repository: "eu.gcr.io/kyma-project/function-runtime-python38"
       tag: "PR-10809"
-=======
-      tag: "0ee57277"
-    nodejs10:
-      repository: "eu.gcr.io/kyma-project/function-runtime-nodejs10"
-      tag: "0ee57277"
-    python38:
-      repository: "eu.gcr.io/kyma-project/function-runtime-python38"
-      tag: "0ee57277"
->>>>>>> 995b0aec
 
 deployment:
   replicas: 1
