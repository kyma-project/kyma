# Default values for serverless.
# This is a YAML-formatted file.
# Declare variables to be passed into your templates.

fullnameOverride: "serverless"

injectCerts:
  image:
    repository: "eu.gcr.io/kyma-project/incubator/k8s-tools"
    tag: "20210310-c03fb8b6"
    pullPolicy: IfNotPresent

migration:
  image:
    repository: "eu.gcr.io/kyma-project/incubator/k8s-tools"
    tag: "20210310-c03fb8b6"
    pullPolicy: IfNotPresent

tests:
  enabled: true
  labels:
    integration: true
    after-upgrade: true
    e2e-skr: true

  long:
    initTimeout: 120s
    resources:
      requests:
        memory: 128Mi
        cpu: 100m
      limits:
        memory: 256Mi
        cpu: 200m
    image:
      repository: "eu.gcr.io/kyma-project/incubator/k8s-tools"
      tag: "20210310-c03fb8b6"
      pullPolicy: IfNotPresent
    namespace: "long-running-function-test"
    name: longrun

  image:
    repository: "eu.gcr.io/kyma-project/function-controller-test"
<<<<<<< HEAD
    tag: "f1205444"
=======
    tag: "45550e1d"
>>>>>>> 3c4b16f2
    pullPolicy: IfNotPresent
  disableConcurrency: false
  restartPolicy: Never
  resources:
    requests:
      memory: 32Mi
      cpu: 100m
    limits:
      memory: 64Mi
      cpu: 200m
  envs:
    waitTimeout: 15m
    verifySSL: "false"
    verbose: "false"
    gitServer:
      image: "eu.gcr.io/kyma-project/gitserver"
      tag: "c0aa144a"
      repoName: "function"

global:
  commonLabels:
    app: '{{ template "name" . }}'
    version: "{{ .Values.images.manager.tag }}"
    app.kubernetes.io/name: '{{ template "name" . }}'
    app.kubernetes.io/instance: "{{ .Release.Name }}"
    app.kubernetes.io/managed-by: "{{ .Release.Service }}"
    app.kubernetes.io/version: "{{ .Values.images.manager.tag }}"
    helm.sh/chart: '{{ include "chart" . }}'
  dockerServicePort: 5000
  ingress:
    domainName:

images:
  manager:
    repository: "eu.gcr.io/kyma-project/function-controller"
    tag: "b1791d87"
    pullPolicy: IfNotPresent
  runtimes:
    nodejs12:
      repository: "eu.gcr.io/kyma-project/function-runtime-nodejs12"
      tag: "0ee57277"
    nodejs10:
      repository: "eu.gcr.io/kyma-project/function-runtime-nodejs10"
      tag: "0ee57277"
    python38:
      repository: "eu.gcr.io/kyma-project/function-runtime-python38"
      tag: "0ee57277"

deployment:
  replicas: 1
  labels: {}
  annotations: {}
  extraProperties: {}

pod:
  labels: {}
  annotations:
    sidecar.istio.io/inject: "false"
  extraProperties:
    terminationGracePeriodSeconds: 10

containers:
  daemonset:
    initContainerSecurityContext:
      privileged: false
      allowPrivilegeEscalation: false
      runAsUser: 0
    containerSecurityContext:
      privileged: false
      allowPrivilegeEscalation: false
      runAsUser: 1000
  manager:
    resources:
      limits:
        cpu: 100m
        memory: 160Mi #This is temporary. helm3 is using secrets as storage by default. I talked already with michalhudy to exclude secrets with helm labels from watching.
      requests:
        cpu: 10m
        memory: 32Mi
    containerSecurityContext:
      privileged: false
      allowPrivilegeEscalation: false
      runAsUser: 1000
    extraProperties: {}
    envs:
      configMapRequeueDuration:
        value: 5m
      secretRequeueDuration:
        value: 5m
      serviceAccountRequeueDuration:
        value: 5m
      roleRequeueDuration:
        value: 5m
      roleBindingRequeueDuration:
        value: 5m
      namespaceExcludedNames:
        value: "istio-system,knative-eventing,kube-node-lease,kube-public,kube-system,kyma-installer,kyma-integration,kyma-system,natss,compass-system"
      imageRegistryExternalDockerConfigSecretName:
        value: '{{ template "fullname" . }}-registry-config'
      imageRegistryDefaultDockerConfigSecretName:
        value: '{{ template "fullname" . }}-registry-config-default'
      imagePullAccountName:
        value: '{{ template "fullname" . }}-function'
      buildServiceAccountName:
        value: '{{ template "fullname" . }}-build'
      targetCPUUtilizationPercentage:
        value: "50"
      functionRequeueDuration:
        value: 5m
      functionBuildExecutorArgs:
        value: "--insecure,--skip-tls-verify,--skip-unused-stages,--log-format=text,--cache=true"
      functionBuildExecutorImage:
        value: gcr.io/kaniko-project/executor:v1.3.0
      functionBuildRepoFetcherImage:
        value: eu.gcr.io/kyma-project/function-build-init:76ba4f03
      functionBuildMaxSimultaneousJobs:
        value: "5"
      logLevel:
        value: "info"

services:
  manager:
    type: ClusterIP
    labels: {}
    annotations: {}
    https:
      port: 443
      targetPort: 8443

metrics:
  enabled: true
  manager:
    port:
      name: http-metrics
      port: 8080
      targerPort: 8080
      protocol: TCP
  serviceMonitor:
    create: true
    labels: {}
    annotations: {}
  pod:
    labels: {}
    annotations:
      prometheus.io/scrape: "true"
      prometheus.io/port: "8080"
      prometheus.io/path: "/metrics"

backendModule:
  enabled: true

clusterMicroFrontend:
  enabled: true

grafanaDashboard:
  enabled: true

usageKind:
  name: serverless-function

dockerRegistry:
  enableInternal: true
  username: "{{ randAlphaNum 20 | b64enc }}" # for gcr "_json_key"
  password: "{{ randAlphaNum 40 | b64enc }}" # for gcr data from json key
  internalServerAddress: '{{ template "registry-fullname" . }}.{{ .Release.Namespace }}.svc.cluster.local:{{ .Values.global.dockerServicePort }}'
  serverAddress: "registry.{{ .Values.global.ingress.domainName -}}"
  registryAddress: "registry.{{ .Values.global.ingress.domainName -}}"

docker-registry:
  fullnameOverride: "serverless-docker-registry"
  destinationRule:
    enabled: true
  secrets:
    haSharedSecret: "secret"
    htpasswd: "generated-in-init-container"
  extraVolumeMounts:
    - name: htpasswd-data
      mountPath: /data
  extraVolumes:
    - name: registry-credentials
      secret:
        secretName: serverless-registry-config-default
        items:
          - key: username
            path: username.txt
          - key: password
            path: password.txt
    - name: htpasswd-data
      emptyDir: {}

webhook:
  enabled: true
  fullnameOverride: "serverless-webhook"
  image:
    repository: "eu.gcr.io/kyma-project/function-webhook"
    tag: "76ba4f03"

k3s-tests:
  enabled: false # this chart is installed manually, do not flip this value<|MERGE_RESOLUTION|>--- conflicted
+++ resolved
@@ -41,11 +41,7 @@
 
   image:
     repository: "eu.gcr.io/kyma-project/function-controller-test"
-<<<<<<< HEAD
     tag: "f1205444"
-=======
-    tag: "45550e1d"
->>>>>>> 3c4b16f2
     pullPolicy: IfNotPresent
   disableConcurrency: false
   restartPolicy: Never
