# Default values for serverless.
# This is a YAML-formatted file.
# Declare variables to be passed into your templates.

fullnameOverride: "serverless"

injectCerts:
  image:
    pullPolicy: IfNotPresent

migration:
  image:
    pullPolicy: IfNotPresent

tests:
  enabled: true
  labels:
    integration: true
    after-upgrade: true
    e2e-skr: true

  long:
    waitTimeout: 180s
    resources:
      requests:
        memory: 128Mi
        cpu: 100m
      limits:
        memory: 256Mi
        cpu: 200m
    image:
      pullPolicy: IfNotPresent
    namespace: "long-running-function-test"
    name: longrun

  image:
    pullPolicy: IfNotPresent
  disableConcurrency: false
  restartPolicy: Never
  resources:
    requests:
      memory: 32Mi
      cpu: 100m
    limits:
      memory: 64Mi
      cpu: 200m
  envs:
    waitTimeout: 15m
    verifySSL: "false"
    verbose: "false"
    gitServer:
      repoName: "function"
    pkgRegistryConfig:
      secretName: "serverless-package-registry-config"
      URLNode: "https://pkgs.dev.azure.com/kyma-wookiee/public-packages/_packaging/public-packages%40Release/npm/registry/"
      URLPython: "https://pkgs.dev.azure.com/kyma-wookiee/public-packages/_packaging/public-packages%40Release/pypi/simple/"

global:
  domainName: "kyma.example.com"
  commonLabels:
    app: '{{ template "name" . }}'
    version: "{{ .Values.global.images.function_controller.version }}"
    app.kubernetes.io/name: '{{ template "name" . }}'
    app.kubernetes.io/instance: "{{ .Release.Name }}"
    app.kubernetes.io/version: "{{ .Values.global.images.function_controller.version }}"
    helm.sh/chart: '{{ include "chart" . }}'
  dockerServicePort: 5000
  ingress:
    domainName:
  containerRegistry:
    path: eu.gcr.io/kyma-project
  images:
    k8s_tools:
      name: "k8s-tools"
      version: "20220525-4bd6d72e"
      directory: "tpi"
    function_controller:
      name: "function-controller"
<<<<<<< HEAD
      version: "PR-14486"
    function_webhook:
      name: "function-webhook"
      version: "PR-14486"
    function_build_init:
      name: "function-build-init"
      version: "PR-14486"
=======
      version: "PR-14442"
    function_webhook:
      name: "function-webhook"
      version: "PR-14442"
    function_build_init:
      name: "function-build-init"
      version: "PR-14442"
>>>>>>> a8f797de
    function_runtime_nodejs12:
      name: "function-runtime-nodejs12"
      version: "PR-14334"
    function_runtime_nodejs14:
      name: "function-runtime-nodejs14"
      version: "PR-14334"
    function_runtime_nodejs16:
      name: "function-runtime-nodejs16"
      version: "PR-14334"
    function_runtime_python39:
      name: "function-runtime-python39"
      version: "6575f14c"
    kaniko_executor:
      name: "kaniko-executor"
      version: "1.8.0-a0c08196"
      directory: "tpi"
    registry:
      name: "registry"
      version: "2.7.1-c33cdde0"
      directory: "tpi"
    google_pause:
      name: "pause-amd64"
      version: "3.2"
      directory: "external/gcr.io/google-containers"
  testImages:
    function_controller_test:
      name: "function-controller-test"
      version: "PR-14572"
    git_server:
      name: "gitserver"
      version: "708f6a87"
  highPriorityClassName: "kyma-system-priority"

images:
  function_controller:
    pullPolicy: IfNotPresent


deployment:
  replicas: 1
  labels: {}
  annotations: {}
  extraProperties: {}
  livenessProbe:
    successThreshold: 1
    failureThreshold: 3
    initialDelaySeconds: 50
    timeoutSeconds: 60
    periodSeconds: 120
  readinessProbe:
    successThreshold: 1
    failureThreshold: 3
    initialDelaySeconds: 10
    timeoutSeconds: 10
    periodSeconds: 30

pod:
  labels: {}
  annotations:
    sidecar.istio.io/inject: "false"
  extraProperties:
    terminationGracePeriodSeconds: 10

containers:
  daemonset:
    initContainerSecurityContext:
      privileged: false
      allowPrivilegeEscalation: false
      runAsUser: 0
    containerSecurityContext:
      privileged: false
      allowPrivilegeEscalation: false
      runAsUser: 1000
  manager:
    resources:
      limits:
        cpu: 300m
        memory: 160Mi #This is temporary. helm3 is using secrets as storage by default. I talked already with michalhudy to exclude secrets with helm labels from watching.
      requests:
        cpu: 75m
        memory: 32Mi
    containerSecurityContext:
      privileged: false
      allowPrivilegeEscalation: false
      runAsUser: 1000
    healthz:
      port: "8090"
    extraProperties: {}
    envs:
      configMapRequeueDuration:
        value: 5m
      secretRequeueDuration:
        value: 5m
      serviceAccountRequeueDuration:
        value: 5m
      roleRequeueDuration:
        value: 5m
      roleBindingRequeueDuration:
        value: 5m
      namespaceExcludedNames:
        value: "istio-system,kube-node-lease,kube-public,kube-system,kyma-installer,kyma-integration,kyma-system,natss,compass-system"
      imageRegistryExternalDockerConfigSecretName:
        value: '{{ template "fullname" . }}-registry-config'
      imageRegistryDefaultDockerConfigSecretName:
        value: '{{ template "fullname" . }}-registry-config-default'
      packageRegistryConfigSecretName:
        value: '{{ template "fullname" . }}-package-registry-config'
      imagePullAccountName:
        value: '{{ template "fullname" . }}-function'
      buildServiceAccountName:
        value: '{{ template "fullname" . }}-build'
      targetCPUUtilizationPercentage:
        value: "50"
      functionJaegerServiceEndpoint:
        value: "http://tracing-jaeger-collector.kyma-system.svc.cluster.local:14268/api/traces"
      functionPublisherProxyAddress:
        value: "http://eventing-publisher-proxy.kyma-system.svc.cluster.local/publish"
      functionRequeueDuration:
        value: 5m
      functionBuildExecutorArgs:
        value: "--insecure,--skip-tls-verify,--skip-unused-stages,--log-format=text,--cache=true"
      functionBuildMaxSimultaneousJobs:
        value: "5"
      logLevel:
        value: "info"
      healthzLivenessTimeout:
        value: "10s"

services:
  manager:
    type: ClusterIP
    labels: {}
    annotations: {}
    https:
      port: 443
      targetPort: 8443

metrics:
  enabled: true
  manager:
    port:
      name: http-metrics
      port: 8080
      targerPort: 8080
      protocol: TCP
  serviceMonitor:
    create: true
    labels: {}
    annotations: {}
  pod:
    labels: {}
    annotations:
      prometheus.io/scrape: "true"
      prometheus.io/port: "8080"
      prometheus.io/path: "/metrics"

backendModule:
  enabled: true

clusterMicroFrontend:
  enabled: true

grafanaDashboard:
  enabled: true
  functionMetrics:
    enabled: false

dockerRegistry:
  enableInternal: true
  username: "{{ randAlphaNum 20 | b64enc }}" # for gcr "_json_key"
  password: "{{ randAlphaNum 40 | b64enc }}" # for gcr data from json key
  internalServerAddress: '{{ template "registry-fullname" . }}.{{ .Release.Namespace }}.svc.cluster.local:{{ .Values.global.dockerServicePort }}'
  serverAddress: "registry.{{ .Values.global.domainName -}}"
  registryAddress: "registry.{{ .Values.global.domainName -}}"

docker-registry:
  fullnameOverride: "serverless-docker-registry"
  destinationRule:
    enabled: true
  secrets:
    haSharedSecret: "secret"
    htpasswd: "generated-in-init-container"
  extraVolumeMounts:
    - name: htpasswd-data
      mountPath: /data
  extraVolumes:
    - name: registry-credentials
      secret:
        secretName: serverless-registry-config-default
        items:
          - key: username
            path: username.txt
          - key: password
            path: password.txt
    - name: htpasswd-data
      emptyDir: {}
  rollme: "{{ randAlphaNum 5}}"
  registryHTTPSecret: "{{ randAlphaNum 16 | b64enc }}"

webhook:
  enabled: true
  fullnameOverride: "serverless-webhook"

k3s-tests:
  enabled: false # this chart is installed manually, do not flip this value<|MERGE_RESOLUTION|>--- conflicted
+++ resolved
@@ -76,7 +76,6 @@
       directory: "tpi"
     function_controller:
       name: "function-controller"
-<<<<<<< HEAD
       version: "PR-14486"
     function_webhook:
       name: "function-webhook"
@@ -84,15 +83,6 @@
     function_build_init:
       name: "function-build-init"
       version: "PR-14486"
-=======
-      version: "PR-14442"
-    function_webhook:
-      name: "function-webhook"
-      version: "PR-14442"
-    function_build_init:
-      name: "function-build-init"
-      version: "PR-14442"
->>>>>>> a8f797de
     function_runtime_nodejs12:
       name: "function-runtime-nodejs12"
       version: "PR-14334"
