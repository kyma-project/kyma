# Default values for serverless.
# This is a YAML-formatted file.
# Declare variables to be passed into your templates.

fullnameOverride: "serverless"

injectCerts:
  image:
    pullPolicy: IfNotPresent

migration:
  image:
    pullPolicy: IfNotPresent

tests:
  enabled: true
  labels:
    integration: true
    after-upgrade: true
    e2e-skr: true

  long:
    waitTimeout: 180s
    resources:
      requests:
        memory: 128Mi
        cpu: 10m
      limits:
        memory: 256Mi
        cpu: 200m
    image:
      pullPolicy: IfNotPresent
    namespace: "long-running-function-test"
    name: longrun

  image:
    pullPolicy: IfNotPresent
  disableConcurrency: false
  restartPolicy: Never
  resources:
    requests:
      memory: 32Mi
      cpu: 10m
    limits:
      memory: 64Mi
      cpu: 200m
  envs:
    waitTimeout: 15m
    verifySSL: "false"
    verbose: "false"
    gitServer:
      repoName: "function"
    pkgRegistryConfig:
      secretName: "serverless-package-registry-config"
      URLNode: "https://pkgs.dev.azure.com/kyma-wookiee/public-packages/_packaging/public-packages%40Release/npm/registry/"
      URLPython: "https://pkgs.dev.azure.com/kyma-wookiee/public-packages/_packaging/public-packages%40Release/pypi/simple/"

global:
  domainName: "kyma.example.com"
  commonLabels:
    app: '{{ template "name" . }}'
    version: "{{ .Values.global.images.function_controller.version }}"
    app.kubernetes.io/name: '{{ template "name" . }}'
    app.kubernetes.io/instance: "{{ .Release.Name }}"
    app.kubernetes.io/version: "{{ .Values.global.images.function_controller.version }}"
    helm.sh/chart: '{{ include "chart" . }}'
  dockerServicePort: 5000
  configuration:
    configmapName: 'serverless-configuration'
    targetDir: "/appdata"
    filename: "config.yaml"
  ingress:
    domainName:
  containerRegistry:
    path: eu.gcr.io/kyma-project
  images:
    k8s_tools:
      name: "k8s-tools"
      version: "v20221213-1840f45a"
      directory: "tpi"
    function_controller:
      name: "function-controller"
      version: "PR-16334"
    function_webhook:
      name: "function-webhook"
      version: "PR-16334"
    function_build_init:
      name: "function-build-init"
      version: "PR-16334"
    function_runtime_nodejs14:
      name: "function-runtime-nodejs14"
<<<<<<< HEAD
      version: "PR-16274"
=======
      version: "PR-16309"
>>>>>>> 73aa2f66
    function_runtime_nodejs16:
      name: "function-runtime-nodejs16"
      version: "PR-16309"
    function_runtime_python39:
      name: "function-runtime-python39"
      version: "PR-16309"
    kaniko_executor:
      name: "kaniko-executor"
      version: "1.9.0-4ced14d5"
      directory: "tpi"
    registry:
      name: "registry"
      version: "2.7.1-4ced14d5"
      directory: "tpi"
    google_pause:
      name: "pause-amd64"
      version: "3.2"
      directory: "external/gcr.io/google-containers"
  testImages:
    function_controller_test:
      name: "function-controller-test"
      version: "PR-16295"
    git_server:
      name: "gitserver"
      version: "708f6a87"
  highPriorityClassName: "kyma-system-priority"

images:
  function_controller:
    pullPolicy: IfNotPresent


deployment:
  replicas: 1
  labels: {}
  annotations: {}
  extraProperties: {}
  livenessProbe:
    successThreshold: 1
    failureThreshold: 3
    initialDelaySeconds: 50
    timeoutSeconds: 60
    periodSeconds: 120
  readinessProbe:
    successThreshold: 1
    failureThreshold: 3
    initialDelaySeconds: 10
    timeoutSeconds: 10
    periodSeconds: 30

pod:
  labels: {}
  annotations:
    sidecar.istio.io/inject: "false"
  extraProperties:
    terminationGracePeriodSeconds: 10
    # the following guidelines should be followed for this https://github.com/kyma-project/community/tree/main/concepts/psp-replacement
    securityContext:
      runAsNonRoot: true
      runAsUser: 1000 # Optional. Use this setting only when necessary, otherwise delete it. Never set to 0 because this is the ID of root.
      runAsGroup: 1000 # Optional. Use this setting only when necessary, otherwise delete it. Never set to 0 because this is the ID of root.
      seccompProfile: # Optional. This option can also be set on container level but it is recommended to set it on Pod level and leave it undefined on container level.
        type: RuntimeDefault
    hostNetwork: false # Optional. The default is false if the entry is not there.
    hostPID: false # Optional. The default is false if the entry is not there.
    hostIPC: false # Optional. The default is false if the entry is not there.
containers:
  daemonset:
    initContainerSecurityContext:
      privileged: false
      allowPrivilegeEscalation: false
      runAsUser: 0
    containerSecurityContext:
      privileged: false
      allowPrivilegeEscalation: false
  manager:
    resources:
      limits:
        cpu: 300m
        memory: 160Mi
      requests:
        cpu: 10m
        memory: 32Mi
    # the following guidelines should be followed for this https://github.com/kyma-project/community/tree/main/concepts/psp-replacement
    containerSecurityContext:
      privileged: false
      allowPrivilegeEscalation: false
      capabilities:
        drop: ["ALL"]
      procMount: default # Optional. The default is false if the entry is not there.
      readOnlyRootFilesystem: true # Mandatory
    healthz:
      port: "8090"
    extraProperties: {}
    configuration:
      data:
        logLevel: "info"
        logFormat: "json"
    envs:
      configPath:
        value: "{{ .Values.global.configuration.targetDir }}/{{ .Values.global.configuration.filename }}"
      configMapRequeueDuration:
        value: 5m
      secretRequeueDuration:
        value: 5m
      serviceAccountRequeueDuration:
        value: 5m
      namespaceExcludedNames:
        value: "istio-system,kube-node-lease,kube-public,kube-system,kyma-installer,kyma-integration,kyma-system,natss,compass-system"
      imageRegistryExternalDockerConfigSecretName:
        value: '{{ template "fullname" . }}-registry-config'
      imageRegistryDefaultDockerConfigSecretName:
        value: '{{ template "fullname" . }}-registry-config-default'
      packageRegistryConfigSecretName:
        value: '{{ template "fullname" . }}-package-registry-config'
      imagePullAccountName:
        value: '{{ template "fullname" . }}-function'
      targetCPUUtilizationPercentage:
        value: "50"
      # Deprecated as of kyma 2.8
      # TODO : remove this ENV in 2.10 (two version compatibility rule for open source)
      functionJaegerServiceEndpoint:
        value: "http://tracing-jaeger-collector.kyma-system.svc.cluster.local:14268/api/traces"
      functionTraceCollectorEndpoint:
        value: "http://tracing-jaeger-collector.kyma-system.svc.cluster.local:4318/v1/traces"
      functionPublisherProxyAddress:
        value: "http://eventing-publisher-proxy.kyma-system.svc.cluster.local/publish"
      functionRequeueDuration:
        value: 5m
      functionBuildExecutorArgs:
        value: "--insecure,--skip-tls-verify,--skip-unused-stages,--log-format=text,--cache=true"
      functionBuildMaxSimultaneousJobs:
        value: "5"
      healthzLivenessTimeout:
        value: "10s"

services:
  manager:
    type: ClusterIP
    labels: {}
    annotations: {}
    https:
      port: 443
      targetPort: 8443

metrics:
  enabled: true
  manager:
    port:
      name: http-metrics
      port: 8080
      targerPort: 8080
      protocol: TCP
  serviceMonitor:
    create: true
    labels: {}
    annotations: {}
  pod:
    labels: {}
    annotations:
      prometheus.io/scrape: "true"
      prometheus.io/port: "8080"
      prometheus.io/path: "/metrics"

backendModule:
  enabled: true

clusterMicroFrontend:
  enabled: true

grafanaDashboard:
  enabled: true
  functionMetrics:
    enabled: false

dockerRegistry:
  enableInternal: true
  gateway: "kyma-system/kyma-gateway"
  gatewayCert: "kyma-gateway-certs"
  username: "{{ randAlphaNum 20 | b64enc }}" # for gcr "_json_key"
  password: "{{ randAlphaNum 40 | b64enc }}" # for gcr data from json key
  internalServerAddress: '{{ template "registry-fullname" . }}.{{ .Release.Namespace }}.svc.cluster.local:{{ .Values.global.dockerServicePort }}'
  serverAddress: "registry.{{ .Values.global.domainName -}}"
  registryAddress: "registry.{{ .Values.global.domainName -}}"

docker-registry:
  fullnameOverride: "serverless-docker-registry"
  destinationRule:
    enabled: true
  secrets:
    haSharedSecret: "secret"
    htpasswd: "generated-in-init-container"
  extraVolumeMounts:
    - name: htpasswd-data
      mountPath: /data
  extraVolumes:
    - name: registry-credentials
      secret:
        secretName: serverless-registry-config-default
        items:
          - key: username
            path: username.txt
          - key: password
            path: password.txt
    - name: htpasswd-data
      emptyDir: {}
  rollme: "{{ randAlphaNum 5}}"
  registryHTTPSecret: "{{ randAlphaNum 16 | b64enc }}"

webhook:
  enabled: true
  fullnameOverride: "serverless-webhook"

k3s-tests:
  enabled: false # this chart is installed manually, do not flip this value<|MERGE_RESOLUTION|>--- conflicted
+++ resolved
@@ -89,11 +89,7 @@
       version: "PR-16334"
     function_runtime_nodejs14:
       name: "function-runtime-nodejs14"
-<<<<<<< HEAD
       version: "PR-16274"
-=======
-      version: "PR-16309"
->>>>>>> 73aa2f66
     function_runtime_nodejs16:
       name: "function-runtime-nodejs16"
       version: "PR-16309"
