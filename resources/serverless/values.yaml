--- conflicted
+++ resolved
@@ -76,7 +76,6 @@
       directory: "tpi"
     function_controller:
       name: "function-controller"
-<<<<<<< HEAD
       version: "PR-15056"
     function_webhook:
       name: "function-webhook"
@@ -84,15 +83,6 @@
     function_build_init:
       name: "function-build-init"
       version: "PR-15056"
-=======
-      version: "PR-14704"
-    function_webhook:
-      name: "function-webhook"
-      version: "PR-14704"
-    function_build_init:
-      name: "function-build-init"
-      version: "PR-14704"
->>>>>>> 774a1f1e
     function_runtime_nodejs12:
       name: "function-runtime-nodejs12"
       version: "PR-15038"
