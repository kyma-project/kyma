--- conflicted
+++ resolved
@@ -76,7 +76,6 @@
       directory: "tpi"
     function_controller:
       name: "function-controller"
-<<<<<<< HEAD
       version: "PR-15056"
     function_webhook:
       name: "function-webhook"
@@ -84,15 +83,6 @@
     function_build_init:
       name: "function-build-init"
       version: "PR-15056"
-=======
-      version: "PR-15178"
-    function_webhook:
-      name: "function-webhook"
-      version: "PR-15178"
-    function_build_init:
-      name: "function-build-init"
-      version: "PR-15178"
->>>>>>> f94d14f3
     function_runtime_nodejs12:
       name: "function-runtime-nodejs12"
       version: "PR-15178"
