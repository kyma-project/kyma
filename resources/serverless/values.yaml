--- conflicted
+++ resolved
@@ -80,7 +80,6 @@
       directory: "tpi"
     function_controller:
       name: "function-controller"
-<<<<<<< HEAD
       version: "PR-16004"
     function_webhook:
       name: "function-webhook"
@@ -88,18 +87,6 @@
     function_build_init:
       name: "function-build-init"
       version: "PR-16004"
-    function_runtime_nodejs12:
-      name: "function-runtime-nodejs12"
-      version: "v20221011-831da39d"
-=======
-      version: "v20221110-7847bad7"
-    function_webhook:
-      name: "function-webhook"
-      version: "v20221110-7847bad7"
-    function_build_init:
-      name: "function-build-init"
-      version: "v20221110-7847bad7"
->>>>>>> 830eca7c
     function_runtime_nodejs14:
       name: "function-runtime-nodejs14"
       version: "v20221110-f5cb45c7"
