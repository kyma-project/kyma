apiVersion: apps/v1
kind: Deployment
metadata:
  name: {{ include "operator.fullname" . }}
  labels:
    {{- include "operator.labels" . | nindent 4 }}
    {{- toYaml .Values.extraLabels | nindent 4 }}
spec:
  replicas: {{ .Values.replicaCount }}
  selector:
    matchLabels:
      {{- include "operator.selectorLabels" . | nindent 6 }}
      {{- toYaml .Values.extraLabels | nindent 6 }}
  template:
    metadata:
      annotations:
        sidecar.istio.io/inject: "false"
      labels:
        {{- include "operator.selectorLabels" . | nindent 8 }}
        {{- toYaml .Values.extraLabels | nindent 8 }}
    spec:
      serviceAccountName: {{ include "operator.serviceAccountName" . }}
      terminationGracePeriodSeconds: {{ .Values.terminationGracePeriodSeconds }}
      {{- if or .Values.priorityClassName .Values.global.priorityClassName -}}
      priorityClassName: {{ coalesce .Values.priorityClassName .Values.global.priorityClassName }}
      {{- end }}
      securityContext:
        {{- toYaml .Values.podSecurityContext | nindent 8 }}
      containers:
        - command:
            - /manager
          args:
            - --leader-elect
            - --cm-name={{ .Release.Name }}-{{ .Values.logProcessor }}
            - --sections-cm-name={{ .Release.Name }}-{{ .Values.logProcessor }}-sections
            - --parser-cm-name={{ .Release.Name }}-{{ .Values.logProcessor }}-parsers
            - --ds-name={{ .Release.Name }}-{{ .Values.logProcessor }}
            - --env-secret={{ .Release.Name }}-{{ .Values.logProcessor }}-env
            - --files-cm={{ .Release.Name }}-{{ .Values.logProcessor }}-files
            - --fluent-bit-ns={{ .Release.Namespace }}
<<<<<<< HEAD
            - --fluent-bit-filesystem-buffer-limit={{ .Values.filesystemBufferLimit }}
            - --supported-filter-plugins={{ join "," .Values.supportedPlugins.filter}}
            - --supported-output-plugins={{ join "," .Values.supportedPlugins.output}}
=======
>>>>>>> c96b0380
            - --denied-filter-plugins={{ join "," .Values.deniedPlugins.filter}}
            - --denied-output-plugins={{ join "," .Values.deniedPlugins.output}}
            - --sync-period={{.Values.syncPeriod}}
            - --max-pipelines={{.Values.maxLogPipelines}}
          name: manager
          ports:
          - containerPort: 9443
            protocol: TCP
          securityContext:
            {{- toYaml .Values.securityContext | nindent 12 }}
          image: "{{ include "imageurl" (dict "reg" .Values.global.containerRegistry "img" .Values.global.images.telemetry_operator) }}"
          imagePullPolicy: {{ .Values.image.pullPolicy }}
          livenessProbe:
            {{- toYaml .Values.livenessProbe | nindent 12 }}
          readinessProbe:
            {{- toYaml .Values.readinessProbe | nindent 12 }}
          resources:
            {{- toYaml .Values.resources | nindent 12 }}
          env:
            - name: APP_LOG_FORMAT
              value: {{ .Values.global.log.format | quote }}
            - name: APP_LOG_LEVEL
              value: {{ .Values.global.log.level | quote }}
          volumeMounts:
          - mountPath: /var/run/telemetry-webhook
            name: telemetry-webhook-cert
            readOnly: true
      volumes:
      - name: telemetry-webhook-cert
        secret:
          secretName: {{ template "fullname" . }}-webhook-cert
          items:
          - key: tls.crt
            path: tls.crt
          - key: tls.key
            path: tls.key<|MERGE_RESOLUTION|>--- conflicted
+++ resolved
@@ -38,12 +38,7 @@
             - --env-secret={{ .Release.Name }}-{{ .Values.logProcessor }}-env
             - --files-cm={{ .Release.Name }}-{{ .Values.logProcessor }}-files
             - --fluent-bit-ns={{ .Release.Namespace }}
-<<<<<<< HEAD
             - --fluent-bit-filesystem-buffer-limit={{ .Values.filesystemBufferLimit }}
-            - --supported-filter-plugins={{ join "," .Values.supportedPlugins.filter}}
-            - --supported-output-plugins={{ join "," .Values.supportedPlugins.output}}
-=======
->>>>>>> c96b0380
             - --denied-filter-plugins={{ join "," .Values.deniedPlugins.filter}}
             - --denied-output-plugins={{ join "," .Values.deniedPlugins.output}}
             - --sync-period={{.Values.syncPeriod}}
