--- conflicted
+++ resolved
@@ -85,20 +85,6 @@
   - list
   - watch
 - apiGroups:
-<<<<<<< HEAD
-=======
-  - monitoring.coreos.com
-  resources:
-  - servicemonitors
-  verbs:
-  - create
-  - delete
-  - get
-  - list
-  - patch
-  - update
-  - watch
-- apiGroups:
   - rbac.authorization.k8s.io
   resources:
   - clusterrolebindings
@@ -123,7 +109,6 @@
   - update
   - watch
 - apiGroups:
->>>>>>> 93374cde
   - telemetry.kyma-project.io
   resources:
   - logparsers
