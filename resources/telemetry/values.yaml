--- conflicted
+++ resolved
@@ -7,14 +7,10 @@
       version: "v20221020-e314a071"
     telemetry_operator:
       name: "telemetry-operator"
-<<<<<<< HEAD
-      version: "v20221108-83804843"
+      version: "PR-15820"
     # telemetry_ca_init:
     #   name: "telemetry-webhook-ca-init"
     #   version: "PR-15934"
-=======
-      version: "PR-15820"
->>>>>>> fb645c67
     fluent_bit:
       name: "fluent-bit"
       version: "1.9.9-cf0a130c"
