--- conflicted
+++ resolved
@@ -7,11 +7,7 @@
       version: "PR-16573"
     telemetry_operator:
       name: "telemetry-operator"
-<<<<<<< HEAD
-      version: "v20230203-2a38fb59"
-=======
-      version: "PR-16734"
->>>>>>> f88ec689
+      version: "v20230203-f88ec689"
     telemetry_webhook_cert_init:
       name: "webhook-cert-init"
       version: "PR-16573"
