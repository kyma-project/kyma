--- conflicted
+++ resolved
@@ -8,11 +8,7 @@
       directory: "prod"
     telemetry_operator:
       name: "telemetry-manager"
-<<<<<<< HEAD
       version: "v20230526-2a52aa21"
-=======
-      version: "v20230525-a969bf44"
->>>>>>> 31d66d4d
       directory: "prod"
     telemetry_otel_collector:
       name: "otel-collector"
