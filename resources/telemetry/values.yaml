global:
  containerRegistry:
    path: europe-docker.pkg.dev/kyma-project
  images:
    directory_size_exporter:
      name: "directory-size-exporter"
      version: "v20230607-7cc7ffbf"
      directory: "prod"
    telemetry_operator:
      name: "telemetry-manager"
<<<<<<< HEAD
      version: "v20230728-bd026443"
=======
      version: "v20230721-49f1af66"
>>>>>>> 6b78b9d2
      directory: "prod"
    telemetry_otel_collector:
      name: "otel-collector"
      version: "0.81.0-aee4f05f"
      directory: "prod/tpi"
    fluent_bit:
      name: "fluent-bit"
      version: "2.1.7-bcac7090"
      directory: "prod/tpi"
  log:
    level: "info"<|MERGE_RESOLUTION|>--- conflicted
+++ resolved
@@ -8,11 +8,7 @@
       directory: "prod"
     telemetry_operator:
       name: "telemetry-manager"
-<<<<<<< HEAD
       version: "v20230728-bd026443"
-=======
-      version: "v20230721-49f1af66"
->>>>>>> 6b78b9d2
       directory: "prod"
     telemetry_otel_collector:
       name: "otel-collector"
