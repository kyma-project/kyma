global:
  containerRegistry:
    path: europe-docker.pkg.dev/kyma-project
  images:
    directory_size_exporter:
      name: "directory-size-exporter"
      version: "v20230607-7cc7ffbf"
      directory: "prod"
    telemetry_operator:
      name: "telemetry-manager"
<<<<<<< HEAD
      version: "PR-224"
      directory: "dev"
=======
      version: "v20230613-081a3df3"
      directory: "prod"
>>>>>>> 017fa2fc
    telemetry_otel_collector:
      name: "otel-collector"
      version: "0.79.0-0065b2a5"
      directory: "prod/tpi"
    fluent_bit:
      name: "fluent-bit"
      version: "2.1.4-52bb9772"
      directory: "prod/tpi"
  log:
    level: "info"<|MERGE_RESOLUTION|>--- conflicted
+++ resolved
@@ -8,13 +8,8 @@
       directory: "prod"
     telemetry_operator:
       name: "telemetry-manager"
-<<<<<<< HEAD
-      version: "PR-224"
-      directory: "dev"
-=======
       version: "v20230613-081a3df3"
       directory: "prod"
->>>>>>> 017fa2fc
     telemetry_otel_collector:
       name: "otel-collector"
       version: "0.79.0-0065b2a5"
