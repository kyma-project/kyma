--- conflicted
+++ resolved
@@ -8,13 +8,8 @@
       directory: "prod"
     telemetry_operator:
       name: "telemetry-manager"
-<<<<<<< HEAD
       version: "PR-224"
       directory: "dev"
-=======
-      version: "v20230721-49f1af66"
-      directory: "prod"
->>>>>>> 263a0aff
     telemetry_otel_collector:
       name: "otel-collector"
       version: "0.81.0-aee4f05f"
