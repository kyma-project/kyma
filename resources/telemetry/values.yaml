global:
  containerRegistry:
    path: eu.gcr.io/kyma-project
  images:
    directory_size_exporter:
      name: "directory-size-exporter"
      version: "v20221020-e314a071"
    telemetry_operator:
      name: "telemetry-operator"
<<<<<<< HEAD
      version: "PR-16189"
=======
      version: "PR-16121"
    telemetry_webhook_cert_init:
      name: "webhook-cert-init"
      version: "v20221122-200937b4"
>>>>>>> c91961c9
    fluent_bit:
      name: "fluent-bit"
      version: "1.9.9-cf0a130c"
      directory: "tpi"
    busybox:
      name: "busybox"
      version: "1.34.1"
      directory: "external"
  highPriorityClassName: "kyma-system-priority"
  log:
    format: "json"
    level: "info"<|MERGE_RESOLUTION|>--- conflicted
+++ resolved
@@ -7,14 +7,10 @@
       version: "v20221020-e314a071"
     telemetry_operator:
       name: "telemetry-operator"
-<<<<<<< HEAD
-      version: "PR-16189"
-=======
       version: "PR-16121"
     telemetry_webhook_cert_init:
       name: "webhook-cert-init"
       version: "v20221122-200937b4"
->>>>>>> c91961c9
     fluent_bit:
       name: "fluent-bit"
       version: "1.9.9-cf0a130c"
