global:
  containerRegistry:
    path: eu.gcr.io/kyma-project
  images:
    directory_size_exporter:
      name: "directory-size-exporter"
      version: "PR-15860"
    telemetry_operator:
      name: "telemetry-operator"
<<<<<<< HEAD
      version: "PR-15873"
=======
      version: "PR-15857"
>>>>>>> 3f5805b1
    fluent_bit:
      name: "fluent-bit"
      version: "1.9.9-cf0a130c"
      directory: "tpi"
    busybox:
      name: "busybox"
      version: "1.34.1"
      directory: "external"
  highPriorityClassName: "kyma-system-priority"
  log:
    format: "json"
    level: "info"<|MERGE_RESOLUTION|>--- conflicted
+++ resolved
@@ -7,11 +7,7 @@
       version: "PR-15860"
     telemetry_operator:
       name: "telemetry-operator"
-<<<<<<< HEAD
       version: "PR-15873"
-=======
-      version: "PR-15857"
->>>>>>> 3f5805b1
     fluent_bit:
       name: "fluent-bit"
       version: "1.9.9-cf0a130c"
