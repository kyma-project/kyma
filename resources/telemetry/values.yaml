--- conflicted
+++ resolved
@@ -7,11 +7,7 @@
       version: "v20230308-ff6cf204"
     telemetry_operator:
       name: "telemetry-manager"
-<<<<<<< HEAD
       version: "v20230321-41de4e43"
-=======
-      version: "v20230320-5a09e14a"
->>>>>>> b7183907
     telemetry_otel_collector:
       name: "otel-collector"
       version: "0.73.0-a3475b24"
