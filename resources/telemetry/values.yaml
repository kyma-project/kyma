--- conflicted
+++ resolved
@@ -7,11 +7,7 @@
       version: "v20230308-ff6cf204"
     telemetry_operator:
       name: "telemetry-manager"
-<<<<<<< HEAD
       version: "PR-68"
-=======
-      version: "v20230313-ce81d48e"
->>>>>>> f5ce2a69
     telemetry_otel_collector:
       name: "otel-collector"
       version: "0.73.0-a3475b24"
