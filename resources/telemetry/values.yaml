--- conflicted
+++ resolved
@@ -7,11 +7,7 @@
       version: "v20230117-64505a69"
     telemetry_operator:
       name: "telemetry-manager"
-<<<<<<< HEAD
       version: "PR-19"
-=======
-      version: "v20230221-16fb9090"
->>>>>>> 5bc4f8d5
     telemetry_webhook_cert_init:
       name: "webhook-cert-init"
       version: "v20230117-64505a69"
