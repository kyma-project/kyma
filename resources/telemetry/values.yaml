--- conflicted
+++ resolved
@@ -4,11 +4,7 @@
   images:
     telemetry_operator:
       name: "telemetry-operator"
-<<<<<<< HEAD
       version: "PR-14880"
-=======
-      version: "PR-14753"
->>>>>>> 06b8acc6
     fluent_bit:
       name: "fluent-bit"
       version: "1.9.6-fdfefada"
