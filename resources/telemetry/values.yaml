global:
  containerRegistry:
    path: eu.gcr.io/kyma-project
  images:
    directory_size_exporter:
      name: "directory-size-exporter"
      version: "PR-15382"
    telemetry_operator:
      name: "telemetry-operator"
<<<<<<< HEAD
      version: "PR-15374"
=======
      version: "PR-15375"
>>>>>>> 29918ce1
    fluent_bit:
      name: "fluent-bit"
      version: "1.9.7-248e790f"
      directory: "tpi"
    busybox:
      name: "busybox"
      version: "1.34.1"
      directory: "external"
  highPriorityClassName: "kyma-system-priority"
  log:
    format: "json"
    level: "info"<|MERGE_RESOLUTION|>--- conflicted
+++ resolved
@@ -7,11 +7,7 @@
       version: "PR-15382"
     telemetry_operator:
       name: "telemetry-operator"
-<<<<<<< HEAD
       version: "PR-15374"
-=======
-      version: "PR-15375"
->>>>>>> 29918ce1
     fluent_bit:
       name: "fluent-bit"
       version: "1.9.7-248e790f"
