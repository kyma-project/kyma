global:
  containerRegistry:
    path: eu.gcr.io/kyma-project
  images:
    directory_size_exporter:
      name: "directory-size-exporter"
      version: "PR-15860"
    telemetry_operator:
      name: "telemetry-operator"
<<<<<<< HEAD
      version: "PR-15886"
    telemetry_ca_init:
      name: "telemetry-webhook-ca-init"
      version: "PR-15934"
=======
      version: "PR-15935"
>>>>>>> 466adb64
    fluent_bit:
      name: "fluent-bit"
      version: "1.9.9-cf0a130c"
      directory: "tpi"
    busybox:
      name: "busybox"
      version: "1.34.1"
      directory: "external"
  highPriorityClassName: "kyma-system-priority"
  log:
    format: "json"
    level: "info"<|MERGE_RESOLUTION|>--- conflicted
+++ resolved
@@ -7,14 +7,10 @@
       version: "PR-15860"
     telemetry_operator:
       name: "telemetry-operator"
-<<<<<<< HEAD
-      version: "PR-15886"
+      version: "PR-15935"
     telemetry_ca_init:
       name: "telemetry-webhook-ca-init"
       version: "PR-15934"
-=======
-      version: "PR-15935"
->>>>>>> 466adb64
     fluent_bit:
       name: "fluent-bit"
       version: "1.9.9-cf0a130c"
