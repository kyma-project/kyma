--- conflicted
+++ resolved
@@ -8,25 +8,16 @@
       directory: "prod"
     telemetry_operator:
       name: "telemetry-manager"
-<<<<<<< HEAD
-      version: "v20230405-3cb46dc7"
+      version: "v20230414-e04962ae"
       directory: "prod"
-=======
-      version: "v20230414-e04962ae"
->>>>>>> 609a24f5
     telemetry_otel_collector:
       name: "otel-collector"
       version: "0.74.0-acb36420"
       directory: "prod/tpi"
     fluent_bit:
       name: "fluent-bit"
-<<<<<<< HEAD
-      version: "2.0.10-050eef31"
+      version: "2.0.11-f89ab2e3"
       directory: "prod/tpi"
-=======
-      version: "2.0.11-f89ab2e3"
-      directory: "tpi"
->>>>>>> 609a24f5
   highPriorityClassName: "kyma-system-priority"
   log:
     level: "info"