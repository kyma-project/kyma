--- conflicted
+++ resolved
@@ -4,11 +4,7 @@
   images:
     telemetry_operator:
       name: "telemetry-operator"
-<<<<<<< HEAD
-      version: "PR-13597"
-=======
       version: "35ab62e8"
->>>>>>> 53fd3937
     fluent_bit:
       name: "fluent-bit"
       version: "1.8.13-bdc43fc8"
