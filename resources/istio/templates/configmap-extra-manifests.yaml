apiVersion: v1
kind: ConfigMap
metadata:
  namespace: {{ .Release.Namespace }}
  name: kyma-extra-manifests
data:
  destination-rules.yaml: |-
{{ tpl (.Files.Get "files/destination-rules.yaml" | printf "%s" | indent 4) . }}
  mtls-global.yaml: |-
<<<<<<< HEAD
{{ tpl (.Files.Get "files/mtls-global-v2.yaml" | printf "%s" | indent 4) . }}
=======
{{ tpl (.Files.Get "files/mtls-global-v1.yaml" | printf "%s" | indent 4) . }}
>>>>>>> 19e240cd
{{- if .Values.global.isLocalEnv }}
  destination-rules-minikube.yaml: |-
{{ tpl (.Files.Get "files/destination-rules-minikube.yaml" | printf "%s" | indent 4) . }}
{{- end }}<|MERGE_RESOLUTION|>--- conflicted
+++ resolved
@@ -7,12 +7,8 @@
   destination-rules.yaml: |-
 {{ tpl (.Files.Get "files/destination-rules.yaml" | printf "%s" | indent 4) . }}
   mtls-global.yaml: |-
-<<<<<<< HEAD
 {{ tpl (.Files.Get "files/mtls-global-v2.yaml" | printf "%s" | indent 4) . }}
-=======
-{{ tpl (.Files.Get "files/mtls-global-v1.yaml" | printf "%s" | indent 4) . }}
->>>>>>> 19e240cd
-{{- if .Values.global.isLocalEnv }}
+{{- if hasKey .Values.global "minikubeIP" }}
   destination-rules-minikube.yaml: |-
 {{ tpl (.Files.Get "files/destination-rules-minikube.yaml" | printf "%s" | indent 4) . }}
 {{- end }}