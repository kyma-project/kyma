--- conflicted
+++ resolved
@@ -94,10 +94,6 @@
   verbs:
   - get
   - list
-<<<<<<< HEAD
-  - watch
-=======
-  - patch
   - watch
 - apiGroups: ["rbac.istio.io"]
   resources:
@@ -231,5 +227,4 @@
   resources:
   - monitoringdashboards
   verbs:
-  - get
->>>>>>> 9400417f
+  - get