---
helmValues:
  global:
    priorityClassName: "kyma-system-priority"
    imagePullPolicy: IfNotPresent
    proxy:
      readinessFailureThreshold: 40
      readinessInitialDelaySeconds: 5
      readinessPeriodSeconds: 5
      resources:
        requests:
          cpu: 10m
          memory: 64Mi
        limits:
          cpu: 250m
          memory: 256Mi

    proxy_init:
      resources:
        limits:
          cpu: 100m
          memory: 50Mi
        requests:
          cpu: 10m
          memory: 10Mi
  cni:
    cniConfDir: /etc/cni/net.d
    cniBinDir: /opt/cni/bin
  gateways:
    istio-ingressgateway:
      autoscaleEnabled: true

  sidecarInjectorWebhook:
    enableNamespacesByDefault: false
    objectSelector:
      autoInject: true
      enabled: false
    rewriteAppHTTPProbe: true

meshConfig:
  accessLogFile: /dev/stdout
  accessLogEncoding: JSON
  trustDomain: cluster.local
  defaultConfig:
    holdApplicationUntilProxyStarts: true
    tracing:
      sampling: 1
      zipkin:
        address: "zipkin.kyma-system:9411"
  enablePrometheusMerge: false
  enableTracing: "{{ .Values.global.tracing.enabled }}"
  extensionProviders:
    - name: envoy
      envoyFileAccessLog:
        path: "/dev/stdout"
        logFormat:
          labels: {}
    - name: stdout-json
      envoyFileAccessLog:
        path: "/dev/stdout"
        logFormat:
          labels: {}

components:
  cni:
    enabled: true
    config:
      resources:
        limits:
          cpu: 500m
          memory: 1024Mi
        requests:
          cpu: 100m
          memory: 512Mi
<<<<<<< HEAD
      strategy:
        rollingUpdate:
          maxSurge: 100%
          maxUnavailable: 0
=======
>>>>>>> d9952499

  egressGateways:
    enabled: false
    config:
      resources:
        limits:
          cpu: 2000m
          memory: 1024Mi
        requests:
          cpu: 10m
          memory: 120Mi

  ingressGateways:
    enabled: true
    config:
      hpaSpec:
        maxReplicas: 5
        minReplicas: 1
        metrics:
          - resource:
              name: cpu
              targetAverageUtilization: 80
            type: Resource
          - resource:
              name: memory
              targetAverageUtilization: 80
            type: Resource
      securityContext:
        runAsUser: 65534
        runAsNonRoot: true
        runAsGroup: 65534
      resources:
        limits:
          cpu: 2000m
          memory: 1024Mi
        requests:
          cpu: 100m
          memory: 128Mi
      strategy:
        rollingUpdate:
          maxSurge: 100%
          maxUnavailable: 0

  pilot:
    enabled: true
    config:
      env:
        - name: PILOT_HTTP10
          value: "1"
      resources:
        limits:
          cpu: 500m
          memory: 1024Mi
        requests:
          cpu: 100m
          memory: 512Mi
      securityContext:
        runAsUser: 65534
        runAsNonRoot: true
        runAsGroup: 65534

monitoring:
  enabled: true
  dashboards:
    enabled: true
  istioServiceMonitor:
    enabled: true
    scrapeInterval: ""

global:
  containerRegistry:
    path: eu.gcr.io/kyma-project
  images:
    # these definitions aren't used by the chart, but they are required by external tool for list generation
    istio_proxyv2:
      name: "proxyv2"
      version: "1.15.0-distroless"
      directory: "external/istio"
      containerRegistryPath: "eu.gcr.io/kyma-project"
    istio_pilot:
      name: "pilot"
      version: "1.15.0-distroless"
      directory: "external/istio"
      containerRegistryPath: "eu.gcr.io/kyma-project"
  tracing:
    enabled: true
  # This configuration is only temporary and will be removed in kyma version 2.7.x.
  sidecarMigration: false<|MERGE_RESOLUTION|>--- conflicted
+++ resolved
@@ -72,13 +72,6 @@
         requests:
           cpu: 100m
           memory: 512Mi
-<<<<<<< HEAD
-      strategy:
-        rollingUpdate:
-          maxSurge: 100%
-          maxUnavailable: 0
-=======
->>>>>>> d9952499
 
   egressGateways:
     enabled: false
