--- conflicted
+++ resolved
@@ -92,42 +92,12 @@
     enablePrometheusMerge: false
     enableTracing: {{ .Values.global.tracing.enabled }}
   values:
-<<<<<<< HEAD
-    base:
-      enableCRDTemplates: false
-      validationURL: ""
     gateways:
-      istio-egressgateway:
-        autoscaleEnabled: false
-        env: {}
-        name: istio-egressgateway
-        secretVolumes:
-        - mountPath: /etc/istio/egressgateway-certs
-          name: egressgateway-certs
-          secretName: istio-egressgateway-certs
-        - mountPath: /etc/istio/egressgateway-ca-certs
-          name: egressgateway-ca-certs
-          secretName: istio-egressgateway-ca-certs
-        type: ClusterIP
-        zvpn: {}
       istio-ingressgateway:
-        autoscaleEnabled: false
-        env: {}
         name: istio-ingressgateway
         serviceAnnotations:
           dns.gardener.cloud/class: garden
           dns.gardener.cloud/dnsnames: "*.{{ .Values.global.domainName }}"
-        secretVolumes:
-        - mountPath: /etc/istio/ingressgateway-certs
-          name: ingressgateway-certs
-          secretName: istio-ingressgateway-certs
-        - mountPath: /etc/istio/ingressgateway-ca-certs
-          name: ingressgateway-ca-certs
-          secretName: istio-ingressgateway-ca-certs
-        type: LoadBalancer
-        zvpn: {}
-=======
->>>>>>> cef458d7
     global:
       defaultPodDisruptionBudget:
         enabled: false
