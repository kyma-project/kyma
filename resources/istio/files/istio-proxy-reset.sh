--- conflicted
+++ resolved
@@ -28,7 +28,6 @@
     done
 }
 
-<<<<<<< HEAD
 getReplicationControllerSelector() {
     local namespace=$1
     local objectName=$2
@@ -66,9 +65,6 @@
 
 trap cleanup EXIT SIGINT SIGTERM
 
-#By default each command that requires retries will attempt at most 5 times
-RETRIES_COUNT=5 #TODO Configurable by env
-=======
 if [ -z "$ISTIO_PROXY_IMAGE_PREFIX" ]; then
   echo "Error: required ISTIO_PROXY_IMAGE_PREFIX value is missing. Exiting..."
   exit 1
@@ -78,17 +74,12 @@
   echo "Error: required ISTIO_PROXY_IMAGE_VERSION value is missing. Exiting..."
   exit 1
 fi
->>>>>>> ca87fee5
 
 RETRIES_COUNT="${RETRIES_COUNT:5}"
 
 dryRun="${DRY_RUN:-true}"
 
-<<<<<<< HEAD
-#TODO: Is this is a cleanup? If so, it shouldn't be here
-=======
 # TODO: check if this logic is still applicable and move it elsewhere, see issue: https://github.com/kyma-project/kyma/issues/11078
->>>>>>> ca87fee5
 namespaces=$(retry "${RETRIES_COUNT}" kubectl get ns -l kyma-project.io/created-by=e2e-upgrade-test-runner -o name | cut -d '/' -f2)
 
 for NS in ${namespaces}; do
@@ -99,12 +90,8 @@
     fi
 done
 
-<<<<<<< HEAD
-declare -A objectsToRestart
+declare -a objectsToRollout
 declare -A replicationControllers
-=======
-declare -a objectsToRollout
->>>>>>> ca87fee5
 
 
 if [[ -z "${PODS_FILE}" ]]; then
@@ -173,7 +160,6 @@
     esac
 done
 
-<<<<<<< HEAD
 if [[ ${#replicationControllers[@]} -gt 0 ]]; then
     echo "Processing ReplicationControllers"
 
@@ -187,10 +173,7 @@
     done
 fi
 
-echo "Number of objects to restart: ${#objectsToRestart[@]}"
-=======
-echo "NUMBER OF OBJECTS TO ROLLOUT: ${#objectsToRollout[@]}"
->>>>>>> ca87fee5
+echo "Number of objects to rollout: ${#objectsToRollout[@]}"
 
 for key in "${!objectsToRollout[@]}"
 do
