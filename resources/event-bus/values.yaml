--- conflicted
+++ resolved
@@ -7,11 +7,7 @@
     path: eu.gcr.io/kyma-project
   event_bus:
     dir: pr/
-<<<<<<< HEAD
     version: PR-4893
-=======
-    version: "PR-4943"
->>>>>>> 3484f0e8
   event_bus_tests:
     dir: pr/
     version: PR-4893
