--- conflicted
+++ resolved
@@ -56,11 +56,7 @@
 DSN=memory
 {{- end }}
 
-<<<<<<< HEAD
 {{- if .Values.global.ory.hydra.persistence.gcloud.enabled }}
-=======
-{{ if .Values.global.ory.hydra.persistence.gcloud.enabled }}
->>>>>>> e69bec2c
 SERVICE_ACCOUNT="{{ .Values.global.ory.hydra.persistence.gcloud.saJson | b64enc }}"
 if [[ -z "${SERVICE_ACCOUNT}" ]]; then
   communicate_missing_override "${SERVICE_ACCOUNT_KEY}"
@@ -82,21 +78,14 @@
 
 DATA=$(cat << EOF
   ${DNS_KEY}: $(echo "${DSN}" | base64 -w 0)
-  ${SECRET_SYSTEM_KEY}: $(echo -e "${SYSTEM}")
-  ${SECRET_COOKIE_KEY}: $(echo -e "${COOKIE}")
+  ${SECRET_SYSTEM_KEY}: $(echo -n "${SYSTEM}")
+  ${SECRET_COOKIE_KEY}: $(echo -n "${COOKIE}")
   {{- if .Values.global.ory.hydra.persistence.enabled }}
-  ${PASSWORD_KEY}: $(echo -e "${PASSWORD}" | base64 -w 0)
-<<<<<<< HEAD
+  ${PASSWORD_KEY}: $(echo -n "${PASSWORD}" | base64 -w 0)
   {{- end }}
   {{- if .Values.global.ory.hydra.persistence.gcloud.enabled }}
-  ${SERVICE_ACCOUNT_KEY}: $(echo -e "${SERVICE_ACCOUNT}")
+  ${SERVICE_ACCOUNT_KEY}: $(echo -n "${SERVICE_ACCOUNT}")
   {{- end }}
-=======
-  {{ end }}
-  {{ if .Values.global.ory.hydra.persistence.gcloud.enabled }}
-  ${SERVICE_ACCOUNT_KEY}: ${SERVICE_ACCOUNT}
-  {{ end }}
->>>>>>> e69bec2c
 EOF
 )
 
