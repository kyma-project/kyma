--- conflicted
+++ resolved
@@ -3,11 +3,7 @@
 jobs:
   image:
     repository: eu.gcr.io/kyma-project/incubator/k8s-tools
-<<<<<<< HEAD
-    tag: "20210310-c03fb8b6"
-=======
     tag: 20210310-c03fb8b6
->>>>>>> c5d883a7
 
 config:
   # SyncPeriod determines the minimum frequency at which watched resources are
