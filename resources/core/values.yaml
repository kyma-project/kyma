dex:
  tls:
    createSecret: false

console:
  cluster:
    headerLogoUrl: "assets/logo.svg"
    headerTitle: ""
    faviconUrl: "favicon.ico"

global:
  isLocalEnv: false
  knative:
    false
    # Change value below to your own GitHub user name if you want point to documentation sources from your fork
    # Example: kymaOrgName: "kyma-incubator"
  kymaOrgName: "kyma-project"
  containerRegistry:
    path: eu.gcr.io/kyma-project
  istio:
    gateway:
      name: kyma-gateway
  ui_acceptance_tests:
<<<<<<< HEAD
    dir: 
    version: de694dfe
=======
    dir:
    version: 4fa66346
>>>>>>> 0a3f1887
  api_controller:
    dir:
    version: bdfddb63
  api_controller_integration_tests:
    dir:
    version: 73f8eff7
  apiserver_proxy:
    dir:
    version: 44ae463e
  iam_kubeconfig_service:
    dir:
    version: c081698c
  docs:
    # - Change the value below to the branch from your fork if you want to point to documentation sources from your fork
    # - Change the value below to the release branch during the release
    # Example: clusterAssetGroupsVersion: "release-0.9"
    clusterAssetGroupsVersion: master
  namespace_controller:
    dir: develop/
    version: 8a10f0ed
  kubeless_integration_tests:
    dir:
    version: 0e4a64c1
  kubeless_tests:
    dir:
    version: b2aa1331
  apiserver_proxy_integration_tests:
    dir:
    version: bdfddb63
  test_namespace_controller:
    dir: develop/
    version: 6b4c356f
  console_backend_service:
    version: 903cb602
  console_backend_service_test:
    version: e2ed2a2d
  cluster_users_integration_tests:
    dir:
    version: 49794ee7
  xip_patch:
    dir:
    version: 4664d0f6
  e2e_external_solution:
    dir:
    version: eb382de1
  kubeless_images:
    runtime:
      node6:
        dir:
        version: b2aa1331
      node8:
        dir:
        version: b2aa1331
    installation:
      node6:
        image: "kubeless/nodejs@sha256:4d8f5d6ad51676e8faffc0da6fabe8e12cf8cf34ae0ce8e94ee4e510f9876d2e"
      node8:
        image: "kubeless/nodejs@sha256:5c3c21cf29231f25a0d7d2669c6f18c686894bf44e975fcbbbb420c6d045f7e7"

tests:
  application_connector_tests:
    connector_service:
      central: false

test:
  external_solution:
    event_bus:
      enabled: true
      testsuite: e2e
    event_mesh:
      enabled: true
      testsuite: e2e-event-mesh<|MERGE_RESOLUTION|>--- conflicted
+++ resolved
@@ -21,13 +21,8 @@
     gateway:
       name: kyma-gateway
   ui_acceptance_tests:
-<<<<<<< HEAD
-    dir: 
-    version: de694dfe
-=======
     dir:
     version: 4fa66346
->>>>>>> 0a3f1887
   api_controller:
     dir:
     version: bdfddb63
