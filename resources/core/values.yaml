--- conflicted
+++ resolved
@@ -28,13 +28,6 @@
   test_namespace_controller:
     dir: develop/
     version: 6b4c356f
-<<<<<<< HEAD
-=======
-  console_backend_service:
-    version: 30d17097
-  console_backend_service_test:
-    version: "d4ff1c8c"
->>>>>>> ed4b973a
   xip_patch:
     dir:
     version: PR-8619
