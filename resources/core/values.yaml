dex:
  tls:
    createSecret: false

minio:
  service:
    type: NodePort
  accessKey: "admin"
  secretKey: "topSecretKey"
  resources:
    limits:
      memory: 128Mi
      cpu: 250m

console:
  cluster:
    headerLogoUrl: "assets/logo.svg"
    headerTitle: ""
    faviconUrl: "favicon.ico"

global:
  isLocalEnv: false
  knative: false
  containerRegistry:
    path: eu.gcr.io/kyma-project
  istio:
    gateway:
      name: kyma-gateway
  etcdBackup:
    enabled: false
    secretName: etcd-backup-abs-credentials
  acceptance_tests:
    dir: develop/
    version: cc09a307
  api_controller:
    dir: develop/
    version: 8c274255
  api_controller_acceptance_tests:
    dir: develop/
    version: 36d68d98
    testNamespace: api-controller-tests
  apiserver_proxy:
    dir: develop/
    version: 6e0a7fe2
  configurations_generator:
    dir: develop/
    version: 4a23580f
  docs:
    dir: develop/
    version: 9b99bcfd
  namespace_controller:
    dir: develop/
    version: 429bfbcc
  etcd_backup:
    dir: develop/
    version: 6e0a7fe2
  kubeless_integration_tests:
    dir: develop/
    version: 78f999a7
  kubeless_tests:
    dir: develop/
    version: a9bfa9fc
  test_namespace_controller:
    dir: develop/
    version: 429bfbcc
  test_logging_monitoring:
    dir: develop/
    version: e11a469a
  ui_api_layer:
<<<<<<< HEAD
    dir: pr/
    version: PR-2317
  ui_api_layer_acceptance_tests:
    dir: pr/
    version: PR-2317
=======
    dir: develop/
    version: a4f92ea2
  ui_api_layer_acceptance_tests:
    dir: develop/
    version: a4f92ea2
>>>>>>> 0c471dd3

test:
  acceptance:
    core:
      # environments used in application acceptance test
      application:
        disabled: "true"
        brokerNamespace: kyma-integration
        linkingTimeout: 4m
        unlinkingTimeout: 4m
        # Currently Pods with istio sidecar they have a long termination time, because of that we need to have
        # such log timeout for teardown (waiting until namespace will be terminated)
        tearDownTimeoutPerStep: 3m
    ui:
      # tests uses chromium that require more memory
      requests:
        memory: 300Mi
        cpu: 200m
      limits:
        memory: 500Mi
        cpu: 300m<|MERGE_RESOLUTION|>--- conflicted
+++ resolved
@@ -67,19 +67,11 @@
     dir: develop/
     version: e11a469a
   ui_api_layer:
-<<<<<<< HEAD
     dir: pr/
     version: PR-2317
   ui_api_layer_acceptance_tests:
     dir: pr/
     version: PR-2317
-=======
-    dir: develop/
-    version: a4f92ea2
-  ui_api_layer_acceptance_tests:
-    dir: develop/
-    version: a4f92ea2
->>>>>>> 0c471dd3
 
 test:
   acceptance:
