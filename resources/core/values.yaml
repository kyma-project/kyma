--- conflicted
+++ resolved
@@ -23,13 +23,8 @@
     dir:
     version: "PR-5891"
   ui_acceptance_tests:
-<<<<<<< HEAD
-    dir: 
-    version: 13babf86
-=======
-    dir:
-    version: 2ce268ee
->>>>>>> 4b4a0e39
+    dir: pr/
+    version: PR-1334
   api_controller:
     dir:
     version: 8eb3a417
