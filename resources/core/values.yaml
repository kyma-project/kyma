--- conflicted
+++ resolved
@@ -62,13 +62,8 @@
     dir: develop/
     version: 6b4c356f
   console_backend_service:
-<<<<<<< HEAD
     dir: pr/
     version: 'PR-4108'
-=======
-    dir: develop/
-    version: da6fa1b0
->>>>>>> e2ee0dbd
   console_backend_service_test:
     dir: develop/
     version: 48aaeb72
