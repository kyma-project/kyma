--- conflicted
+++ resolved
@@ -24,11 +24,7 @@
     version: "PR-4615"
   ui_acceptance_tests:
     dir: 
-<<<<<<< HEAD
-    version: "5150bbd3"
-=======
-    version: fa5dfcc6
->>>>>>> 927c3433
+    version: 5150bbd3
   api_controller:
     dir: pr/
     version: "PR-4582"
