--- conflicted
+++ resolved
@@ -68,19 +68,11 @@
     dir: develop/
     version: e11a469a
   ui_api_layer:
-<<<<<<< HEAD
     dir: pr/
     version: PR-2317
   ui_api_layer_acceptance_tests:
     dir: pr/
     version: PR-2317
-=======
-    dir: develop/
-    version: 9431ea99
-  ui_api_layer_acceptance_tests:
-    dir: develop/
-    version: 9431ea99
->>>>>>> a44f2188
 
 test:
   acceptance:
