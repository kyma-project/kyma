dex:
  tls:
    createSecret: false

minio:
  service:
    type: NodePort
  accessKey: "admin"
  secretKey: "topSecretKey"
  resources:
    limits:
      memory: 128Mi
      cpu: 250m

console:
  cluster:
    headerLogoUrl: "assets/logo.svg"
    headerTitle: ""
    faviconUrl: "favicon.ico"

global:
  isLocalEnv: false
  knative: false
   # Change value below to your own GitHub user name if you want point to documentation sources from your fork
   # Example: kymaOrgName: "kyma-incubator"
  kymaOrgName: "kyma-project"
  containerRegistry:
    path: eu.gcr.io/kyma-project
  istio:
    gateway:
      name: kyma-gateway
  etcdBackup:
    enabled: false
    secretName: etcd-backup-abs-credentials
  acceptance_tests:
    dir: develop/
<<<<<<< HEAD
    version: b70b38fa
=======
    version: ff50edcf
>>>>>>> 3e5df657
  api_controller:
    dir: develop/
    version: "0bcf18a4"
  api_controller_acceptance_tests:
    dir: develop/
    version: 736988df
    testNamespace: api-controller-tests
  apiserver_proxy:
    dir: develop/
    version: "962ad9b6"
  configurations_generator:
    dir: develop/
    version: aabedc33
  docs:
    dir: develop/
    version: 98a43f0c
    # - Change the value below to the branch from your fork if you want to point to documentation sources from your fork
    # - Change the value below to the release branch during the release
    # Example: clusterDocsTopicsVersion: "0.9.0"
    clusterDocsTopicsVersion: master
  namespace_controller:
    dir: develop/
    version: 8a10f0ed
  kubeless_integration_tests:
    dir: develop/tests/
    version: 50d9482b
  kubeless_tests:
    dir: develop/
    version: a9bfa9fc
  test_apiserver_proxy:
    dir: develop/
    version: "eb39c791"
  test_namespace_controller:
    dir: develop/
    version: 6b4c356f
  console_backend_service:
    dir: develop/
    version: '9ecc0bcc'
  console_backend_service_test:
    dir: develop/
    version: '9ecc0bcc'
  cluster_users_test:
    dir: develop/
    version: 3d94e9d8
  xip_patch:
    dir: develop/
    version: "d20b1c29"
  kubeless_images:
    runtime:
      node6:
        dir: develop/
        version: "ddf6f99f"
      node8:
        dir: develop/
        version: "ddf6f99f"
    installation:
      node6:
        image: "kubeless/nodejs@sha256:4d8f5d6ad51676e8faffc0da6fabe8e12cf8cf34ae0ce8e94ee4e510f9876d2e"
      node8:
        image: "kubeless/nodejs@sha256:5c3c21cf29231f25a0d7d2669c6f18c686894bf44e975fcbbbb420c6d045f7e7"

test:
  acceptance:
    core:
      # environments used in application acceptance test
      application:
        disabled: "true"
        brokerNamespace: kyma-integration
        linkingTimeout: 4m
        unlinkingTimeout: 4m
        # Currently Pods with istio sidecar they have a long termination time, because of that we need to have
        # such log timeout for teardown (waiting until namespace will be terminated)
        tearDownTimeoutPerStep: 3m
    ui:
      # tests uses chromium that require more memory
      requests:
        memory: 300Mi
        cpu: 200m
      limits:
        memory: 1.5Gi
        cpu: 300m<|MERGE_RESOLUTION|>--- conflicted
+++ resolved
@@ -34,11 +34,7 @@
     secretName: etcd-backup-abs-credentials
   acceptance_tests:
     dir: develop/
-<<<<<<< HEAD
-    version: b70b38fa
-=======
     version: ff50edcf
->>>>>>> 3e5df657
   api_controller:
     dir: develop/
     version: "0bcf18a4"
