dex:
  tls:
    createSecret: false

minio:
  service:
    type: NodePort
  accessKey: "admin"
  secretKey: "topSecretKey"
  resources:
    limits:
      memory: 128Mi
      cpu: 250m

console:
  cluster:
    headerLogoUrl: "assets/logo.svg"
    headerTitle: ""
    faviconUrl: "favicon.ico"

global:
  isLocalEnv: false
  knative: false
  containerRegistry:
    path: eu.gcr.io/kyma-project
  istio:
    gateway:
      name: kyma-gateway
  etcdBackup:
    enabled: false
    secretName: etcd-backup-abs-credentials
  acceptance_tests:
    dir: develop/
    version: e12b49fc
  api_controller:
    dir: develop/
    version: bc120200
  api_controller_acceptance_tests:
    dir: develop/
    version: 736988df
    testNamespace: api-controller-tests
  apiserver_proxy:
    dir: develop/
    version: 6e0a7fe2
  configurations_generator:
    dir: develop/
    version: 07db886f
  docs:
    dir: develop/
    version: 11d887b4
  namespace_controller:
    dir: develop/
    version: 429bfbcc
  etcd_backup:
    dir: develop/
    version: 6e0a7fe2
  kubeless_integration_tests:
    dir: develop/
    version: 78f999a7
  kubeless_tests:
    dir: develop/
    version: a9bfa9fc
  test_namespace_controller:
    dir: develop/
    version: 429bfbcc
  test_logging_monitoring:
    dir: develop/
    version: e11a469a
  ui_api_layer:
    dir: develop/
    version: "ff99660e"
  ui_api_layer_acceptance_tests:
    dir: develop/
    version: "0b5f866d"
<<<<<<< HEAD
  cluster_users_test:
    dir: pr/
    version: "PR-2782"
=======
  kubeless_images:
    runtime:
      node6:
        dir: develop/
        version: "ddf6f99f"
      node8:
        dir: develop/
        version: "ddf6f99f"
    installation:
      node6:
        image: "kubeless/nodejs@sha256:4d8f5d6ad51676e8faffc0da6fabe8e12cf8cf34ae0ce8e94ee4e510f9876d2e"
      node8:
        image: "kubeless/nodejs@sha256:5c3c21cf29231f25a0d7d2669c6f18c686894bf44e975fcbbbb420c6d045f7e7"
>>>>>>> 8510dffa

test:
  acceptance:
    core:
      # environments used in application acceptance test
      application:
        disabled: "true"
        brokerNamespace: kyma-integration
        linkingTimeout: 4m
        unlinkingTimeout: 4m
        # Currently Pods with istio sidecar they have a long termination time, because of that we need to have
        # such log timeout for teardown (waiting until namespace will be terminated)
        tearDownTimeoutPerStep: 3m
    ui:
      # tests uses chromium that require more memory
      requests:
        memory: 300Mi
        cpu: 200m
      limits:
        memory: 500Mi
        cpu: 300m<|MERGE_RESOLUTION|>--- conflicted
+++ resolved
@@ -72,11 +72,9 @@
   ui_api_layer_acceptance_tests:
     dir: develop/
     version: "0b5f866d"
-<<<<<<< HEAD
   cluster_users_test:
     dir: pr/
     version: "PR-2782"
-=======
   kubeless_images:
     runtime:
       node6:
@@ -90,7 +88,6 @@
         image: "kubeless/nodejs@sha256:4d8f5d6ad51676e8faffc0da6fabe8e12cf8cf34ae0ce8e94ee4e510f9876d2e"
       node8:
         image: "kubeless/nodejs@sha256:5c3c21cf29231f25a0d7d2669c6f18c686894bf44e975fcbbbb420c6d045f7e7"
->>>>>>> 8510dffa
 
 test:
   acceptance:
