dex:
  tls:
    createSecret: false

console:
  cluster:
    headerLogoUrl: "assets/logo.svg"
    headerTitle: ""
    faviconUrl: "favicon.ico"

global:
  isLocalEnv: false
  knative:
    false
    # Change value below to your own GitHub user name if you want point to documentation sources from your fork
    # Example: kymaOrgName: "kyma-incubator"
  kymaOrgName: "kyma-project"
  containerRegistry:
    path: eu.gcr.io/kyma-project
  istio:
    gateway:
      name: kyma-gateway
  ui_acceptance_tests:
<<<<<<< HEAD
    dir:
    version: PR-1714
=======
    dir: 
    version: cc3793ec
>>>>>>> 57dbda49
  api_controller:
    dir:
    version: 3b88aaaf
  docs:
    # - Change the value below to the branch from your fork if you want to point to documentation sources from your fork
    # - Change the value below to the release branch during the release
    # Example: clusterAssetGroupsVersion: "release-0.9"
    clusterAssetGroupsVersion: master
  namespace_controller:
    dir: develop/
    version: 8a10f0ed
  test_namespace_controller:
    dir: develop/
    version: 6b4c356f
  console_backend_service:
    version: e60e910e
  console_backend_service_test:
    version: "009a1425"
  xip_patch:
    dir:
    version: 0e322dac
  e2e_external_solution:
    dir:
    version: PR-8398
  disableLegacyConnectivity: false

tests:
  application_connector_tests:
    connector_service:
      central: false

test:
  external_solution:
    event_mesh:
      enabled: true
      testsuite: e2e-event-mesh<|MERGE_RESOLUTION|>--- conflicted
+++ resolved
@@ -21,13 +21,8 @@
     gateway:
       name: kyma-gateway
   ui_acceptance_tests:
-<<<<<<< HEAD
     dir:
     version: PR-1714
-=======
-    dir: 
-    version: cc3793ec
->>>>>>> 57dbda49
   api_controller:
     dir:
     version: 3b88aaaf
