--- conflicted
+++ resolved
@@ -39,13 +39,13 @@
     version: 6e0a7fe2
   binding_usage_controller:
     dir: develop/
-    version: b7683312
+    version: 83692fd8
   configurations_generator:
     dir: develop/
     version: 4a23580f
   docs:
     dir: develop/
-    version: "79550619"
+    version: feae8ad9
   environments:
     dir: develop/
     version: 6e0a7fe2
@@ -72,14 +72,10 @@
     version: 6e0a7fe2
   ui_api_layer:
     dir: develop/
-    version: a84b8f6e
+    version: 60fd580b
   ui_api_layer_acceptance_tests:
     dir: develop/
-<<<<<<< HEAD
-    version: a84b8f6e
-=======
     version: 52f8d413
->>>>>>> 8a685d20
 
 test:
   acceptance:
