--- conflicted
+++ resolved
@@ -28,14 +28,9 @@
     dir: develop/
     version: 8c274255
   api_controller_acceptance_tests:
-<<<<<<< HEAD
     dir: pr/
     version: PR-1948
-=======
-    dir: develop/
-    version: 1f513da9
     testNamespace: sampleapp
->>>>>>> 9a9915f4
   apiserver_proxy:
     dir: develop/
     version: 6e0a7fe2
