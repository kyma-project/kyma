--- conflicted
+++ resolved
@@ -30,11 +30,7 @@
     version: "c15418ca"
   api_controller_acceptance_tests:
     dir: develop/
-<<<<<<< HEAD
-    version: 736988df
-=======
     version: "4e0f19eb"
->>>>>>> af2672c2
     testNamespace: api-controller-tests
   apiserver_proxy:
     dir: develop/
