--- conflicted
+++ resolved
@@ -68,17 +68,10 @@
     version: 429bfbcc
   console_backend_service:
     dir: develop/
-<<<<<<< HEAD
-    version: 55dc3511
-  console_backend_service_test:
-    dir: develop/
-    version: 55dc3511
-=======
     version: fb988e9e
   console_backend_service_test:
     dir: develop/
     version: fb988e9e
->>>>>>> dc096bb3
   cluster_users_test:
     dir: develop/
     version: 3d94e9d8
