dex:
  tls:
    createSecret: false

console:
  cluster:
    headerLogoUrl: "assets/logo.svg"
    headerTitle: ""
    faviconUrl: "favicon.ico"

global:
  isLocalEnv: false
  knative: false
   # Change value below to your own GitHub user name if you want point to documentation sources from your fork
   # Example: kymaOrgName: "kyma-incubator"
  kymaOrgName: "kyma-project"
  containerRegistry:
    path: eu.gcr.io/kyma-project
  istio:
    gateway:
      name: kyma-gateway
  etcdBackup:
    enabled: false
    secretName: etcd-backup-abs-credentials
  acceptance_tests:
    dir:
    version: 1.1.0-rc0
  ui_acceptance_tests:
    dir:
    version: "83aa639b"
  api_controller:
    dir:
    version: 1.1.0-rc0
  api_controller_acceptance_tests:
    dir:
    version: 1.1.0-rc0
    testNamespace: api-controller-tests
  apiserver_proxy:
    dir:
    version: 1.1.0-rc0
  configurations_generator:
    dir:
    version: 1.1.0-rc0
  docs:
    dir:
    version: 1.1.0-rc0
    # - Change the value below to the branch from your fork if you want to point to documentation sources from your fork
    # - Change the value below to the release branch during the release
    # Example: clusterDocsTopicsVersion: "0.9.0"
    clusterDocsTopicsVersion: release-1.1
  namespace_controller:
    dir:
    version: 1.1.0-rc0
  kubeless_integration_tests:
    dir: tests/
    version: 1.1.0-rc0
  kubeless_tests:
    dir:
    version: 1.1.0-rc0
  test_apiserver_proxy:
    dir:
    version: 1.1.0-rc0
  test_namespace_controller:
    dir:
    version: 1.1.0-rc0
  console_backend_service:
<<<<<<< HEAD
    dir:
    version: 1.1.0-rc0
  console_backend_service_test:
    dir:
    version: 1.1.0-rc0
=======
    dir: develop/
    version: 'db3c45d5'
  console_backend_service_test:
    dir: develop/
    version: 'c19f5756'
>>>>>>> d11587b6
  cluster_users_test:
    dir:
    version: 1.1.0-rc0
  xip_patch:
    dir:
    version: 1.1.0-rc0
  kubeless_images:
    runtime:
      node6:
        dir:
        version: 1.1.0-rc0
      node8:
        dir:
        version: 1.1.0-rc0
    installation:
      node6:
        image: "kubeless/nodejs@sha256:4d8f5d6ad51676e8faffc0da6fabe8e12cf8cf34ae0ce8e94ee4e510f9876d2e"
      node8:
        image: "kubeless/nodejs@sha256:5c3c21cf29231f25a0d7d2669c6f18c686894bf44e975fcbbbb420c6d045f7e7"

test:
  acceptance:
    core:
      # environments used in application acceptance test
      application:
        disabled: "true"
        brokerNamespace: kyma-integration
        linkingTimeout: 4m
        unlinkingTimeout: 4m
        # Currently Pods with istio sidecar they have a long termination time, because of that we need to have
        # such log timeout for teardown (waiting until namespace will be terminated)
        tearDownTimeoutPerStep: 3m
    ui:
      # tests uses chromium that require more memory
      requests:
        memory: 300Mi
        cpu: 200m
      limits:
        memory: 1.5Gi
        cpu: 300m
      logging:
        enabled:<|MERGE_RESOLUTION|>--- conflicted
+++ resolved
@@ -64,19 +64,11 @@
     dir:
     version: 1.1.0-rc0
   console_backend_service:
-<<<<<<< HEAD
     dir:
     version: 1.1.0-rc0
   console_backend_service_test:
     dir:
     version: 1.1.0-rc0
-=======
-    dir: develop/
-    version: 'db3c45d5'
-  console_backend_service_test:
-    dir: develop/
-    version: 'c19f5756'
->>>>>>> d11587b6
   cluster_users_test:
     dir:
     version: 1.1.0-rc0
