dex:
  tls:
    createSecret: false

console:
  cluster:
    headerLogoUrl: "assets/logo.svg"
    headerTitle: ""
    faviconUrl: "favicon.ico"

global:
  isLocalEnv: false
  knative:
    false
    # Change value below to your own GitHub user name if you want point to documentation sources from your fork
    # Example: kymaOrgName: "kyma-incubator"
  kymaOrgName: "kyma-project"
  containerRegistry:
    path: eu.gcr.io/kyma-project
  istio:
    gateway:
      name: kyma-gateway
  ui_acceptance_tests:
    dir: 
    version: 36fa5f1b
  api_controller:
    dir:
    version: 3b88aaaf
  docs:
    # - Change the value below to the branch from your fork if you want to point to documentation sources from your fork
    # - Change the value below to the release branch during the release
    # Example: clusterAssetGroupsVersion: "release-0.9"
    clusterAssetGroupsVersion: master
  namespace_controller:
    dir: develop/
    version: 8a10f0ed
  kubeless_integration_tests:
    dir:
    version: 1c997836
  kubeless_tests:
    dir:
    version: b2aa1331
  test_namespace_controller:
    dir: develop/
    version: 6b4c356f
  console_backend_service:
<<<<<<< HEAD
    version: "PR-7893"
=======
    version: "bd86f9db"
>>>>>>> c7ba636b
  console_backend_service_test:
    version: d4a1c24a
  cluster_users_integration_tests:
    dir:
    version: 08e313d5
  xip_patch:
    dir:
    version: 0e322dac
  e2e_external_solution:
    dir:
    version: d4a1c24a
  kubeless_images:
    runtime:
      node6:
        dir:
        version: b2aa1331
      node8:
        dir:
        version: b2aa1331
    installation:
      node6:
        image: "kubeless/nodejs@sha256:4d8f5d6ad51676e8faffc0da6fabe8e12cf8cf34ae0ce8e94ee4e510f9876d2e"
      node8:
        image: "kubeless/nodejs@sha256:5c3c21cf29231f25a0d7d2669c6f18c686894bf44e975fcbbbb420c6d045f7e7"
  disableLegacyConnectivity: false

tests:
  application_connector_tests:
    connector_service:
      central: false

test:
  external_solution:
    event_mesh:
      enabled: true
      testsuite: e2e-event-mesh<|MERGE_RESOLUTION|>--- conflicted
+++ resolved
@@ -44,11 +44,7 @@
     dir: develop/
     version: 6b4c356f
   console_backend_service:
-<<<<<<< HEAD
-    version: "PR-7893"
-=======
     version: "bd86f9db"
->>>>>>> c7ba636b
   console_backend_service_test:
     version: d4a1c24a
   cluster_users_integration_tests:
