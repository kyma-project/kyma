dex:
  tls:
    createSecret: false

console:
  cluster:
    headerLogoUrl: "assets/logo.svg"
    headerTitle: ""
    faviconUrl: "favicon.ico"

global:
  isLocalEnv: false
  knative:
    false
    # Change value below to your own GitHub user name if you want point to documentation sources from your fork
    # Example: kymaOrgName: "kyma-incubator"
  kymaOrgName: "kyma-project"
  containerRegistry:
    path: eu.gcr.io/kyma-project
  istio:
    gateway:
      name: kyma-gateway
  ui_acceptance_tests:
    dir:
    version: 4fa66346
  api_controller:
    dir:
    version: 3b88aaaf
  api_controller_integration_tests:
    dir:
    version: 73f8eff7
  apiserver_proxy:
    dir:
    version: 3b88aaaf
  iam_kubeconfig_service:
    dir:
    version: 3b88aaaf
  docs:
    # - Change the value below to the branch from your fork if you want to point to documentation sources from your fork
    # - Change the value below to the release branch during the release
    # Example: clusterAssetGroupsVersion: "release-0.9"
    clusterAssetGroupsVersion: master
  namespace_controller:
    dir: develop/
    version: 8a10f0ed
  kubeless_integration_tests:
    dir:
    version: 0e4a64c1
  kubeless_tests:
    dir:
    version: b2aa1331
  apiserver_proxy_integration_tests:
    dir:
    version: bdfddb63
  test_namespace_controller:
    dir: develop/
    version: 6b4c356f
  console_backend_service:
    version: PR-7517
  console_backend_service_test:
    version: e2ed2a2d
  cluster_users_integration_tests:
    dir:
<<<<<<< HEAD
    version: PR-7459
=======
    version: fc8102a8
>>>>>>> 8aa17676
  xip_patch:
    dir:
    version: 3b88aaaf
  e2e_external_solution:
    dir:
    version: "PR-7467"
  kubeless_images:
    runtime:
      node6:
        dir:
        version: b2aa1331
      node8:
        dir:
        version: b2aa1331
    installation:
      node6:
        image: "kubeless/nodejs@sha256:4d8f5d6ad51676e8faffc0da6fabe8e12cf8cf34ae0ce8e94ee4e510f9876d2e"
      node8:
        image: "kubeless/nodejs@sha256:5c3c21cf29231f25a0d7d2669c6f18c686894bf44e975fcbbbb420c6d045f7e7"

tests:
  application_connector_tests:
    connector_service:
      central: false

test:
  external_solution:
    event_bus:
      enabled: true
      testsuite: e2e
    event_mesh:
      enabled: true
      testsuite: e2e-event-mesh<|MERGE_RESOLUTION|>--- conflicted
+++ resolved
@@ -61,11 +61,7 @@
     version: e2ed2a2d
   cluster_users_integration_tests:
     dir:
-<<<<<<< HEAD
     version: PR-7459
-=======
-    version: fc8102a8
->>>>>>> 8aa17676
   xip_patch:
     dir:
     version: 3b88aaaf
