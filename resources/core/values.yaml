dex:
  tls:
    createSecret: false

minio:
  service:
    type: NodePort

global:
  containerRegistry:
    path: eu.gcr.io/kyma-project
  istio:
    gateway:
      name: kyma-gateway
  etcdBackup:
    enabled: false
    secretName: etcd-backup-abs-credentials
  acceptance_tests:
    dir: develop/
    version: 501c4fe5
  alpine_net:
    dir: develop/
    version: ed568f0f
  api_controller:
    dir: develop/
    version: 8c274255
  api_controller_acceptance_tests:
    dir: develop/
    version: 36d68d98
    testNamespace: api-controller-tests
  apiserver_proxy:
    dir: develop/
    version: 6e0a7fe2
  binding_usage_controller:
    dir: develop/
    version: d1930a3d
  configurations_generator:
    dir: develop/
    version: 4a23580f
  docs:
    dir: develop/
    version: 44b474b5
  namespace_controller:
    dir: develop/
    version: 429bfbcc
  etcd_backup:
    dir: develop/
    version: 6e0a7fe2
  event_bus:
    dir: develop/
    version: ab9c73dd
  event_bus_tests:
    dir: develop/
    version: f01c8848
  helm_broker:
    dir: develop/
    version: fe43403d
  kubeless_integration_tests:
    dir: develop/
    version: e11a469a
  kubeless_tests:
    dir: develop/
    version: a9bfa9fc
  test_namespace_controller:
    dir: develop/
    version: 429bfbcc
  test_logging_monitoring:
    dir: develop/
    version: e11a469a
  ui_api_layer:
    dir: develop/
<<<<<<< HEAD
    version: 0b8409ea
  ui_api_layer_acceptance_tests:
    dir: develop/
    version: 0b8409ea
=======
    version: e304c523
  ui_api_layer_acceptance_tests:
    dir: develop/
    version: e304c523
>>>>>>> 74d54fe3

test:
  acceptance:
    core:
      # environments used in application acceptance test
      application:
        disabled: "true"
        brokerNamespace: kyma-integration
        linkingTimeout: 4m
        unlinkingTimeout: 4m
        # Currently Pods with istio sidecar they have a long termination time, because of that we need to have
        # such log timeout for teardown (waiting until namespace will be terminated)
        tearDownTimeoutPerStep: 3m
    ui:
      # tests uses chromium that require more memory
      requests:
        memory: 300Mi
        cpu: 200m
      limits:
        memory: 500Mi
        cpu: 300m<|MERGE_RESOLUTION|>--- conflicted
+++ resolved
@@ -69,17 +69,10 @@
     version: e11a469a
   ui_api_layer:
     dir: develop/
-<<<<<<< HEAD
     version: 0b8409ea
   ui_api_layer_acceptance_tests:
     dir: develop/
     version: 0b8409ea
-=======
-    version: e304c523
-  ui_api_layer_acceptance_tests:
-    dir: develop/
-    version: e304c523
->>>>>>> 74d54fe3
 
 test:
   acceptance:
