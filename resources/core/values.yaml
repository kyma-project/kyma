dex:
  tls:
    createSecret: false

console:
  cluster:
    headerLogoUrl: "assets/logo.svg"
    headerTitle: ""
    faviconUrl: "favicon.ico"

global:
  isLocalEnv: false
  knative: false
   # Change value below to your own GitHub user name if you want point to documentation sources from your fork
   # Example: kymaOrgName: "kyma-incubator"
  kymaOrgName: "kyma-project"
  containerRegistry:
    path: eu.gcr.io/kyma-project
  istio:
    gateway:
      name: kyma-gateway
  acceptance_tests:
    dir: pr/
    version: "PR-4615"
  ui_acceptance_tests:
    dir:
    version: "a68ac924"
  api_controller:
    dir: pr/
    version: "PR-4582"
  api_controller_acceptance_tests:
    dir: pr/
<<<<<<< HEAD
    version: "PR-4582"
=======
    version: "PR-4686"
>>>>>>> 643e52e7
    testNamespace: api-controller-tests
  apiserver_proxy:
    dir: develop/
    version: "962ad9b6"
  iam_kubeconfig_service:
    dir: develop/
    version: 2a1a064b
  docs:
    # - Change the value below to the branch from your fork if you want to point to documentation sources from your fork
    # - Change the value below to the release branch during the release
    # Example: clusterDocsTopicsVersion: "release-0.9"
    clusterDocsTopicsVersion: master
  namespace_controller:
    dir: develop/
    version: 8a10f0ed
  kubeless_integration_tests:
    dir: develop/tests/
    version: 3c2c6431
  kubeless_tests:
    dir: develop/
    version: a9bfa9fc
  apiserver_proxy_integration_tests:
    dir: develop/
    version: 8026b77c
  test_namespace_controller:
    dir: develop/
    version: 6b4c356f
  console_backend_service:
    dir: pr/
    version: PR-4386
  console_backend_service_test:
    dir: pr/
    version: PR-4386
  cluster_users_test:
    dir: pr/
    version: "PR-4647"
  xip_patch:
    dir: develop/
    version: "d20b1c29"
  kubeless_images:
    runtime:
      node6:
        dir: develop/
        version: "a9cdca75"
      node8:
        dir: develop/
        version: "a9cdca75"
    installation:
      node6:
        image: "kubeless/nodejs@sha256:4d8f5d6ad51676e8faffc0da6fabe8e12cf8cf34ae0ce8e94ee4e510f9876d2e"
      node8:
        image: "kubeless/nodejs@sha256:5c3c21cf29231f25a0d7d2669c6f18c686894bf44e975fcbbbb420c6d045f7e7"

test:
  acceptance:
    core:
      # environments used in application acceptance test
      application:
        disabled: "true"
        brokerNamespace: kyma-integration
        linkingTimeout: 4m
        unlinkingTimeout: 4m
        # Currently Pods with istio sidecar they have a long termination time, because of that we need to have
        # such log timeout for teardown (waiting until namespace will be terminated)
        tearDownTimeoutPerStep: 3m
    ui:
      # tests uses chromium that require more memory
      requests:
        memory: 300Mi
        cpu: 200m
      limits:
        memory: 1.5Gi
        cpu: 300m
      logging:
        enabled:<|MERGE_RESOLUTION|>--- conflicted
+++ resolved
@@ -30,11 +30,7 @@
     version: "PR-4582"
   api_controller_acceptance_tests:
     dir: pr/
-<<<<<<< HEAD
     version: "PR-4582"
-=======
-    version: "PR-4686"
->>>>>>> 643e52e7
     testNamespace: api-controller-tests
   apiserver_proxy:
     dir: develop/
