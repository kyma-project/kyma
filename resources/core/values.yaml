dex:
  tls:
    createSecret: false

service-catalog:
  etcd-stateful:
    replicaCount: 1

minio:
  service:
    type: NodePort

azure-broker:
  enabled: false

global:
  containerRegistry:
    path: eu.gcr.io/kyma-project
  istio:
    gateway: 
      name: kyma-gateway
  etcdBackup:
    enabled: false
    secretName: etcd-backup-abs-credentials
  acceptance_tests:
    dir: develop/
<<<<<<< HEAD
    version: 16a332c1
=======
    version: 014de52c
>>>>>>> feae8ad9
  alpine_net:
    dir: develop/
    version: ed568f0f
  api_controller:
    dir: develop/
    version: 6e0a7fe2
  api_controller_acceptance_tests:
    dir: develop/
    version: 6e0a7fe2
  apiserver_proxy:
    dir: develop/
    version: 6e0a7fe2
  binding_usage_controller:
    dir: develop/
    version: 83692fd8
  configurations_generator:
    dir: develop/
    version: 4a23580f
  docs:
    dir: develop/
    version: 5c147f8e
  environments:
    dir: develop/
    version: 6e0a7fe2
  etcd_backup:
    dir: develop/
    version: 6e0a7fe2
  event_bus:
    dir: develop/
    version: f9df7d26
  event_bus_tests:
    dir: develop/
    version: 1daa11b7
  helm_broker:
    dir: develop/
    version: 4d048ded
  kubeless_test_client:
    dir: develop/
    version: 73e18620
  test_environments:
    dir: develop/
    version: '84359277'
  test_logging_monitoring:
    dir: develop/
    version: 6e0a7fe2
  ui_api_layer:
    dir: develop/
    version: e0f2a383
  ui_api_layer_acceptance_tests:
    dir: develop/
    version: 014de52c

test:
  acceptance:
    core:
      # environments used in remote-environment acceptance test
      remoteEnvironment:
        disabled: "false"
        brokerNamespace: kyma-integration
        linkingTimeout: 4m
        unlinkingTimeout: 4m
    ui:
      # tests uses chromium that require more memory
      requests:
        memory: 300Mi
        cpu: 200m
      limits:
        memory: 500Mi
        cpu: 300m<|MERGE_RESOLUTION|>--- conflicted
+++ resolved
@@ -24,11 +24,7 @@
     secretName: etcd-backup-abs-credentials
   acceptance_tests:
     dir: develop/
-<<<<<<< HEAD
-    version: 16a332c1
-=======
     version: 014de52c
->>>>>>> feae8ad9
   alpine_net:
     dir: develop/
     version: ed568f0f
