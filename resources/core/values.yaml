--- conflicted
+++ resolved
@@ -63,11 +63,7 @@
     version: 0d1ffe15
   kubeless_test_client:
     dir: develop/
-<<<<<<< HEAD
-    version: b1248e73
-=======
     version: c3c08515
->>>>>>> 6592df23
   test_environments:
     dir: develop/
     version: '84359277'
