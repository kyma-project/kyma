--- conflicted
+++ resolved
@@ -33,13 +33,8 @@
     enabled: false
     secretName: etcd-backup-abs-credentials
   acceptance_tests:
-<<<<<<< HEAD
-    dir: pr/
-    version: PR-3745
-=======
     dir: develop/
-    version: "de186978"
->>>>>>> d0e3a6da
+    version: "fedf22eb"
   api_controller:
     dir: develop/
     version: "1323f962"
