dex:
  tls:
    createSecret: false

console:
  cluster:
    headerLogoUrl: "assets/logo.svg"
    headerTitle: ""
    faviconUrl: "favicon.ico"

global:
  isLocalEnv: false
  knative:
    false
    # Change value below to your own GitHub user name if you want point to documentation sources from your fork
    # Example: kymaOrgName: "kyma-incubator"
  kymaOrgName: "kyma-project"
  containerRegistry:
    path: eu.gcr.io/kyma-project
  istio:
    gateway:
      name: kyma-gateway
  ui_acceptance_tests:
    dir:
    version: de694dfe
  api_controller:
    dir:
    version: bdfddb63
  api_controller_integration_tests:
    dir:
    version: 73f8eff7
  apiserver_proxy:
    dir:
    version: 44ae463e
  iam_kubeconfig_service:
    dir:
    version: c081698c
  docs:
    # - Change the value below to the branch from your fork if you want to point to documentation sources from your fork
    # - Change the value below to the release branch during the release
    # Example: clusterAssetGroupsVersion: "release-0.9"
    clusterAssetGroupsVersion: master
  namespace_controller:
    dir: develop/
    version: 8a10f0ed
  kubeless_integration_tests:
    dir:
    version: 0e4a64c1
  kubeless_tests:
    dir:
    version: b2aa1331
  apiserver_proxy_integration_tests:
    dir:
    version: bdfddb63
  test_namespace_controller:
    dir: develop/
    version: 6b4c356f
  console_backend_service:
    version: 903cb602
  console_backend_service_test:
<<<<<<< HEAD
    version: e2ed2a2d
=======
    dir:
    version: 903cb602
>>>>>>> e197d1a4
  cluster_users_integration_tests:
    dir:
    version: 49794ee7
  xip_patch:
    dir:
    version: 4664d0f6
  e2e_external_solution:
    dir:
    version: eb382de1
  kubeless_images:
    runtime:
      node6:
        dir:
        version: b2aa1331
      node8:
        dir:
        version: b2aa1331
    installation:
      node6:
        image: "kubeless/nodejs@sha256:4d8f5d6ad51676e8faffc0da6fabe8e12cf8cf34ae0ce8e94ee4e510f9876d2e"
      node8:
        image: "kubeless/nodejs@sha256:5c3c21cf29231f25a0d7d2669c6f18c686894bf44e975fcbbbb420c6d045f7e7"

tests:
  application_connector_tests:
    connector_service:
      central: false

test:
  external_solution:
    event_bus:
      enabled: true
      testsuite: e2e
    event_mesh:
      enabled: true
      testsuite: e2e-event-mesh<|MERGE_RESOLUTION|>--- conflicted
+++ resolved
@@ -58,12 +58,7 @@
   console_backend_service:
     version: 903cb602
   console_backend_service_test:
-<<<<<<< HEAD
     version: e2ed2a2d
-=======
-    dir:
-    version: 903cb602
->>>>>>> e197d1a4
   cluster_users_integration_tests:
     dir:
     version: 49794ee7
