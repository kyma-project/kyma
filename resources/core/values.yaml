--- conflicted
+++ resolved
@@ -46,11 +46,7 @@
   console_backend_service:
     version: "PR-7681"
   console_backend_service_test:
-<<<<<<< HEAD
     version: PR-7818
-=======
-    version: "PR-7681"
->>>>>>> 08e313d5
   cluster_users_integration_tests:
     dir:
     version: PR-7811
