dex:
  tls:
    createSecret: false

console:
  cluster:
    headerLogoUrl: "assets/logo.svg"
    headerTitle: ""
    faviconUrl: "favicon.ico"

global:
  isLocalEnv: false
  knative:
    false
    # Change value below to your own GitHub user name if you want point to documentation sources from your fork
    # Example: kymaOrgName: "kyma-incubator"
  kymaOrgName: "kyma-project"
  containerRegistry:
    path: eu.gcr.io/kyma-project
  istio:
    gateway:
      name: kyma-gateway
  ui_acceptance_tests:
    dir:
<<<<<<< HEAD
    version: PR-1714
=======
    version: 00d84dcf
>>>>>>> ea0be643
  api_controller:
    dir:
    version: 3b88aaaf
  docs:
    # - Change the value below to the branch from your fork if you want to point to documentation sources from your fork
    # - Change the value below to the release branch during the release
    # Example: clusterAssetGroupsVersion: "release-0.9"
    clusterAssetGroupsVersion: master
  namespace_controller:
    dir: develop/
    version: 8a10f0ed
  test_namespace_controller:
    dir: develop/
    version: 6b4c356f
  console_backend_service:
    version: e60e910e
  console_backend_service_test:
    version: "009a1425"
  xip_patch:
    dir:
    version: 0e322dac
  e2e_external_solution:
    dir:
    version: "88f5bc2a"
  disableLegacyConnectivity: false

tests:
  application_connector_tests:
    connector_service:
      central: false

test:
  external_solution:
    event_mesh:
      enabled: true
      testsuite: e2e-event-mesh<|MERGE_RESOLUTION|>--- conflicted
+++ resolved
@@ -22,11 +22,7 @@
       name: kyma-gateway
   ui_acceptance_tests:
     dir:
-<<<<<<< HEAD
     version: PR-1714
-=======
-    version: 00d84dcf
->>>>>>> ea0be643
   api_controller:
     dir:
     version: 3b88aaaf
