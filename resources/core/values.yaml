--- conflicted
+++ resolved
@@ -56,11 +56,7 @@
     version: 6b4c356f
   console_backend_service:
     dir:
-<<<<<<< HEAD
-    version: 3584c184
-=======
     version: c36449f5
->>>>>>> 83fd5cf0
   console_backend_service_test:
     dir:
     version: bac8b82c
