--- conflicted
+++ resolved
@@ -24,11 +24,7 @@
     version: "PR-5891"
   ui_acceptance_tests:
     dir:
-<<<<<<< HEAD
-    version: d1d3246e
-=======
     version: 2ce268ee
->>>>>>> fc687b67
   api_controller:
     dir:
     version: 8eb3a417
