dex:
  tls:
    createSecret: false

service-catalog:
  etcd-stateful:
    replicaCount: 1

minio:
  service:
    type: NodePort

azure-broker:
  enabled: false

global:
  containerRegistry:
    path: eu.gcr.io/kyma-project
  istio:
    gateway:
      name: kyma-gateway
  etcdBackup:
    enabled: false
    secretName: etcd-backup-abs-credentials
  acceptance_tests:
    dir: develop/
    version: 3d71d245
  alpine_net:
    dir: develop/
    version: ed568f0f
  api_controller:
    dir: develop/
    version: 8c274255
  api_controller_acceptance_tests:
<<<<<<< HEAD
    dir: pr/
    version: PR-1521
=======
    dir: develop/
    version: 8c274255
>>>>>>> 3d54d195
  apiserver_proxy:
    dir: develop/
    version: 6e0a7fe2
  binding_usage_controller:
    dir: develop/
    version: 83692fd8
  configurations_generator:
    dir: develop/
    version: 4a23580f
  docs:
    dir: develop/
    version: 8c274255
  environments:
    dir: develop/
    version: 6e0a7fe2
  etcd_backup:
    dir: develop/
    version: 6e0a7fe2
  event_bus:
    dir: develop/
    version: f9df7d26
  event_bus_tests:
    dir: develop/
    version: 1daa11b7
  helm_broker:
    dir: develop/
    version: 0d1ffe15
  kubeless_test_client:
    dir: develop/
    version: c3c08515
  test_environments:
    dir: develop/
    version: '84359277'
  test_logging_monitoring:
    dir: develop/
    version: 6e0a7fe2
  ui_api_layer:
    dir: develop/
    version: 8c274255
  ui_api_layer_acceptance_tests:
    dir: develop/
    version: a84b8f6e

test:
  acceptance:
    core:
      # environments used in remote-environment acceptance test
      remoteEnvironment:
        disabled: "true"
        brokerNamespace: kyma-integration
        linkingTimeout: 4m
        unlinkingTimeout: 4m
        # Currently Pods with istio sidecar they have a long termination time, because of that we need to have
        # such log timeout for teardown (waiting until namespace will be terminated)
        tearDownTimeoutPerStep: 3m
    ui:
      # tests uses chromium that require more memory
      requests:
        memory: 300Mi
        cpu: 200m
      limits:
        memory: 500Mi
        cpu: 300m<|MERGE_RESOLUTION|>--- conflicted
+++ resolved
@@ -32,13 +32,8 @@
     dir: develop/
     version: 8c274255
   api_controller_acceptance_tests:
-<<<<<<< HEAD
     dir: pr/
-    version: PR-1521
-=======
-    dir: develop/
-    version: 8c274255
->>>>>>> 3d54d195
+    version: PR-1536
   apiserver_proxy:
     dir: develop/
     version: 6e0a7fe2
