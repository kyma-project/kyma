--- conflicted
+++ resolved
@@ -71,11 +71,7 @@
     version: "87fc9a35"
   console_backend_service_test:
     dir: develop/
-<<<<<<< HEAD
     version: "f28ec57c"
-=======
-    version: "87fc9a35"
->>>>>>> 062059d7
   cluster_users_test:
     dir: develop/
     version: 3d94e9d8
