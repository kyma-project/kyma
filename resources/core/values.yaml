dex:
  tls:
    createSecret: false

minio:
  service:
    type: NodePort
  accessKey: "admin"
  secretKey: "topSecretKey"
  resources:
    limits:
      memory: 128Mi
      cpu: 250m

console:
  cluster:
    headerLogoUrl: "assets/logo.svg"
    headerTitle: ""
    faviconUrl: "favicon.ico"

global:
  isLocalEnv: false
  containerRegistry:
    path: eu.gcr.io/kyma-project
  istio:
    gateway:
      name: kyma-gateway
  etcdBackup:
    enabled: false
    secretName: etcd-backup-abs-credentials
  acceptance_tests:
    dir: develop/
    version: e1af648f
  api_controller:
    dir: develop/
    version: "0bcf18a4"
  api_controller_acceptance_tests:
    dir: develop/
    version: 736988df
    testNamespace: api-controller-tests
  apiserver_proxy:
    dir: develop/
    version: "962ad9b6"
  configurations_generator:
    dir: develop/
    version: aabedc33
  docs:
    dir: develop/
    version: a54ac464
  namespace_controller:
    dir: develop/
    version: 429bfbcc
  etcd_backup_job:
    dir: develop/
    version: 6e0a7fe2
  kubeless_integration_tests:
    dir: develop/tests/
    version: 50d9482b
  kubeless_tests:
    dir: develop/
    version: a9bfa9fc
  test_apiserver_proxy:
    dir: develop/
    version: "eb39c791"
  test_namespace_controller:
    dir: develop/
    version: 429bfbcc
  console_backend_service:
<<<<<<< HEAD
    dir: pr/
    version: "PR-3468"
  console_backend_service_test:
    dir: pr/
    version: "PR-3468"
=======
    dir: develop/
    version: fb988e9e
  console_backend_service_test:
    dir: develop/
    version: 917c1b97
>>>>>>> 5b1676c0
  cluster_users_test:
    dir: develop/
    version: 3d94e9d8
  xip_patch:
    dir: develop/
    version: "d20b1c29"
  kubeless_images:
    runtime:
      node6:
        dir: develop/
        version: "ddf6f99f"
      node8:
        dir: develop/
        version: "ddf6f99f"
    installation:
      node6:
        image: "kubeless/nodejs@sha256:4d8f5d6ad51676e8faffc0da6fabe8e12cf8cf34ae0ce8e94ee4e510f9876d2e"
      node8:
        image: "kubeless/nodejs@sha256:5c3c21cf29231f25a0d7d2669c6f18c686894bf44e975fcbbbb420c6d045f7e7"

test:
  acceptance:
    core:
      # environments used in application acceptance test
      application:
        disabled: "true"
        brokerNamespace: kyma-integration
        linkingTimeout: 4m
        unlinkingTimeout: 4m
        # Currently Pods with istio sidecar they have a long termination time, because of that we need to have
        # such log timeout for teardown (waiting until namespace will be terminated)
        tearDownTimeoutPerStep: 3m
    ui:
      # tests uses chromium that require more memory
      requests:
        memory: 300Mi
        cpu: 200m
      limits:
        memory: 1.5Gi
        cpu: 300m<|MERGE_RESOLUTION|>--- conflicted
+++ resolved
@@ -66,19 +66,11 @@
     dir: develop/
     version: 429bfbcc
   console_backend_service:
-<<<<<<< HEAD
     dir: pr/
     version: "PR-3468"
   console_backend_service_test:
     dir: pr/
     version: "PR-3468"
-=======
-    dir: develop/
-    version: fb988e9e
-  console_backend_service_test:
-    dir: develop/
-    version: 917c1b97
->>>>>>> 5b1676c0
   cluster_users_test:
     dir: develop/
     version: 3d94e9d8
