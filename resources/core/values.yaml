dex:
  tls:
    createSecret: false

minio:
  service:
    type: NodePort
  accessKey: "admin"
  secretKey: "topSecretKey"
  resources:
    limits:
      memory: 128Mi
      cpu: 250m

console:
  cluster:
    headerLogoUrl: "assets/logo.svg"
    headerTitle: ""
    faviconUrl: "favicon.ico"

global:
  isLocalEnv: false
  knative: false
  containerRegistry:
    path: eu.gcr.io/kyma-project
  istio:
    gateway:
      name: kyma-gateway
  etcdBackup:
    enabled: false
    secretName: etcd-backup-abs-credentials
  acceptance_tests:
    dir: develop/
    version: e12b49fc
  api_controller:
    dir: develop/
    version: bc120200
  api_controller_acceptance_tests:
    dir: develop/
    version: 736988df
    testNamespace: api-controller-tests
  apiserver_proxy:
    dir: develop/
    version: 6e0a7fe2
  configurations_generator:
    dir: develop/
    version: 07db886f
  docs:
    dir: develop/
    version: 11d887b4
  namespace_controller:
    dir: develop/
    version: 429bfbcc
  etcd_backup:
    dir: develop/
    version: 6e0a7fe2
  kubeless_integration_tests:
    dir: develop/
    version: 78f999a7
  kubeless_tests:
    dir: develop/
    version: a9bfa9fc
  test_namespace_controller:
    dir: develop/
    version: 429bfbcc
  test_logging_monitoring:
    dir: develop/
    version: e11a469a
  ui_api_layer:
    dir: develop/
    version: "4ad2e460"
  ui_api_layer_acceptance_tests:
    dir: develop/
<<<<<<< HEAD
    version: "4ad2e460"
=======
    version: "0b5f866d"
  kubeless_images:
    runtime:
      node6:
        dir: develop/
        version: "ddf6f99f"
      node8:
        dir: develop/
        version: "ddf6f99f"
    installation:
      node6:
        image: "kubeless/nodejs@sha256:4d8f5d6ad51676e8faffc0da6fabe8e12cf8cf34ae0ce8e94ee4e510f9876d2e"
      node8:
        image: "kubeless/nodejs@sha256:5c3c21cf29231f25a0d7d2669c6f18c686894bf44e975fcbbbb420c6d045f7e7"
>>>>>>> 9111e0d8

test:
  acceptance:
    core:
      # environments used in application acceptance test
      application:
        disabled: "true"
        brokerNamespace: kyma-integration
        linkingTimeout: 4m
        unlinkingTimeout: 4m
        # Currently Pods with istio sidecar they have a long termination time, because of that we need to have
        # such log timeout for teardown (waiting until namespace will be terminated)
        tearDownTimeoutPerStep: 3m
    ui:
      # tests uses chromium that require more memory
      requests:
        memory: 300Mi
        cpu: 200m
      limits:
        memory: 1.5Gi
        cpu: 300m<|MERGE_RESOLUTION|>--- conflicted
+++ resolved
@@ -71,10 +71,7 @@
     version: "4ad2e460"
   ui_api_layer_acceptance_tests:
     dir: develop/
-<<<<<<< HEAD
     version: "4ad2e460"
-=======
-    version: "0b5f866d"
   kubeless_images:
     runtime:
       node6:
@@ -88,7 +85,6 @@
         image: "kubeless/nodejs@sha256:4d8f5d6ad51676e8faffc0da6fabe8e12cf8cf34ae0ce8e94ee4e510f9876d2e"
       node8:
         image: "kubeless/nodejs@sha256:5c3c21cf29231f25a0d7d2669c6f18c686894bf44e975fcbbbb420c6d045f7e7"
->>>>>>> 9111e0d8
 
 test:
   acceptance:
