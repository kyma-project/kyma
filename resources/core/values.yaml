--- conflicted
+++ resolved
@@ -42,17 +42,10 @@
     version: 4a23580f
   docs:
     dir: develop/
-<<<<<<< HEAD
-    version: 0f7a9d1a
+    version: ea0d89az
   namespace_controller:
-    dir: pr/
-    version: PR-2123
-=======
-    version: ea0d89a3
-  environments:
     dir: develop/
-    version: 6e0a7fe2
->>>>>>> 429bfbcc
+    version: 429bfbcc
   etcd_backup:
     dir: develop/
     version: 6e0a7fe2
@@ -72,8 +65,8 @@
     dir: develop/
     version: a9bfa9fc
   test_namespace_controller:
-    dir: pr/
-    version: PR-2123
+    dir: develop/
+    version: 429bfbcc
   test_logging_monitoring:
     dir: develop/
     version: 6e0a7fe2
