dex:
  tls:
    createSecret: false

console:
  cluster:
    headerLogoUrl: "assets/logo.svg"
    headerTitle: ""
    faviconUrl: "favicon.ico"

global:
  isLocalEnv: false
  knative: false
   # Change value below to your own GitHub user name if you want point to documentation sources from your fork
   # Example: kymaOrgName: "kyma-incubator"
  kymaOrgName: "kyma-project"
  containerRegistry:
    path: eu.gcr.io/kyma-project
  istio:
    gateway:
      name: kyma-gateway
  acceptance_tests:
    dir: develop/
    version: 4d43ced2
  ui_acceptance_tests:
    dir:
    version: 0ce93f9a
  api_controller:
    dir: pr/
    version: "PR-5433"
  api_controller_integration_tests:
    dir: pr/
    version: "PR-5433"
  apiserver_proxy:
    dir: pr/
    version: "PR-5433"
  iam_kubeconfig_service:
    dir: pr/
    version: "PR-5433"
  docs:
    # - Change the value below to the branch from your fork if you want to point to documentation sources from your fork
    # - Change the value below to the release branch during the release
    # Example: clusterDocsTopicsVersion: "release-0.9"
    clusterDocsTopicsVersion: master
  namespace_controller:
    dir: develop/
    version: 8a10f0ed
  kubeless_integration_tests:
    dir: pr/tests/
    version: PR-5226
  kubeless_tests:
    dir: pr/
    version: PR-5226
  apiserver_proxy_integration_tests:
    dir: pr/
    version: PR-4915
  test_namespace_controller:
    dir: develop/
    version: 6b4c356f
  console_backend_service:
    dir: pr/
<<<<<<< HEAD
    version: PR-5551
=======
    version: PR-5588
>>>>>>> 676caf4b
  console_backend_service_test:
    dir: pr/
    version: PR-5551
  cluster_users_integration_tests:
    dir: pr/
    version: PR-5277
  xip_patch:
    dir: develop/
    version: 2a61dc74
  e2e_external_solution:
    dir: pr/
    version: PR-5108
  kubeless_images:
    runtime:
      node6:
        dir: develop/
        version: "a9cdca75"
      node8:
        dir: develop/
        version: "a9cdca75"
    installation:
      node6:
        image: "kubeless/nodejs@sha256:4d8f5d6ad51676e8faffc0da6fabe8e12cf8cf34ae0ce8e94ee4e510f9876d2e"
      node8:
        image: "kubeless/nodejs@sha256:5c3c21cf29231f25a0d7d2669c6f18c686894bf44e975fcbbbb420c6d045f7e7"

tests:
  application_connector_tests:
    connector_service:
      central: false

test:
  acceptance:
    external_solution:
      enabled: true
    core:
      enabled: true
      # environments used in application acceptance test
      application:
        disabled: "true"
        brokerNamespace: kyma-integration
        linkingTimeout: 4m
        unlinkingTimeout: 4m
        # Currently Pods with istio sidecar they have a long termination time, because of that we need to have
        # such log timeout for teardown (waiting until namespace will be terminated)
        tearDownTimeoutPerStep: 3m<|MERGE_RESOLUTION|>--- conflicted
+++ resolved
@@ -59,11 +59,7 @@
     version: 6b4c356f
   console_backend_service:
     dir: pr/
-<<<<<<< HEAD
     version: PR-5551
-=======
-    version: PR-5588
->>>>>>> 676caf4b
   console_backend_service_test:
     dir: pr/
     version: PR-5551
