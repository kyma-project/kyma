--- conflicted
+++ resolved
@@ -26,13 +26,8 @@
     dir: develop/
     version: "cb16ab4c"
   ui_acceptance_tests:
-<<<<<<< HEAD
     dir: pr/
     version: "PR-895"
-=======
-    dir:
-    version: "36f26584"
->>>>>>> a508db70
   api_controller:
     dir: develop/
     version: "c15418ca"
