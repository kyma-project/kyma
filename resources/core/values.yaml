--- conflicted
+++ resolved
@@ -63,33 +63,9 @@
   helm_broker:
     dir: develop/
     version: 4d048ded
-<<<<<<< HEAD
-  proxy_service:
-    dir: pr/
-    version: PR-1196
-  gateway_tests:
-    dir: pr/
-    version: PR-1228
-  kubeless_test_client:
-    dir: develop/
-    version: 6e0a7fe2
-  metadata_service:
-    dir: pr/
-    version: PR-1228
-  metadata_service_tests:
-    dir: develop/
-    version: d9e91df2
-  remote_environment_controller:
-    dir: pr/
-    version: PR-1228
-  remote_environment_controller_tests:
-    dir: pr/
-    version: PR-1228
-=======
   kubeless_test_client:
     dir: develop/
     version: 2408daf3
->>>>>>> 38293689
   test_environments:
     dir: develop/
     version: '84359277'
