--- conflicted
+++ resolved
@@ -1,12 +1,3 @@
 dependencies:
-<<<<<<< HEAD
-  - name: kubeless
-    condition: kubeless.enabled
-=======
-  - name: console
-    condition: console.enabled
-  - name: console-backend-service
-    condition: console-backend-service.enabled
->>>>>>> ed4b973a
   - name: docs
     condition: docs.enabled