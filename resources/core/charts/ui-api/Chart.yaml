--- conflicted
+++ resolved
@@ -1,8 +1,4 @@
 name: ui-api
 description: GraphQL API for Kyma UIs
 version: 0.1.1
-<<<<<<< HEAD
-appVersion: 63f6725d
-=======
-appVersion: d8d32c10
->>>>>>> e0271b38
+appVersion: d8d32c10