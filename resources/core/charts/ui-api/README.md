# UI API

## Security

Security in GraphQL is based on Istio Authentication Policies, Istio Role-Based Access Control (RBAC) used for authorization,
and a custom Envoy filter.

### Authentication

The Authentication Policy is configured with the default Kyma OpenID Connect provider, Dex. This means that you must use an ID token issued by Dex to access GraphQL.
The Authentication Policy is defined in [this](./templates/authentication.yaml) file.

### Custom Envoy filter

The Envoy filter extracts security-related attributes from GraphQL queries. These attributes are added to the request as additional headers and sent to the target service. These are the additional request headers:

- **kyma-graphql-parsed** - this header is set if the filter parsed the query.

- **kyma-graphql-resources** - this header contains the names of the queried resources. The names are comma-separated and sorted in alphabetical order. The list is enclosed with curly braces.

<<<<<<< HEAD
The Envoy filter is registered with the use of EnvoyFilter CR. The source code of the Envoy filter, in the form of a LUA script, is located in [this](./scripts) directory.
=======
The Envoy filter is registered using the EnvoyFilter custom resource. The source code of the Envoy filter, in the form of a LUA script, is located in [this](./templates/scripts) directory.
>>>>>>> 8a03dbb1

### Authorization

Authorization relies on Istio Role-Based Access Control (RBAC).
RBAC in Istio is based on these concepts:

- **RBAC Config** defines for which services the Istio RBAC should be enabled.

- **Service Role** defines the role required to access the services in the mesh. This requirement must be fulfilled to secure the GraphQL query:

  - **metadata.name** defines the name of the role and is required to access the query results.

  - **metadata.namespace** is the Kyma installation Namespace (by default: `kyma-system`).

  - **rules.services** is the fully-qualified address of the Core UI API service (by default: `["core-ui-api.kyma-system.svc.cluster.local"]`).

  - **spec.rules[0].paths** is the GraphQL path (by default: `/graphql`).

  - **spec.rules[0].methods** indicates the secured HTTP methods. As a minimum you must secure the `POST` method.

  - **spec.rules[0].constraints** allows to specify additional conditions described in [this](https://istio.io/docs/reference/config/authorization/constraints-and-properties/#constraints) document.

    - **request.headers[kyma-graphql-resources]** - Allows to specify the query by using a custom header as described in the **Custom Envoy filter** section. Include the names of the queried resources. List the resources in alphabetical order. Enclose the list in curly brackets.
  
  For example, to define a role for access to the query with `remoteEnvironments` resource you must define the following Service Role:
   ```yaml	
  apiVersion: "rbac.istio.io/v1alpha1"
  kind: ServiceRole
  metadata:
    name: SERVICE_ROLE_REQUIRED_TO_ACCESS_QUERY
  spec:
    rules:
    - services: ["core-ui-api.kyma-system.svc.cluster.local"]
      paths: ["/graphql"]
      methods: ["*"]
      constraints:
      - key: request.headers[kyma-graphql-resources]
        values:
        - '{remoteEnvironments}'
  ```

- **Service Role Binding** grants a role to subjects (e.g., a user, a group, a service).

  For example, to add a permission to the query which requires `SERVICE_ROLE_REQUIRED_TO_ACCESS_QUERY` Service Role
  for the `USER_EMAIL` user, you must define the following Service Role Binding:  

  ```yaml
  apiVersion: "rbac.istio.io/v1alpha1"
  kind: ServiceRoleBinding
  metadata:
    name: BINDING_NAME
  spec:
    subjects:
    - properties:
      request.auth.claims[email]: `USER_EMAIL`
    roleRef:
      kind: ServiceRole
      name: "SERVICE_ROLE_REQUIRED_TO_ACCESS_QUERY"
  ```

For more information see the [Istio RBAC](https://istio.io/docs/concepts/security/rbac/) documentation.

### Secure the query

By default all queries are allowed. For details, see the [Current state and migration](#current-state-and-migration) section.

### Grant permissions to the query

To grant permissions to the query for a given user, group, or a service, you must create a Service Role Binding.

### Current state and migration

To enable backward compatibility a global `graphql-manage-all` Service Role is defined and assigned to all users by default.
This configuration allows all users to execute all queries in the GraphQL.

To restrict access to the queries, you must implement these changes:

1. Define more fine-grained Service Roles.

1. Assign particular Service Roles to the appropriate users, groups or services (define Service Role Bindings).

1. Delete [all-users--graphql-manage-all](./templates/servicerolebinding-manage-all-for-all-users.yaml) Service Role Binding.

1. Delete [graphql-manage-all](./templates/servicerole-manage-all.yaml) Service Role.

### Example

This example shows how to set up the authorization only for the specific queries in GraphQL.

The secured query is as follows:

```
query GetApis {
  apis(environment: "default") {
    name
  }
}
```

To create a role for the query, use the following command:

```bash
cat <<EOF | kubectl create -f -
---
apiVersion: "rbac.istio.io/v1alpha1"
kind: ServiceRole
metadata:
  name: graphql-groups-read
  namespace: kyma-system
spec:
  rules:
  - services: ["core-ui-api.kyma-system.svc.cluster.local"]
    paths: ["/graphql"]
    methods: ["*"]
    constraints:
      - key: request.headers[kyma-graphql-resources]
        values:
        - '{apis}'
EOF
```

To grant the specified user or group permissions to the query, create appropriate Service Role Binding.
The following Service Role Binding grants `graphql-groups-read` role to the `admin@kyma.cx` user.

```bash
cat <<EOF | kubectl create -f -
---
apiVersion: "rbac.istio.io/v1alpha1"
kind: ServiceRoleBinding
metadata:
  name: admin-graphql-groups-read
  namespace: kyma-system
spec:
  subjects:
    - properties:
      request.auth.claims[email]: `admin@kyma.cx`
  roleRef:
    kind: ServiceRole
    name: "graphql-groups-read"
EOF
```<|MERGE_RESOLUTION|>--- conflicted
+++ resolved
@@ -18,11 +18,7 @@
 
 - **kyma-graphql-resources** - this header contains the names of the queried resources. The names are comma-separated and sorted in alphabetical order. The list is enclosed with curly braces.
 
-<<<<<<< HEAD
-The Envoy filter is registered with the use of EnvoyFilter CR. The source code of the Envoy filter, in the form of a LUA script, is located in [this](./scripts) directory.
-=======
-The Envoy filter is registered using the EnvoyFilter custom resource. The source code of the Envoy filter, in the form of a LUA script, is located in [this](./templates/scripts) directory.
->>>>>>> 8a03dbb1
+The Envoy filter is registered using the EnvoyFilter custom resource. The source code of the Envoy filter, in the form of a LUA script, is located in [this](./scripts) directory.
 
 ### Authorization
 
