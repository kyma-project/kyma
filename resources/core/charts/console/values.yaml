# Default values for console.
# This is a YAML-formatted file.
# Declare variables to be passed into your templates.
replicaCount: 1
console:
  image:
<<<<<<< HEAD
    dir: /pr
    tag: PR-1572
=======
    dir:
    tag: 4faf0c73
>>>>>>> 856fce68
    pullPolicy: IfNotPresent
  service:
    name: nginx
    externalPort: 80
    internalPort: 8080

core_ui:
  image:
    dir: 
    tag: "09895467"
    pullPolicy: IfNotPresent
  service:
    name: nginx
    externalPort: 80
    internalPort: 80

compass_mfs:
  image:
    dir:
    tag: ce5037bd
    pullPolicy: IfNotPresent
  service:
    name: nginx
    externalPort: 8888
    internalPort: 8888

managementPlane: {} # default value

resources:
  {}
  # We usually recommend not to specify default resources and to leave this as a conscious
  # choice for the user. This also increases chances charts run on environments with little
  # resources, such as Minikube. If you do want to specify resources, uncomment the following
  # lines, adjust them as necessary, and remove the curly braces after 'resources:'.
  # limits:
  #  cpu: 100m
  #  memory: 128Mi
  # requests:
  #  cpu: 100m
  #  memory: 128Mi
cluster:
  consoleClientId: console
  scope: audience:server:client_id:kyma-client audience:server:client_id:console openid profile email groups
  # Organization data for which the Kyma cluster is installed
  orgId: "my-org-123"
  orgName: "My Organization"
  # Provide custom logo image url that should replace the default kyma logo in the console app header component
  headerLogoUrl: "assets/logo.svg"
  # Provide custom favicon for console app
  faviconUrl: "favicon.ico"
  # Provide custom title for the UI application that will be shown in the header component
  headerTitle: ""
  # Provide a list of navigation nodes that should be hidden. For example 'namespace.operation.secrets settings foo.bar'
  disabledNavigationNodes: ""
  # Provide a list of Namespaces that should be considered as system Namespaces. The Console UI gives you the possibility to toggle the visibility of system Namespaces.
  systemNamespaces: "istio-system knative-eventing knative-serving kube-public kube-system kyma-backup kyma-installer kyma-integration kyma-system natss compass-system kube-node-lease kubernetes-dashboard tekton-pipelines"
  runtimeAdminGroupName: "runtimeAdmin"
  namespaceAdminGroupName: "runtimeNamespaceAdmin"

test:
  acceptance:
    enabled: true
    ui:
      # tests uses chromium that require more memory
      requests:
        memory: 300Mi
        cpu: 300m
      limits:
        memory: 1.5Gi
        cpu: 300m
      service_catalog:
        enabled: true<|MERGE_RESOLUTION|>--- conflicted
+++ resolved
@@ -4,13 +4,8 @@
 replicaCount: 1
 console:
   image:
-<<<<<<< HEAD
-    dir: /pr
-    tag: PR-1572
-=======
     dir:
-    tag: 4faf0c73
->>>>>>> 856fce68
+    tag: 8e8cdf66
     pullPolicy: IfNotPresent
   service:
     name: nginx
@@ -20,7 +15,7 @@
 core_ui:
   image:
     dir: 
-    tag: "09895467"
+    tag: 8e8cdf66
     pullPolicy: IfNotPresent
   service:
     name: nginx
