cluster:
  consoleClientId: console
  disabledNavigationNodes: ""
  faviconUrl: favicon.ico
  headerLogoUrl: assets/logo.svg
  headerTitle: ""
  namespaceAdminGroupName: runtimeNamespaceAdmin
  orgId: my-org-123
  orgName: My Organization
  runtimeAdminGroupName: runtimeAdmin
  scope: audience:server:client_id:kyma-client audience:server:client_id:console openid
    profile email groups
  systemNamespaces: istio-system knative-eventing knative-serving kube-public kube-system
    kyma-installer kyma-integration kyma-system natss compass-system kube-node-lease
    kubernetes-dashboard
compass_mfs:
  image:
    dir: null
    pullPolicy: IfNotPresent
    tag: db566c22
  service:
    externalPort: 8888
    internalPort: 8888
    name: nginx
  statusPort: 6082
console:
  image:
<<<<<<< HEAD
=======
    dir: null
>>>>>>> 6b410e67
    pullPolicy: IfNotPresent
    tag: PR-1714
  service:
    externalPort: 80
    internalPort: 8080
    name: nginx
  statusPort: 6080
core_ui:
  image:
    pullPolicy: IfNotPresent
    tag: PR-1714
  service:
    externalPort: 80
    internalPort: 80
    name: nginx
  statusPort: 6081
managementPlane: {}
replicaCount: 1
resources: {}
test:
  acceptance:
    enabled: true
    ui:
      # tests uses chromium that require more memory
      limits:
        cpu: 400m
        memory: 1.5Gi
      requests:
        cpu: 350m
        memory: 900Mi
      service_catalog:
        enabled: true
      logging:
        enabled: false
      functions:
        enabled: true<|MERGE_RESOLUTION|>--- conflicted
+++ resolved
@@ -25,10 +25,6 @@
   statusPort: 6082
 console:
   image:
-<<<<<<< HEAD
-=======
-    dir: null
->>>>>>> 6b410e67
     pullPolicy: IfNotPresent
     tag: PR-1714
   service:
