--- conflicted
+++ resolved
@@ -15,11 +15,7 @@
 core_ui:
   image:
     dir:
-<<<<<<< HEAD
     tag: e53504c5
-=======
-    tag: ebc7b7f5
->>>>>>> 83fd5cf0
     pullPolicy: IfNotPresent
   service:
     name: nginx
