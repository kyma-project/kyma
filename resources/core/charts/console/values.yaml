--- conflicted
+++ resolved
@@ -5,7 +5,7 @@
 console:
   image:
     dir:
-    tag: "c644e063"
+    tag: "1e5f170b"
     pullPolicy: IfNotPresent
   service:
     name: nginx
@@ -15,11 +15,7 @@
 core_ui:
   image:
     dir:
-<<<<<<< HEAD
-    tag: 1e5f170b
-=======
     tag: f240c978
->>>>>>> 7d3367a2
     pullPolicy: IfNotPresent
   service:
     name: nginx
