--- conflicted
+++ resolved
@@ -5,11 +5,7 @@
 console:
   image:
     dir:
-<<<<<<< HEAD
     tag: "3b70eec6"
-=======
-    tag: b1759d58
->>>>>>> ff77c00b
     pullPolicy: IfNotPresent
   service:
     name: nginx
