--- conflicted
+++ resolved
@@ -5,11 +5,7 @@
 console:
   image:
     dir:
-<<<<<<< HEAD
     tag: da2d3deb
-=======
-    tag: 19be119d
->>>>>>> e0d677e6
     pullPolicy: IfNotPresent
   service:
     name: nginx
