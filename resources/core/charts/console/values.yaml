# Default values for console.
# This is a YAML-formatted file.
# Declare variables to be passed into your templates.
replicaCount: 1
console:
  image:
    dir:
<<<<<<< HEAD
    tag: 45e6631c
=======
    tag: "06475426"
>>>>>>> 65db6c7a
    pullPolicy: IfNotPresent
  service:
    name: nginx
    externalPort: 80
    internalPort: 8080

core_ui:
  image:
    dir:
    tag: "f53d778c"
    pullPolicy: IfNotPresent
  service:
    name: nginx
    externalPort: 80
    internalPort: 80

resources:
  {}
  # We usually recommend not to specify default resources and to leave this as a conscious
  # choice for the user. This also increases chances charts run on environments with little
  # resources, such as Minikube. If you do want to specify resources, uncomment the following
  # lines, adjust them as necessary, and remove the curly braces after 'resources:'.
  # limits:
  #  cpu: 100m
  #  memory: 128Mi
  # requests:
  #  cpu: 100m
  #  memory: 128Mi
cluster:
  consoleClientId: console
  scope: audience:server:client_id:kyma-client audience:server:client_id:console openid profile email groups
  # Organization data for which the Kyma cluster is installed
  orgId: "my-org-123"
  orgName: "My Organization"
  # Provide custom logo image url that should replace the default kyma logo in the console app header component
  headerLogoUrl: "assets/logo.svg"
  # Provide custom favicon for console app
  faviconUrl: "favicon.ico"
  # Provide custom title for the UI application that will be shown in the header component
  headerTitle: ""
  # Provide a list of navigation nodes that should be hidden. For example 'namespace.operation.secrets settings foo.bar'
  disabledNavigationNodes: ""
  # Provide a list of Namespaces that should be considered as system Namespaces. The Console UI gives you the possibility to toggle the visibility of system Namespaces.
  systemNamespaces: "istio-system knative-eventing knative-serving knative-build kube-public kube-system kyma-backup kyma-installer kyma-integration kyma-system natss compass-system kube-node-lease kubernetes-dashboard serverless-system"

test:
  acceptance:
    enabled: true
    ui:
      # tests uses chromium that require more memory
      requests:
        memory: 300Mi
        cpu: 200m
      limits:
        memory: 1.5Gi
        cpu: 300m
      logging:
        enabled: false<|MERGE_RESOLUTION|>--- conflicted
+++ resolved
@@ -5,11 +5,7 @@
 console:
   image:
     dir:
-<<<<<<< HEAD
     tag: 45e6631c
-=======
-    tag: "06475426"
->>>>>>> 65db6c7a
     pullPolicy: IfNotPresent
   service:
     name: nginx
