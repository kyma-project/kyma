# Default values for console.
# This is a YAML-formatted file.
# Declare variables to be passed into your templates.
replicaCount: 1
image:
  dir: 
  tag: f9ec9e54
  pullPolicy: IfNotPresent
service:
  name: nginx
  externalPort: 80
  internalPort: 8080

resources: {}
  # We usually recommend not to specify default resources and to leave this as a conscious
  # choice for the user. This also increases chances charts run on environments with little
  # resources, such as Minikube. If you do want to specify resources, uncomment the following
  # lines, adjust them as necessary, and remove the curly braces after 'resources:'.
  # limits:
  #  cpu: 100m
  #  memory: 128Mi
  # requests:
  #  cpu: 100m
  #  memory: 128Mi
cluster:
  consoleClientId: console
  scope: audience:server:client_id:kyma-client audience:server:client_id:console openid profile email groups
  # Organization data for which the Kyma cluster is installed
  orgId: 'my-org-123'
  orgName: 'My Organization'
  # Provide custom logo image url that should replace the default kyma logo in the console app header component
  headerLogoUrl: 'assets/logo.svg'
  # Provide custom favicon for console app
  faviconUrl: 'favicon.ico'
  # Provide custom title for the UI application that will be shown in the header component
  headerTitle: ''
  # Provide a list of navigation nodes that should be hidden. For example 'namespace.operation.secrets settings foo.bar'
  disabledNavigationNodes: ''
<<<<<<< HEAD
  systemNamespaces: 'istio-system knative-eventing knative-serving kube-public kube-system kyma-backup kyma-installer kyma-integration kyma-system natss'
=======

test:
  acceptance:
    ui:
      # tests uses chromium that require more memory
      requests:
        memory: 300Mi
        cpu: 200m
      limits:
        memory: 1.5Gi
        cpu: 300m
      logging:
        enabled: false
>>>>>>> 8e8597d3
<|MERGE_RESOLUTION|>--- conflicted
+++ resolved
@@ -36,9 +36,8 @@
   headerTitle: ''
   # Provide a list of navigation nodes that should be hidden. For example 'namespace.operation.secrets settings foo.bar'
   disabledNavigationNodes: ''
-<<<<<<< HEAD
+  # Provide a list of Namespaces that should be considered as system Namespaces. The Console UI gives you the possibility to toggle the visibility of system Namespaces.
   systemNamespaces: 'istio-system knative-eventing knative-serving kube-public kube-system kyma-backup kyma-installer kyma-integration kyma-system natss'
-=======
 
 test:
   acceptance:
@@ -51,5 +50,4 @@
         memory: 1.5Gi
         cpu: 300m
       logging:
-        enabled: false
->>>>>>> 8e8597d3
+        enabled: false