# Default values for console.
# This is a YAML-formatted file.
# Declare variables to be passed into your templates.
replicaCount: 1
image:
<<<<<<< HEAD
  dir: 
  tag: 83065f7f
=======
  dir:
  tag: d9345792
>>>>>>> 60e2428b
  pullPolicy: IfNotPresent
service:
  name: nginx
  externalPort: 80
  internalPort: 8080

resources:
  {}
  # We usually recommend not to specify default resources and to leave this as a conscious
  # choice for the user. This also increases chances charts run on environments with little
  # resources, such as Minikube. If you do want to specify resources, uncomment the following
  # lines, adjust them as necessary, and remove the curly braces after 'resources:'.
  # limits:
  #  cpu: 100m
  #  memory: 128Mi
  # requests:
  #  cpu: 100m
  #  memory: 128Mi
cluster:
  consoleClientId: console
  scope: audience:server:client_id:kyma-client audience:server:client_id:console openid profile email groups
  # Organization data for which the Kyma cluster is installed
  orgId: "my-org-123"
  orgName: "My Organization"
  # Provide custom logo image url that should replace the default kyma logo in the console app header component
  headerLogoUrl: "assets/logo.svg"
  # Provide custom favicon for console app
  faviconUrl: "favicon.ico"
  # Provide custom title for the UI application that will be shown in the header component
  headerTitle: ""
  # Provide a list of navigation nodes that should be hidden. For example 'namespace.operation.secrets settings foo.bar'
  disabledNavigationNodes: ""
  # Provide a list of Namespaces that should be considered as system Namespaces. The Console UI gives you the possibility to toggle the visibility of system Namespaces.
  systemNamespaces: "istio-system knative-eventing knative-serving knative-build kube-public kube-system kyma-backup kyma-installer kyma-integration kyma-system natss"

test:
  acceptance:
    enabled: true
    ui:
      # tests uses chromium that require more memory
      requests:
        memory: 300Mi
        cpu: 200m
      limits:
        memory: 1.5Gi
        cpu: 300m
      logging:
        enabled: false<|MERGE_RESOLUTION|>--- conflicted
+++ resolved
@@ -3,13 +3,8 @@
 # Declare variables to be passed into your templates.
 replicaCount: 1
 image:
-<<<<<<< HEAD
   dir: 
   tag: 83065f7f
-=======
-  dir:
-  tag: d9345792
->>>>>>> 60e2428b
   pullPolicy: IfNotPresent
 service:
   name: nginx
