# Default values for console.
# This is a YAML-formatted file.
# Declare variables to be passed into your templates.
replicaCount: 1
console:
  image:
    dir:
    tag: fafec425
    pullPolicy: IfNotPresent
  service:
    name: nginx
    externalPort: 80
    internalPort: 8080

core_ui:
  image:
    dir:
<<<<<<< HEAD
    tag: 3e57b7b2
=======
    tag: 7eeeec4a
>>>>>>> e8f38fdb
    pullPolicy: IfNotPresent
  service:
    name: nginx
    externalPort: 80
    internalPort: 80

resources:
  {}
  # We usually recommend not to specify default resources and to leave this as a conscious
  # choice for the user. This also increases chances charts run on environments with little
  # resources, such as Minikube. If you do want to specify resources, uncomment the following
  # lines, adjust them as necessary, and remove the curly braces after 'resources:'.
  # limits:
  #  cpu: 100m
  #  memory: 128Mi
  # requests:
  #  cpu: 100m
  #  memory: 128Mi
cluster:
  consoleClientId: console
  scope: audience:server:client_id:kyma-client audience:server:client_id:console openid profile email groups
  # Organization data for which the Kyma cluster is installed
  orgId: "my-org-123"
  orgName: "My Organization"
  # Provide custom logo image url that should replace the default kyma logo in the console app header component
  headerLogoUrl: "assets/logo.svg"
  # Provide custom favicon for console app
  faviconUrl: "favicon.ico"
  # Provide custom title for the UI application that will be shown in the header component
  headerTitle: ""
  # Provide a list of navigation nodes that should be hidden. For example 'namespace.operation.secrets settings foo.bar'
  disabledNavigationNodes: ""
  # Provide a list of Namespaces that should be considered as system Namespaces. The Console UI gives you the possibility to toggle the visibility of system Namespaces.
  systemNamespaces: "istio-system knative-eventing knative-serving knative-build kube-public kube-system kyma-backup kyma-installer kyma-integration kyma-system natss compass-system kube-node-lease kubernetes-dashboard serverless-system"

test:
  acceptance:
    enabled: false
    ui:
      # tests uses chromium that require more memory
      requests:
        memory: 300Mi
        cpu: 200m
      limits:
        memory: 1.5Gi
        cpu: 300m
      logging:
        enabled: false<|MERGE_RESOLUTION|>--- conflicted
+++ resolved
@@ -15,11 +15,7 @@
 core_ui:
   image:
     dir:
-<<<<<<< HEAD
-    tag: 3e57b7b2
-=======
     tag: 7eeeec4a
->>>>>>> e8f38fdb
     pullPolicy: IfNotPresent
   service:
     name: nginx
