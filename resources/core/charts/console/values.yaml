cluster:
  consoleClientId: console
  disabledNavigationNodes: ""
  faviconUrl: favicon.ico
  headerLogoUrl: assets/logo.svg
  headerTitle: ""
  namespaceAdminGroupName: runtimeNamespaceAdmin
  orgId: my-org-123
  orgName: My Organization
  runtimeAdminGroupName: runtimeAdmin
  scope: audience:server:client_id:kyma-client audience:server:client_id:console openid
    profile email groups
  systemNamespaces: istio-system knative-eventing knative-serving kube-public kube-system
    kyma-installer kyma-integration kyma-system natss compass-system kube-node-lease
    kubernetes-dashboard
compass_mfs:
  image:
    dir: null
    pullPolicy: IfNotPresent
    tag: 65153bec
  service:
    externalPort: 8888
    internalPort: 8888
    name: nginx
  statusPort: 6082
console:
  image:
    dir: 
    pullPolicy: IfNotPresent
    tag: 02bd947b
  service:
    externalPort: 80
    internalPort: 8080
    name: nginx
  statusPort: 6080
core_ui:
  image:
    pullPolicy: IfNotPresent
    tag: 50c12447
  service:
    externalPort: 80
    internalPort: 80
    name: nginx
  statusPort: 6081
managementPlane: {}
replicaCount: 1
resources: {}
test:
  acceptance:
    enabled: true
    ui:
      # tests uses chromium that require more memory
      requests:
        memory: 900Mi
        cpu: 350m
      limits:
<<<<<<< HEAD
        memory: 1.5Gi
        cpu: 4000m
=======
        cpu: 400m
        memory: 1.5Gi
      requests:
        cpu: 350m
        memory: 900Mi
>>>>>>> ea0be643
      service_catalog:
        enabled: true
      logging:
        enabled: false
      functions:
        enabled: true<|MERGE_RESOLUTION|>--- conflicted
+++ resolved
@@ -50,20 +50,12 @@
     enabled: true
     ui:
       # tests uses chromium that require more memory
-      requests:
-        memory: 900Mi
-        cpu: 350m
       limits:
-<<<<<<< HEAD
-        memory: 1.5Gi
         cpu: 4000m
-=======
-        cpu: 400m
         memory: 1.5Gi
       requests:
         cpu: 350m
         memory: 900Mi
->>>>>>> ea0be643
       service_catalog:
         enabled: true
       logging:
