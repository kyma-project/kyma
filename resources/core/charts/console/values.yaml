--- conflicted
+++ resolved
@@ -24,13 +24,8 @@
 
 compass_mfs:
   image:
-<<<<<<< HEAD
-    dir: /pr
-    tag: PR-1570
-=======
     dir:
     tag: 1164c6ea
->>>>>>> bb69c4c1
     pullPolicy: IfNotPresent
   service:
     name: nginx
