--- conflicted
+++ resolved
@@ -37,11 +37,7 @@
 core_ui:
   image:
     pullPolicy: IfNotPresent
-<<<<<<< HEAD
-    tag: b462e50c
-=======
     tag: 4725d3c8
->>>>>>> dfe4177e
   service:
     externalPort: 80
     internalPort: 80
