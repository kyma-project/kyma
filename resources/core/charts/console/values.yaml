--- conflicted
+++ resolved
@@ -14,13 +14,8 @@
 
 core_ui:
   image:
-<<<<<<< HEAD
     dir: '/pr'
     tag: 'PR-1319'
-=======
-    dir:
-    tag: 36ece409
->>>>>>> ecf14977
     pullPolicy: IfNotPresent
   service:
     name: nginx
