cluster:
  consoleClientId: console
  disabledNavigationNodes: ""
  faviconUrl: favicon.ico
  headerLogoUrl: assets/logo.svg
  headerTitle: ""
  namespaceAdminGroupName: runtimeNamespaceAdmin
  orgId: my-org-123
  orgName: My Organization
  runtimeAdminGroupName: runtimeAdmin
  scope: audience:server:client_id:kyma-client audience:server:client_id:console openid
    profile email groups
  systemNamespaces: istio-system knative-eventing knative-serving kube-public kube-system
    kyma-installer kyma-integration kyma-system natss compass-system kube-node-lease
    kubernetes-dashboard
compass_mfs:
  image:
    dir: null
    pullPolicy: IfNotPresent
    tag: db566c22
  service:
    externalPort: 8888
    internalPort: 8888
    name: nginx
  statusPort: 6082
console:
  image:
    pullPolicy: IfNotPresent
    tag: PR-1714
  service:
    externalPort: 80
    internalPort: 8080
    name: nginx
  statusPort: 6080
core_ui:
  image:
    pullPolicy: IfNotPresent
<<<<<<< HEAD
    tag: PR-1714
=======
    tag: 9fb25d2b
>>>>>>> 6144abec
  service:
    externalPort: 80
    internalPort: 80
    name: nginx
  statusPort: 6081
managementPlane: {}
replicaCount: 1
resources: {}
test:
  acceptance:
    enabled: true
    ui:
      # tests uses chromium that require more memory
      limits:
        cpu: 400m
        memory: 1.5Gi
      requests:
        cpu: 350m
        memory: 900Mi
      service_catalog:
        enabled: true
      logging:
        enabled: false
      functions:
        enabled: true<|MERGE_RESOLUTION|>--- conflicted
+++ resolved
@@ -8,9 +8,11 @@
   orgId: my-org-123
   orgName: My Organization
   runtimeAdminGroupName: runtimeAdmin
-  scope: audience:server:client_id:kyma-client audience:server:client_id:console openid
+  scope:
+    audience:server:client_id:kyma-client audience:server:client_id:console openid
     profile email groups
-  systemNamespaces: istio-system knative-eventing knative-serving kube-public kube-system
+  systemNamespaces:
+    istio-system knative-eventing knative-serving kube-public kube-system
     kyma-installer kyma-integration kyma-system natss compass-system kube-node-lease
     kubernetes-dashboard
 compass_mfs:
@@ -35,11 +37,7 @@
 core_ui:
   image:
     pullPolicy: IfNotPresent
-<<<<<<< HEAD
     tag: PR-1714
-=======
-    tag: 9fb25d2b
->>>>>>> 6144abec
   service:
     externalPort: 80
     internalPort: 80
