--- conflicted
+++ resolved
@@ -37,11 +37,7 @@
   # Provide a list of navigation nodes that should be hidden. For example 'namespace.operation.secrets settings foo.bar'
   disabledNavigationNodes: ''
   # Provide a list of Namespaces that should be considered as system Namespaces. The Console UI gives you the possibility to toggle the visibility of system Namespaces.
-<<<<<<< HEAD
   systemNamespaces: 'compass-system istio-system knative-eventing knative-serving kube-public kube-system kyma-backup kyma-installer kyma-integration kyma-system natss'
-=======
-  systemNamespaces: 'istio-system knative-eventing knative-serving kube-public kube-system kyma-installer kyma-integration kyma-system natss'
->>>>>>> d9801637
 
 test:
   acceptance:
