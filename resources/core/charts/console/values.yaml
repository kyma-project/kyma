# Default values for console.
# This is a YAML-formatted file.
# Declare variables to be passed into your templates.
replicaCount: 1
image:
<<<<<<< HEAD
  dir: 'pr/'
  tag: 'PR-989'
=======
  dir: ''
  tag: '5399d51b'
>>>>>>> 164eb8ac
  pullPolicy: IfNotPresent
service:
  name: nginx
  externalPort: 80
  internalPort: 8080

resources: {}
  # We usually recommend not to specify default resources and to leave this as a conscious
  # choice for the user. This also increases chances charts run on environments with little
  # resources, such as Minikube. If you do want to specify resources, uncomment the following
  # lines, adjust them as necessary, and remove the curly braces after 'resources:'.
  # limits:
  #  cpu: 100m
  #  memory: 128Mi
  # requests:
  #  cpu: 100m
  #  memory: 128Mi
cluster:
  consoleClientId: console
  scope: audience:server:client_id:kyma-client audience:server:client_id:console openid profile email groups
  # Organization data for which the Kyma cluster is installed
  orgId: 'my-org-123'
  orgName: 'My Organization'
  # Provide custom logo image url that should replace the default kyma logo in the console app header component
  headerLogoUrl: 'assets/logo.svg'
  # Provide custom favicon for console app
  faviconUrl: 'favicon.ico'
  # Provide custom title for the UI application that will be shown in the header component
  headerTitle: ''<|MERGE_RESOLUTION|>--- conflicted
+++ resolved
@@ -3,13 +3,8 @@
 # Declare variables to be passed into your templates.
 replicaCount: 1
 image:
-<<<<<<< HEAD
   dir: 'pr/'
   tag: 'PR-989'
-=======
-  dir: ''
-  tag: '5399d51b'
->>>>>>> 164eb8ac
   pullPolicy: IfNotPresent
 service:
   name: nginx
