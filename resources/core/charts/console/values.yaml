# Default values for console.
# This is a YAML-formatted file.
# Declare variables to be passed into your templates.
replicaCount: 1
image:
<<<<<<< HEAD
  dir: 'pr/'
  tag: 'PR-1047'
=======
  dir: 
  tag: '9186303c'
>>>>>>> df393a7d
  pullPolicy: IfNotPresent
service:
  name: nginx
  externalPort: 80
  internalPort: 8080

resources: {}
  # We usually recommend not to specify default resources and to leave this as a conscious
  # choice for the user. This also increases chances charts run on environments with little
  # resources, such as Minikube. If you do want to specify resources, uncomment the following
  # lines, adjust them as necessary, and remove the curly braces after 'resources:'.
  # limits:
  #  cpu: 100m
  #  memory: 128Mi
  # requests:
  #  cpu: 100m
  #  memory: 128Mi
cluster:
  consoleClientId: console
  scope: audience:server:client_id:kyma-client audience:server:client_id:console openid profile email groups
  # Organization data for which the Kyma cluster is installed
  orgId: 'my-org-123'
  orgName: 'My Organization'
  # Provide custom logo image url that should replace the default kyma logo in the console app header component
  headerLogoUrl: 'assets/logo.svg'
  # Provide custom favicon for console app
  faviconUrl: 'favicon.ico'
  # Provide custom title for the UI application that will be shown in the header component
  headerTitle: ''
  # Provide a list of navigation nodes that should be hidden. For example 'namespace.operation.secrets settings foo.bar'
  disabledNavigationNodes: ''<|MERGE_RESOLUTION|>--- conflicted
+++ resolved
@@ -3,20 +3,16 @@
 # Declare variables to be passed into your templates.
 replicaCount: 1
 image:
-<<<<<<< HEAD
-  dir: 'pr/'
-  tag: 'PR-1047'
-=======
-  dir: 
-  tag: '9186303c'
->>>>>>> df393a7d
+  dir: "pr/"
+  tag: "PR-1047"
   pullPolicy: IfNotPresent
 service:
   name: nginx
   externalPort: 80
   internalPort: 8080
 
-resources: {}
+resources:
+  {}
   # We usually recommend not to specify default resources and to leave this as a conscious
   # choice for the user. This also increases chances charts run on environments with little
   # resources, such as Minikube. If you do want to specify resources, uncomment the following
@@ -31,13 +27,13 @@
   consoleClientId: console
   scope: audience:server:client_id:kyma-client audience:server:client_id:console openid profile email groups
   # Organization data for which the Kyma cluster is installed
-  orgId: 'my-org-123'
-  orgName: 'My Organization'
+  orgId: "my-org-123"
+  orgName: "My Organization"
   # Provide custom logo image url that should replace the default kyma logo in the console app header component
-  headerLogoUrl: 'assets/logo.svg'
+  headerLogoUrl: "assets/logo.svg"
   # Provide custom favicon for console app
-  faviconUrl: 'favicon.ico'
+  faviconUrl: "favicon.ico"
   # Provide custom title for the UI application that will be shown in the header component
-  headerTitle: ''
+  headerTitle: ""
   # Provide a list of navigation nodes that should be hidden. For example 'namespace.operation.secrets settings foo.bar'
-  disabledNavigationNodes: ''+  disabledNavigationNodes: ""