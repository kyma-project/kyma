# Default values for console.
# This is a YAML-formatted file.
# Declare variables to be passed into your templates.
replicaCount: 1
console:
  image:
    dir:
    tag: 11cefefa
    pullPolicy: IfNotPresent
  service:
    name: nginx
    externalPort: 80
    internalPort: 8080

core_ui:
  image:
    dir:
<<<<<<< HEAD
    tag: 53145f46
=======
    tag: 34cd17bd
>>>>>>> c74d3125
    pullPolicy: IfNotPresent
  service:
    name: nginx
    externalPort: 80
    internalPort: 80

compass_mfs:
  image:
    dir: pr/
    tag: PR-1599
    pullPolicy: IfNotPresent
  service:
    name: nginx
    externalPort: 8888
    internalPort: 8888

managementPlane: {} # default value

resources:
  {}
  # We usually recommend not to specify default resources and to leave this as a conscious
  # choice for the user. This also increases chances charts run on environments with little
  # resources, such as Minikube. If you do want to specify resources, uncomment the following
  # lines, adjust them as necessary, and remove the curly braces after 'resources:'.
  # limits:
  #  cpu: 100m
  #  memory: 128Mi
  # requests:
  #  cpu: 100m
  #  memory: 128Mi
cluster:
  consoleClientId: console
  scope: audience:server:client_id:kyma-client audience:server:client_id:console openid profile email groups
  # Organization data for which the Kyma cluster is installed
  orgId: "my-org-123"
  orgName: "My Organization"
  # Provide custom logo image url that should replace the default kyma logo in the console app header component
  headerLogoUrl: "assets/logo.svg"
  # Provide custom favicon for console app
  faviconUrl: "favicon.ico"
  # Provide custom title for the UI application that will be shown in the header component
  headerTitle: ""
  # Provide a list of navigation nodes that should be hidden. For example 'namespace.operation.secrets settings foo.bar'
  disabledNavigationNodes: ""
  # Provide a list of Namespaces that should be considered as system Namespaces. The Console UI gives you the possibility to toggle the visibility of system Namespaces.
  systemNamespaces: "istio-system knative-eventing knative-serving kube-public kube-system kyma-backup kyma-installer kyma-integration kyma-system natss compass-system kube-node-lease kubernetes-dashboard tekton-pipelines"
  runtimeAdminGroupName: "runtimeAdmin"
  namespaceAdminGroupName: "runtimeNamespaceAdmin"

test:
  acceptance:
    enabled: true
    ui:
      # tests uses chromium that require more memory
      requests:
        memory: 300Mi
        cpu: 200m
      limits:
        memory: 1.5Gi
        cpu: 300m
      logging:
        enabled: false<|MERGE_RESOLUTION|>--- conflicted
+++ resolved
@@ -15,11 +15,7 @@
 core_ui:
   image:
     dir:
-<<<<<<< HEAD
     tag: 53145f46
-=======
-    tag: 34cd17bd
->>>>>>> c74d3125
     pullPolicy: IfNotPresent
   service:
     name: nginx
