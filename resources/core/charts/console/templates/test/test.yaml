{{- if and ( .Values.test.acceptance.enabled ) ( .Capabilities.APIVersions.Has "testing.kyma-project.io/v1alpha1" ) }}
apiVersion: "testing.kyma-project.io/v1alpha1"
kind: TestDefinition
metadata:
  name: core-{{ .Chart.Name }}
  labels:
    app: {{ .Chart.Name }}-tests
    app.kubernetes.io/name: {{ .Chart.Name }}-tests
    app.kubernetes.io/managed-by: {{ .Release.Service }}
    app.kubernetes.io/instance: {{ .Release.Name }}
    helm.sh/chart: {{ .Chart.Name }}-{{ .Chart.Version | replace "+" "_" }}

spec:
    disableConcurrency: true
    template:
        metadata:
          annotations:
            sidecar.istio.io/inject: "true"
          labels:
            purpose: testing
        spec:
          {{ if .Values.global.isLocalEnv }}
          hostAliases:
           - ip: {{ .Values.global.minikubeIP }}
             hostnames:
              - "apiserver.{{ .Values.global.ingress.domainName }}"
              - "console.{{ .Values.global.ingress.domainName }}"
              - "catalog.{{ .Values.global.ingress.domainName }}"
              - "instances.{{ .Values.global.ingress.domainName }}"
              - "brokers.{{ .Values.global.ingress.domainName }}"
              - "dex.{{ .Values.global.ingress.domainName }}"
              - "docs.{{ .Values.global.ingress.domainName }}"
              - "lambdas-ui.{{ .Values.global.ingress.domainName }}"
              - "console-backend.{{ .Values.global.ingress.domainName }}"
              - "storage.{{ .Values.global.ingress.domainName }}"
              - "ui-test-exposed-api.{{ .Values.global.ingress.domainName }}"
          {{ end }}
          serviceAccountName: {{ .Chart.Name }}-tests
          containers:
            - name: tests
              image: {{ .Values.global.containerRegistry.path }}{{ .Values.global.ui_acceptance_tests.dir }}/ui-tests:{{ .Values.global.ui_acceptance_tests.version }}
              imagePullPolicy: IfNotPresent
              resources:
                 requests:
                   memory: {{ .Values.test.acceptance.ui.requests.memory }}
                   cpu: {{ .Values.test.acceptance.ui.requests.cpu }}
                 limits:
                   memory: {{ .Values.test.acceptance.ui.limits.memory }}
                   cpu: {{ .Values.test.acceptance.ui.limits.cpu }}
              env:
                - name: DOMAIN
                  value: {{ .Values.global.ingress.domainName }}
                - name: LOGIN
                  valueFrom:
                    secretKeyRef:
                      name: admin-user
                      key: email
                - name: PASSWORD
                  valueFrom:
                    secretKeyRef:
                      name: admin-user
                      key: password
                - name: API_PACKAGES_ENABLED
<<<<<<< HEAD
                  value: {{ .Values.global.enableAPIPackages | quote }}
                - name: CATALOG_ENABLED
                  value: {{ .Values.test.acceptance.ui.service_catalog.enabled | quote }}
=======
                  value: {{ .Values.global.disableLegacyConnectivity | quote }}
>>>>>>> 23d75f04
              command:
                - "/bin/sh"
              args:
              - "-c"
              - |
                echo 'TESTING start'
                sleep 10
                npm run test:cluster
                exit_code=$?
                echo "code is $exit_code"
                echo 'killing pilot-agent...'
                curl -XPOST http://127.0.0.1:15020/quitquitquit
                sleep 4
                exit $exit_code
          restartPolicy: Never
{{- end}}<|MERGE_RESOLUTION|>--- conflicted
+++ resolved
@@ -61,13 +61,9 @@
                       name: admin-user
                       key: password
                 - name: API_PACKAGES_ENABLED
-<<<<<<< HEAD
-                  value: {{ .Values.global.enableAPIPackages | quote }}
+                  value: {{ .Values.global.disableLegacyConnectivity | quote }}
                 - name: CATALOG_ENABLED
                   value: {{ .Values.test.acceptance.ui.service_catalog.enabled | quote }}
-=======
-                  value: {{ .Values.global.disableLegacyConnectivity | quote }}
->>>>>>> 23d75f04
               command:
                 - "/bin/sh"
               args:
