--- conflicted
+++ resolved
@@ -24,12 +24,9 @@
     env:
     - name: DOMAIN_NAME
       value: {{ .Values.global.domainName }}
-<<<<<<< HEAD
     - name: INGRESSGATEWAY_FQDN
       value: {{ $serviceName }}.istio-system.svc.cluster.local
-=======
     - name: NAMESPACE
       value: {{ .Values.global.api_controller_acceptance_tests.testNamespace }}
->>>>>>> 9a9915f4
   restartPolicy: Never
 ---