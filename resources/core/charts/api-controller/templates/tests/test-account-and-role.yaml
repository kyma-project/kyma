{{ if .Values.tests.enabled }}
---
apiVersion: v1
kind: ServiceAccount
metadata:
  name: api-controller-test-account
  namespace:  {{ .Release.Namespace }}
  labels:
    helm-chart-test: "true"
---
kind: ClusterRole
apiVersion: rbac.authorization.k8s.io/v1beta1
metadata:
  name: api-controller-test-role
  namespace:  {{ .Release.Namespace }}
  labels:
    helm-chart-test: "true"
rules:
<<<<<<< HEAD
  - apiGroups: [ "", "apps", "gateway.kyma.cx", "networking.istio.io", "authentication.istio.io"]
    resources: ["deployments", "services", "apis", "virtualservices", "policies"]
=======
  - apiGroups: [ "", "apps", "gateway.kyma-project.io"]
    resources: ["deployments", "services", "apis"]
>>>>>>> 3d54d195
    verbs: ["*"]
---
kind: ClusterRoleBinding
apiVersion: rbac.authorization.k8s.io/v1beta1
metadata:
  name: api-controller-test-role-binding
  namespace:  {{ .Release.Namespace }}
  labels:
    helm-chart-test: "true"
subjects:
  - kind: ServiceAccount
    name: api-controller-test-account # Service account assigned to the api-controller pod.
    namespace:  {{ .Release.Namespace }}
roleRef:
  apiGroup: rbac.authorization.k8s.io
  kind: ClusterRole
  name: api-controller-test-role
{{ end }}<|MERGE_RESOLUTION|>--- conflicted
+++ resolved
@@ -16,13 +16,8 @@
   labels:
     helm-chart-test: "true"
 rules:
-<<<<<<< HEAD
-  - apiGroups: [ "", "apps", "gateway.kyma.cx", "networking.istio.io", "authentication.istio.io"]
+  - apiGroups: [ "", "apps", "gateway.kyma-project.io", "networking.istio.io", "authentication.istio.io"]
     resources: ["deployments", "services", "apis", "virtualservices", "policies"]
-=======
-  - apiGroups: [ "", "apps", "gateway.kyma-project.io"]
-    resources: ["deployments", "services", "apis"]
->>>>>>> 3d54d195
     verbs: ["*"]
 ---
 kind: ClusterRoleBinding
