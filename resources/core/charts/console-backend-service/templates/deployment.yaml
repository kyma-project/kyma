--- conflicted
+++ resolved
@@ -37,14 +37,10 @@
         image: "{{ .Values.global.containerRegistry.path }}/{{ .Values.image.name }}:{{ .Values.global.console_backend_service.version }}"
         imagePullPolicy: {{ .Values.image.pullPolicy }}
         resources:
-<<<<<<< HEAD
-          requests: 96Mi
-=======
           limits:
             memory: 300Mi
           requests:
             memory: 64Mi
->>>>>>> c41e621c
         env:
           - name: APP_PORT
             value: "{{ .Values.service.internalPort }}"
