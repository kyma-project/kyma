--- conflicted
+++ resolved
@@ -24,25 +24,13 @@
       containers:
       - image: {{ .Values.global.containerRegistry.path }}/{{ .Values.global.configurations_generator.dir }}configurations-generator:{{ .Values.global.configurations_generator.version }}
         name: {{ template "name" . }}
-<<<<<<< HEAD
-        command: [
-          "/app",
-          "-kube-config-cluster-name={{ .Values.global.ingress.domainName }}",
-          "-kube-config-url=https://apiserver.{{ .Values.global.ingress.domainName }}",
-          "-kube-config-ca-file=/etc/ingress-tls-cert/tls.crt",
-          "-oidc-issuer-url=https://dex.{{ .Values.global.ingress.domainName }}",
-          "-oidc-client-id=kyma-client",
-          "-oidc-ca-file=/etc/ingress-tls-cert/tls.crt"
-        ]
-=======
         command:
           - sh
           - -c
-          - /app -kube-config-cluster-name=$DOMAIN -kube-config-url={{ $apiserverUrl }} -kube-config-ca-file=/etc/apiserver-proxy-tls-cert/tls.crt -oidc-issuer-url=https://dex.{{ .Values.global.domainName }} -oidc-client-id=kyma-client -oidc-ca-file=/etc/dex-tls-cert/tls.crt
+          - /app -kube-config-cluster-name=$DOMAIN -kube-config-url={{ $apiserverUrl }} -kube-config-ca-file=/etc/apiserver-proxy-tls-cert/tls.crt -oidc-issuer-url=https://dex.{{ .Values.global.ingress.domainName }} -oidc-client-id=kyma-client -oidc-ca-file=/etc/dex-tls-cert/tls.crt
         envFrom:
         - configMapRef:
             name: apiserver-proxy
->>>>>>> 9cc1e0e8
         ports:
           - name: http
             containerPort: 8000
