--- conflicted
+++ resolved
@@ -1,4 +1,3 @@
----
 apiVersion: networking.istio.io/v1alpha3
 kind: Gateway
 metadata:
@@ -16,20 +15,7 @@
       mode: SIMPLE
       credentialName: {{ .Values.global.istio.gateway.name }}-certs
     hosts:
-<<<<<<< HEAD
-    - "*.{{.Values.global.ingress.domainName}}"
-  - port:
-      name: https-compass-mtls
-      number: 443
-      protocol: HTTPS
-    tls:
-      mode: MUTUAL
-      credentialName: {{ .Values.global.compass.mtls.secret.name }}
-    hosts:
-      - "{{ .Values.global.compass.mtls.host }}.{{.Values.global.ingress.domainName}}"
-=======
       - "*.{{ .Values.global.ingress.domainName }}"
->>>>>>> 1935c794
   - port:
       number: 80
       name: http
@@ -37,27 +23,4 @@
     tls:
       httpsRedirect: true # automatic 301 redirect from http to https
     hosts:
-<<<<<<< HEAD
-    - "*.{{.Values.global.ingress.domainName}}"
----
-apiVersion: networking.istio.io/v1alpha3
-kind: Gateway
-metadata:
-  name: app-connector-gateway
-  namespace: {{.Release.Namespace }}  
-spec:
-  selector:
-    istio: ingressgateway # use istio default ingress gateway
-  servers:
-  - port:
-      name: https-app-connector
-      number: 443
-      protocol: HTTPS
-    tls:
-      mode: MUTUAL
-      credentialName: application-connector-certs
-    hosts:
-      - "gateway.{{.Values.global.ingress.domainName}}"
-=======
-      - "*.{{ .Values.global.ingress.domainName }}"
->>>>>>> 1935c794
+      - "*.{{ .Values.global.ingress.domainName }}"