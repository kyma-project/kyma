--- conflicted
+++ resolved
@@ -4,11 +4,7 @@
 replicaCount: 1
 image:
   name: lambda
-<<<<<<< HEAD
-  tag: 7245c296
-=======
   tag: 7fd3f15f
->>>>>>> 8639c25a
   pullPolicy: IfNotPresent
 service:
   name: nginx
