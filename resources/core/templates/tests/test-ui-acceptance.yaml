--- conflicted
+++ resolved
@@ -26,11 +26,7 @@
   serviceAccountName:  "test-{{ template "fullname" . }}-ui-acceptance"
   containers:
     - name: "test-{{ template "fullname" . }}-ui-acceptance"
-<<<<<<< HEAD
-      image: {{ .Values.global.containerRegistry.path }}/ui-tests:1fb907f7
-=======
       image: {{ .Values.global.containerRegistry.path }}/ui-tests:5859bb17
->>>>>>> 991f1e6c
       imagePullPolicy: IfNotPresent
       resources:
          requests:
@@ -40,8 +36,6 @@
            memory: {{ .Values.test.acceptance.ui.limits.memory }}
            cpu: {{ .Values.test.acceptance.ui.limits.cpu }}
       env:
-        - name: LOGGING_ENABLED
-          value: true
         - name: DOMAIN
           value: {{ .Values.global.ingress.domainName }}
         - name: LOGIN
