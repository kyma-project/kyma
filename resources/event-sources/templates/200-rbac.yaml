apiVersion: v1
kind: ServiceAccount
metadata:
  name: {{ template "controller-manager.fullname" . }}
  namespace: kyma-system
---
apiVersion: rbac.authorization.k8s.io/v1
kind: ClusterRole
metadata:
  name: {{ template "controller-manager.fullname" . }}
rules:
  - apiGroups:
      - ""
    resources:
      - services
    verbs:
      - get
      - list
      - create
      - update
      - watch
  - apiGroups:
      - apps
    resources:
      - deployments
    verbs:
      - get
      - list
      - create
      - update
      - watch

  # Metrics/logging configs
  - apiGroups:
      - ""
    resources:
      - configmaps
    verbs:
      - get
      - list
      - watch
  # Source resources and statuses we care about.
  - apiGroups:
      - sources.kyma-project.io
    resources:
      - httpsources
    verbs:
      - list
      - watch
  - apiGroups:
      - sources.kyma-project.io
    resources:
      - httpsources/status
    verbs:
      - update
  # Channels
  - apiGroups:
      - messaging.knative.dev
    resources:
      - channels
    verbs:
      - list
      - watch
      - create
      - update
  # Record Kubernetes events
  - apiGroups:
      - ''
    resources:
      - events
    verbs:
      - create
      - patch
      - update
  - apiGroups:
      - "security.istio.io"
    resources:
      - peerauthentications
      - authorisationpolicies
    verbs:
      - create
      - patch
      - update
      - get
      - list
      - watch
<<<<<<< HEAD
  # required for migration to new api group until Kyma 1.16 is out
  # TODO: delete me then Kyma 1.16 is out
=======
>>>>>>> 086a1657
  - apiGroups:
      - "authentication.istio.io"
    resources:
      - policies
    verbs:
      - create
      - patch
      - update
      - get
      - list
      - watch
      - delete
<<<<<<< HEAD
  # END
=======
>>>>>>> 086a1657
---
apiVersion: rbac.authorization.k8s.io/v1
kind: ClusterRoleBinding
metadata:
  name: {{ template "controller-manager.fullname" . }}
subjects:
  - kind: ServiceAccount
    name: {{ template "controller-manager.fullname" . }}
    namespace: kyma-system
roleRef:
  kind: ClusterRole
  name: {{ template "controller-manager.fullname" . }}
  apiGroup: rbac.authorization.k8s.io<|MERGE_RESOLUTION|>--- conflicted
+++ resolved
@@ -76,7 +76,6 @@
       - "security.istio.io"
     resources:
       - peerauthentications
-      - authorisationpolicies
     verbs:
       - create
       - patch
@@ -84,11 +83,8 @@
       - get
       - list
       - watch
-<<<<<<< HEAD
   # required for migration to new api group until Kyma 1.16 is out
   # TODO: delete me then Kyma 1.16 is out
-=======
->>>>>>> 086a1657
   - apiGroups:
       - "authentication.istio.io"
     resources:
@@ -101,10 +97,7 @@
       - list
       - watch
       - delete
-<<<<<<< HEAD
   # END
-=======
->>>>>>> 086a1657
 ---
 apiVersion: rbac.authorization.k8s.io/v1
 kind: ClusterRoleBinding
