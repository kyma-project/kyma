--- conflicted
+++ resolved
@@ -5,11 +5,7 @@
     name: controller-manager
     image: event-sources-controller-manager
     dir: ''
-<<<<<<< HEAD
-    version: PR-9562
-=======
     version: PR-9608
->>>>>>> f1b72a79
   httpAdapter:
     image: event-sources-http-adapter
     dir: ''
