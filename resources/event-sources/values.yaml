--- conflicted
+++ resolved
@@ -7,16 +7,8 @@
     name: controller-manager
     image: event-sources-controller-manager
     dir: ''
-<<<<<<< HEAD
     version: PR-8193
   httpAdapter:
     image: event-sources-http-adapter
     dir: ''
-    version: PR-8193
-=======
-    version: PR-8173
-  httpAdapter:
-    image: event-sources-http-adapter
-    dir: ''
-    version: PR-8173
->>>>>>> 3c3c7ff7
+    version: PR-8193