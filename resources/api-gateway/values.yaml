replicaCount: 1

rbacJob:
  image:
    repository: eu.gcr.io/kyma-project/test-infra/alpine-kubectl
    tag: "v20200121-4f3202bd"

image:
  repository: eu.gcr.io/kyma-project/incubator/develop/api-gateway-controller
  tag: "c1d35a0c"
  # Image pull policy
  pullPolicy: IfNotPresent

deployment:
  resources:
    limits:
      cpu: 100m
      memory: 128Mi
    requests:
      cpu: 50m
      memory: 64Mi

config:
  oathkeeper:
    service: ory-oathkeeper-proxy.kyma-system.svc.cluster.local
    port: 4455
  jwksURI: http://dex-service.kyma-system.svc.cluster.local:5556/keys
  serviceBlackList:
    default:
      - kubernetes
    istio-system:
      - istio-citadel
      - istio-galley
      - istio-ingressgateway
      - istio-pilot
      - istio-policy
      - istio-sidecar-injector
      - istio-telemetry
    kyma-system:
      - apiserver-proxy
      - apiserver-proxy-ssl
  domainWhiteList:
    - kyma.local
  cors: # values listed below will be used to set corsPolicy in created VirtualServices (https://istio.io/docs/reference/config/networking/v1alpha3/virtual-service/#CorsPolicy)
    allowOrigin:
      - "*"
    allowMethods: # no possibility to use "*"
      - "GET"
      - "POST"
      - "PUT"
      - "DELETE"
    allowHeaders: # "*" is not yet supported by all browsers
      - "Authorization"
      - "Content-Type"
      - "*"

  # Node labels for pod assignment.
  nodeSelector: {}
  # If you do want to specify node labels, uncomment the following
  # lines, adjust them as necessary, and remove the curly braces after 'annotations:'.
  #   foo: bar

  # Configure node tolerations.
  tolerations: []
  annotations: {}

# Configure node affinity
affinity: {}

tests:
  enabled: true
  image:
    registry: "eu.gcr.io/kyma-project"
<<<<<<< HEAD
    version: "7ab0fafe"
=======
    version: "PR-7296"
>>>>>>> 7ab0fafe
  env:
    testUser: "admin-user"
    timeout: 120
    delay: 15<|MERGE_RESOLUTION|>--- conflicted
+++ resolved
@@ -71,11 +71,7 @@
   enabled: true
   image:
     registry: "eu.gcr.io/kyma-project"
-<<<<<<< HEAD
     version: "7ab0fafe"
-=======
-    version: "PR-7296"
->>>>>>> 7ab0fafe
   env:
     testUser: "admin-user"
     timeout: 120
