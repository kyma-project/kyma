--- conflicted
+++ resolved
@@ -79,11 +79,7 @@
   enabled: true
   image:
     registry: "eu.gcr.io/kyma-project"
-<<<<<<< HEAD
     version: "PR-8026"
-=======
-    version: "bf3187bd"
->>>>>>> 9bd030ab
   env:
     testUser: "admin-user"
     timeout: 180
