--- conflicted
+++ resolved
@@ -4,14 +4,11 @@
   image:
     name: eu.gcr.io/kyma-project/test-infra/alpine-kubectl
     version: v20200703-d5c97fa6
-<<<<<<< HEAD
   labels:
     integration: true
     after-upgrade: true
 
 nodeSelector: {}
-=======
->>>>>>> 1c5b6ad6
 
 global:
   isLocalEnv: false
