--- conflicted
+++ resolved
@@ -5,13 +5,12 @@
     gateway:
       name: kyma-gateway
 
-<<<<<<< HEAD
 tests:
-  enabled: true
+  enabled: false
   image:
     dir: "pr/"
     version: "PR-6569"
-=======
+
 migration:
   persistence:
     size: 10Gi
@@ -20,7 +19,6 @@
       repository: 'dtzar/helm-kubectl'
       tag: '2.16.1'
       pullPolicy: IfNotPresent
->>>>>>> c0eba5b6
 
 controller-manager:
   enabled: true
