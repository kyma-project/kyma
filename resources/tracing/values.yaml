# Default values for jaeger-operator.
# This is a YAML-formatted file.
# Declare variables to be passed into your templates.
image:
  repository: eu.gcr.io/kyma-project/incubator/develop/jaeger-operator
  tag: 1.17.1-fe39dbe9
  pullPolicy: IfNotPresent
  imagePullSecrets: []

resources:
  limits:
    cpu: 50m
    memory: 100Mi
  requests:
    cpu: 10m
    memory: 40Mi

nodeSelector: {}

crd:
  install: true

jaeger:
  # Specifies whether Jaeger instance should be created
  create: true
  kyma:
    uiPort: 16686
    zipkinPort: 9411
    badgerPvc:
      enabled: false
      accessModes:
      - ReadWriteOnce
      size: 1Gi
      storageClassName: ""
  spec:
    strategy: allInOne #allInOne | production
    allInOne:
      image: jaegertracing/all-in-one:1.17.1
      options:
        log-level: info
    storage:
      type: memory #memory | badger | elasticsearch | cassandra
      options:
        badger:
          ephemeral: false
          truncate: true
          span-store-ttl: 24h
          directory-key: "/badger/key"
          directory-value: "/badger/data"
        memory:
          max-traces: 10000
        es:
          # Note: This assumes elasticsearch is running in the "default" namespace.
          server-urls: http://elasticsearch-client.default.svc:9200
        cassandra:
          # Note: This assumes cassandra is running in the "default" namespace.
          servers: cassandra.default.svc
          keyspace: jaeger_v1_datacenter3
    ui:
      options:
        dependencies:
          menuEnabled: true
        menu:
        - label: "About Jaeger"
          items:
          - label: "Documentation"
            url: "https://www.jaegertracing.io/docs/latest"
        - label: "About Kyma"
          items:
          - label: "Documentation"
            url: "https://kyma-project.io/docs/components/tracing/"
    ingress:
      enabled: false
    annotations:
      sidecar.istio.io/inject: "true"
      sidecar.istio.io/rewriteAppHTTPProbers: "true"
    resources:
      limits:
        cpu: 100m
        memory: 500Mi
      requests:
        cpu: 10m
        memory: 40Mi

rbac:
  # Specifies whether RBAC resources should be created
  create: true
  pspEnabled: false
  clusterRole: true

serviceAccount:
  # Specifies whether a ServiceAccount should be created
  create: true
  # The name of the ServiceAccount to use.
  # If not set and create is true, a name is generated using the fullname template
  name:

global:
  isLocalEnv: false
  istio:
    gateway:
      name: kyma-gateway
      namespace: kyma-system

kcproxy:
<<<<<<< HEAD
    replicaCount: 1
    inPort: 10001
    clientId: jaeger
    clientSecret: oiEWUWOIEwedfgg
    nodeSelector: {}
    image:
      repository: bitnami/keycloak-gatekeeper
      tag: 9.0.3
      pullPolicy: IfNotPresent
    resources:
      limits:
          cpu: 50m
          memory: 20Mi
      requests:
          cpu: 10m
          memory: 5Mi
=======
  replicaCount: 1
  inPort: 10001
  clientId: jaeger
  clientSecret: oiEWUWOIEwedfgg
  image:
    repository: bitnami/keycloak-gatekeeper
    tag: 9.0.3
    pullPolicy: IfNotPresent
  resources:
    limits:
      cpu: 50m
      memory: 20Mi
    requests:
      cpu: 10m
      memory: 5Mi
>>>>>>> f5343a17
<|MERGE_RESOLUTION|>--- conflicted
+++ resolved
@@ -103,28 +103,11 @@
       namespace: kyma-system
 
 kcproxy:
-<<<<<<< HEAD
-    replicaCount: 1
-    inPort: 10001
-    clientId: jaeger
-    clientSecret: oiEWUWOIEwedfgg
-    nodeSelector: {}
-    image:
-      repository: bitnami/keycloak-gatekeeper
-      tag: 9.0.3
-      pullPolicy: IfNotPresent
-    resources:
-      limits:
-          cpu: 50m
-          memory: 20Mi
-      requests:
-          cpu: 10m
-          memory: 5Mi
-=======
   replicaCount: 1
   inPort: 10001
   clientId: jaeger
   clientSecret: oiEWUWOIEwedfgg
+  nodeSelector: {}
   image:
     repository: bitnami/keycloak-gatekeeper
     tag: 9.0.3
@@ -135,5 +118,4 @@
       memory: 20Mi
     requests:
       cpu: 10m
-      memory: 5Mi
->>>>>>> f5343a17
+      memory: 5Mi