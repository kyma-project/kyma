# Default values for jaeger-operator.
# This is a YAML-formatted file.
# Declare variables to be passed into your templates.
image:
  repository: eu.gcr.io/kyma-project/incubator/develop/jaeger-operator
  tag: 1.18.1-ff002438
  pullPolicy: IfNotPresent
  imagePullSecrets: []

resources:
  limits:
    cpu: 50m
    memory: 100Mi
  requests:
    cpu: 10m
    memory: 40Mi

nodeSelector: {}

crd:
  install: true

jaeger:
  # Specifies whether Jaeger instance should be created
  create: true
  kyma:
    uiPort: 16686
    zipkinPort: 9411
    badgerPvc:
      enabled: false
      accessModes:
      - ReadWriteOnce
      size: 1Gi
      storageClassName: ""
  spec:
    strategy: allInOne #allInOne | production
    allInOne:
<<<<<<< HEAD
      image: jaegertracing/all-in-one:1.18.1
=======
      image: eu.gcr.io/kyma-project/external/jaegertracing/all-in-one:1.17.1
>>>>>>> 8ee05957
      options:
        log-level: info
    storage:
      type: memory #memory | badger | elasticsearch | cassandra
      options:
        badger:
          ephemeral: false
          truncate: true
          span-store-ttl: 24h
          directory-key: "/badger/key"
          directory-value: "/badger/data"
        memory:
          max-traces: 10000
        es:
          # Note: This assumes elasticsearch is running in the "default" namespace.
          server-urls: http://elasticsearch-client.default.svc:9200
        cassandra:
          # Note: This assumes cassandra is running in the "default" namespace.
          servers: cassandra.default.svc
          keyspace: jaeger_v1_datacenter3
    ui:
      options:
        dependencies:
          menuEnabled: true
        menu:
        - label: "About Jaeger"
          items:
          - label: "Documentation"
            url: "https://www.jaegertracing.io/docs/latest"
        - label: "About Kyma"
          items:
          - label: "Documentation"
            url: "https://kyma-project.io/docs/components/tracing/"
    ingress:
      enabled: false
    annotations:
      sidecar.istio.io/inject: "true"
      sidecar.istio.io/rewriteAppHTTPProbers: "true"
    resources:
      limits:
        cpu: 100m
        memory: 500Mi
      requests:
        cpu: 10m
        memory: 40Mi

rbac:
  # Specifies whether RBAC resources should be created
  create: true
  pspEnabled: false
  clusterRole: true

serviceAccount:
  # Specifies whether a ServiceAccount should be created
  create: true
  # The name of the ServiceAccount to use.
  # If not set and create is true, a name is generated using the fullname template
  name:

global:
  isLocalEnv: false
  istio:
    gateway:
      name: kyma-gateway
      namespace: kyma-system

kcproxy:
  replicaCount: 1
  inPort: 10001
  clientId: jaeger
  clientSecret: oiEWUWOIEwedfgg
  nodeSelector: {}
  image:
    repository: eu.gcr.io/kyma-project/external/bitnami/keycloak-gatekeeper
    tag: 10.0.0
    pullPolicy: IfNotPresent
  resources:
    limits:
      cpu: 50m
      memory: 20Mi
    requests:
      cpu: 10m
      memory: 5Mi<|MERGE_RESOLUTION|>--- conflicted
+++ resolved
@@ -35,11 +35,7 @@
   spec:
     strategy: allInOne #allInOne | production
     allInOne:
-<<<<<<< HEAD
-      image: jaegertracing/all-in-one:1.18.1
-=======
-      image: eu.gcr.io/kyma-project/external/jaegertracing/all-in-one:1.17.1
->>>>>>> 8ee05957
+      image: eu.gcr.io/kyma-project/external/jaegertracing/all-in-one:1.18.1
       options:
         log-level: info
     storage:
