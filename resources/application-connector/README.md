--- conflicted
+++ resolved
@@ -8,13 +8,7 @@
 
 The Application Connector Helm chart contains all the global components:
 - Application broker
-<<<<<<< HEAD
+- Application Operator
 - Central Application Gateway
 - Central Application Connectivity Validator
-=======
-- Application operator
-- Application registry
-- Connection token handler
-- Connector Service
->>>>>>> 8609e418
 
