apiVersion: v1
data:
<<<<<<< HEAD
  "tls.crt": {{ .Values.global.applicationConnector.tlsCrt }}
  "tls.key": {{ .Values.global.applicationConnector.tlsKey }}
=======
  "tls.crt": {{ .Values.global.tlsCrt }}
  "tls.key": {{ .Values.global.tlsKey }}
>>>>>>> 88a387bb
kind: Secret
metadata:
  name: application-connector-ingress-tls-cert
  namespace: kyma-integration
type: kubernetes.io/tls<|MERGE_RESOLUTION|>--- conflicted
+++ resolved
@@ -1,12 +1,7 @@
 apiVersion: v1
 data:
-<<<<<<< HEAD
   "tls.crt": {{ .Values.global.applicationConnector.tlsCrt }}
   "tls.key": {{ .Values.global.applicationConnector.tlsKey }}
-=======
-  "tls.crt": {{ .Values.global.tlsCrt }}
-  "tls.key": {{ .Values.global.tlsKey }}
->>>>>>> 88a387bb
 kind: Secret
 metadata:
   name: application-connector-ingress-tls-cert
