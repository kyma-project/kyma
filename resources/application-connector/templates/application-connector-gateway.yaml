--- conflicted
+++ resolved
@@ -13,8 +13,7 @@
         protocol: HTTPS
       tls:
         mode: MUTUAL
-<<<<<<< HEAD
-        credentialName: application-connector-certs
+        credentialName: kyma-gateway-certs
         minProtocolVersion: TLSV1_1
         cipherSuites:
         - ECDHE-RSA-CHACHA20-POLY1305
@@ -22,8 +21,5 @@
         - ECDHE-RSA-AES256-SHA
         - ECDHE-RSA-AES128-GCM-SHA256
         - ECDHE-RSA-AES128-SHA
-=======
-        credentialName: kyma-gateway-certs
->>>>>>> d1109375
       hosts:
         - "gateway.{{.Values.global.ingress.domainName}}"