--- conflicted
+++ resolved
@@ -5,12 +5,6 @@
 home: https://kyma-project.io
 icon: https://github.com/kyma-project/kyma/blob/main/logo.png?raw=true
 dependencies:
-<<<<<<< HEAD
-  - name: application-broker
-  - name: application-registry
-=======
-  - name: application-operator
->>>>>>> bf759135
   - name: central-application-connectivity-validator
     condition: global.disableLegacyConnectivity
   - name: central-application-gateway
