apiVersion: apps/v1
kind: StatefulSet
metadata:
  name: {{ .Chart.Name }}
  namespace: {{ .Values.global.namespace }}
  labels:
    control-plane: {{ .Chart.Name }}
    controller-tools.k8s.io: "1.0"
    release: {{ .Release.Name }}
    helm.sh/chart: {{ .Chart.Name }}-{{ .Chart.Version | replace "+" "_" }}
    app.kubernetes.io/name: {{ template "name" . }}
    app.kubernetes.io/managed-by: {{ .Release.Service }}
    app.kubernetes.io/instance: {{ .Release.Name }}
    kyma-project.io/component: controller
spec:
  selector:
    matchLabels:
      control-plane: {{ .Chart.Name }}
      controller-tools.k8s.io: "1.0"
  serviceName: {{ .Chart.Name }}-service
  template:
    metadata:
      annotations:
        sidecar.istio.io/inject: "false"
      labels:
        control-plane: {{ .Chart.Name }}
        controller-tools.k8s.io: "1.0"
        release: {{ .Release.Name }}
        helm.sh/chart: {{ .Chart.Name }}-{{ .Chart.Version | replace "+" "_" }}
        app.kubernetes.io/name: {{ template "name" . }}
        app.kubernetes.io/managed-by: {{ .Release.Service }}
        app.kubernetes.io/instance: {{ .Release.Name }}
        kyma-project.io/component: controller
    spec:
      serviceAccountName: {{ .Chart.Name }}
      initContainers:
        - name: helm-release-migrator
          image: eu.gcr.io/kyma-project/incubator/develop/k8s-tools:20201023-5de446cf
          command:
            - /bin/bash
            - -c
            - |
{{ .Files.Get "files/helm-release-migration.sh" | indent 14 }}
      containers:
      - name: {{ .Chart.Name }}
        ports:
          - containerPort: 8090
            name: http-health
        args:
        - "/manager"
        - "--appName={{ .Values.controller.args.appName }}"
        - "--domainName={{ .Values.global.ingress.domainName }}"
        - "--namespace={{ .Values.global.namespace }}"
        - "--helmDriver={{ .Values.controller.args.helmDriver }}"
        - "--applicationGatewayImage={{ .Values.global.containerRegistry.path }}/application-gateway:{{ .Values.global.application_gateway.version }}"
        - "--applicationGatewayTestsImage={{ .Values.global.containerRegistry.path }}/application-gateway-legacy-tests:{{ .Values.global.application_gateway_legacy_tests.version }}"
        - "--eventServiceImage={{ .Values.global.containerRegistry.path }}/event-service:{{ .Values.global.event_service.version }}"
        - "--eventServiceTestsImage={{ .Values.global.containerRegistry.path }}/event-service-integration-tests:{{ .Values.global.event_service_integration_tests.version }}"
        - "--applicationConnectivityValidatorImage={{ .Values.global.containerRegistry.path }}/application-connectivity-validator:{{ .Values.global.application_connectivity_validator.version }}"
        - "--syncPeriod={{ .Values.controller.args.syncPeriod }}"
        - "--installationTimeout={{ .Values.controller.args.installationTimeout }}"
        - "--gatewayOncePerNamespace={{ .Values.global.disableLegacyConnectivity }}"
        - "--strictMode={{ .Values.global.strictMode }}"
        - "--healthPort={{ .Values.controller.args.healthPort }}"
<<<<<<< HEAD
        - "--profile={{ .Values.controller.resources.profile }}"
=======
        - "--isBEBEnabled={{ .Values.global.isBEBEnabled }}"
>>>>>>> 60463b1d
        image: {{ .Values.global.containerRegistry.path }}/application-operator:{{ .Values.global.application_operator.version }}
        imagePullPolicy: {{ .Values.controller.image.pullPolicy | quote }}
        resources:
          limits:
            cpu: {{ .Values.controller.resources.limits.cpu }}
            memory: {{ .Values.controller.resources.limits.memory }}
          requests:
            cpu: {{ .Values.controller.resources.requests.cpu }}
            memory: {{ .Values.controller.resources.requests.memory }}
      terminationGracePeriodSeconds: 10<|MERGE_RESOLUTION|>--- conflicted
+++ resolved
@@ -62,11 +62,8 @@
         - "--gatewayOncePerNamespace={{ .Values.global.disableLegacyConnectivity }}"
         - "--strictMode={{ .Values.global.strictMode }}"
         - "--healthPort={{ .Values.controller.args.healthPort }}"
-<<<<<<< HEAD
         - "--profile={{ .Values.controller.resources.profile }}"
-=======
         - "--isBEBEnabled={{ .Values.global.isBEBEnabled }}"
->>>>>>> 60463b1d
         image: {{ .Values.global.containerRegistry.path }}/application-operator:{{ .Values.global.application_operator.version }}
         imagePullPolicy: {{ .Values.controller.image.pullPolicy | quote }}
         resources:
