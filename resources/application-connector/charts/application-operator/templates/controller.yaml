apiVersion: apps/v1
kind: StatefulSet
metadata:
  name: {{ .Chart.Name }}
  namespace: {{ .Values.global.namespace }}
  labels:
    control-plane: {{ .Chart.Name }}
    controller-tools.k8s.io: "1.0"
    release: {{ .Release.Name }}
    helm.sh/chart: {{ .Chart.Name }}-{{ .Chart.Version | replace "+" "_" }}
    app.kubernetes.io/name: {{ template "name" . }}
    app.kubernetes.io/managed-by: {{ .Release.Service }}
    app.kubernetes.io/instance: {{ .Release.Name }}
spec:
  selector:
    matchLabels:
      control-plane: {{ .Chart.Name }}
      controller-tools.k8s.io: "1.0"
  serviceName: {{ .Chart.Name }}-service
  template:
    metadata:
      annotations:
        sidecar.istio.io/inject: "false"
      labels:
        control-plane: {{ .Chart.Name }}
        controller-tools.k8s.io: "1.0"
        release: {{ .Release.Name }}
        helm.sh/chart: {{ .Chart.Name }}-{{ .Chart.Version | replace "+" "_" }}
        app.kubernetes.io/name: {{ template "name" . }}
        app.kubernetes.io/managed-by: {{ .Release.Service }}
        app.kubernetes.io/instance: {{ .Release.Name }}
    spec:
      serviceAccountName: {{ .Chart.Name }}
      containers:
      - name: {{ .Chart.Name }}
        ports:
          - containerPort: 8090
            name: http-health
        args:
        - "/manager"
        - "--appName={{ .Values.controller.args.appName }}"
        - "--domainName={{ .Values.global.ingress.domainName }}"
        - "--namespace={{ .Values.global.namespace }}"
<<<<<<< HEAD
        - "--helmDriver={{ .Values.controller.args.helmDriver }}"
        - "--applicationGatewayImage={{ .Values.global.containerRegistry.path }}/{{ .Values.global.application_gateway.dir }}application-gateway:{{ .Values.global.application_gateway.version }}"
        - "--applicationGatewayTestsImage={{ .Values.global.containerRegistry.path }}/{{ .Values.global.application_gateway_tests.dir }}application-gateway-tests:c608dbf3" # Use hardcoded value of tests image as this is the last version that operate without API packages. The approach with API packages was changed and tests are no longer deployed with the Gateway. TODO: should be removed after full transition to API packages
        - "--eventServiceImage={{ .Values.global.containerRegistry.path }}/{{ .Values.global.event_service.dir }}event-service:{{ .Values.global.event_service.version }}"
        - "--eventServiceTestsImage={{ .Values.global.containerRegistry.path }}/{{ .Values.global.event_service_integration_tests.dir }}event-service-integration-tests:{{ .Values.global.event_service_integration_tests.version }}"
        - "--applicationConnectivityValidatorImage={{ .Values.global.containerRegistry.path }}/{{ .Values.global.application_connectivity_validator.dir }}application-connectivity-validator:{{ .Values.global.application_connectivity_validator.version }}"
=======
        - "--tillerUrl={{ .Values.controller.args.tillerUrl }}"
        - "--helmTLSKeyFile={{ .Values.controller.args.helmTLSKeyFile }}"
        - "--helmTLSCertificateFile={{ .Values.controller.args.helmTLSCertificateFile }}"
        - "--tillerTLSSkipVerify={{ .Values.controller.args.tillerTLSInsecure }}"
        - "--applicationGatewayImage={{ .Values.global.containerRegistry.path }}/application-gateway:{{ .Values.global.application_gateway.version }}"
        - "--applicationGatewayTestsImage={{ .Values.global.containerRegistry.path }}/application-gateway-tests:c608dbf3" # Use hardcoded value of tests image as this is the last version that operate without API packages. The approach with API packages was changed and tests are no longer deployed with the Gateway. TODO: should be removed after full transition to API packages
        - "--eventServiceImage={{ .Values.global.containerRegistry.path }}/event-service:{{ .Values.global.event_service.version }}"
        - "--eventServiceTestsImage={{ .Values.global.containerRegistry.path }}/event-service-integration-tests:{{ .Values.global.event_service_integration_tests.version }}"
        - "--applicationConnectivityValidatorImage={{ .Values.global.containerRegistry.path }}/application-connectivity-validator:{{ .Values.global.application_connectivity_validator.version }}"
>>>>>>> 710ab22e
        - "--syncPeriod={{ .Values.controller.args.syncPeriod }}"
        - "--installationTimeout={{ .Values.controller.args.installationTimeout }}"
        - "--gatewayOncePerNamespace={{ .Values.global.disableLegacyConnectivity }}"
        - "--strictMode={{ .Values.global.strictMode }}"
        - "--healthPort={{ .Values.controller.args.healthPort }}"
        image: {{ .Values.global.containerRegistry.path }}/application-operator:{{ .Values.global.application_operator.version }}
        imagePullPolicy: {{ .Values.controller.image.pullPolicy | quote }}
        resources:
          limits:
            cpu: 100m
            memory: 100Mi
          requests:
            cpu: 100m
            memory: 20Mi
        volumeMounts:
          - mountPath: /etc/certs
            name: helm-certs
            readOnly: true
      volumes:
        - name: helm-certs
          secret:
            secretName: helm-secret
      terminationGracePeriodSeconds: 10<|MERGE_RESOLUTION|>--- conflicted
+++ resolved
@@ -41,24 +41,12 @@
         - "--appName={{ .Values.controller.args.appName }}"
         - "--domainName={{ .Values.global.ingress.domainName }}"
         - "--namespace={{ .Values.global.namespace }}"
-<<<<<<< HEAD
         - "--helmDriver={{ .Values.controller.args.helmDriver }}"
-        - "--applicationGatewayImage={{ .Values.global.containerRegistry.path }}/{{ .Values.global.application_gateway.dir }}application-gateway:{{ .Values.global.application_gateway.version }}"
-        - "--applicationGatewayTestsImage={{ .Values.global.containerRegistry.path }}/{{ .Values.global.application_gateway_tests.dir }}application-gateway-tests:c608dbf3" # Use hardcoded value of tests image as this is the last version that operate without API packages. The approach with API packages was changed and tests are no longer deployed with the Gateway. TODO: should be removed after full transition to API packages
-        - "--eventServiceImage={{ .Values.global.containerRegistry.path }}/{{ .Values.global.event_service.dir }}event-service:{{ .Values.global.event_service.version }}"
-        - "--eventServiceTestsImage={{ .Values.global.containerRegistry.path }}/{{ .Values.global.event_service_integration_tests.dir }}event-service-integration-tests:{{ .Values.global.event_service_integration_tests.version }}"
-        - "--applicationConnectivityValidatorImage={{ .Values.global.containerRegistry.path }}/{{ .Values.global.application_connectivity_validator.dir }}application-connectivity-validator:{{ .Values.global.application_connectivity_validator.version }}"
-=======
-        - "--tillerUrl={{ .Values.controller.args.tillerUrl }}"
-        - "--helmTLSKeyFile={{ .Values.controller.args.helmTLSKeyFile }}"
-        - "--helmTLSCertificateFile={{ .Values.controller.args.helmTLSCertificateFile }}"
-        - "--tillerTLSSkipVerify={{ .Values.controller.args.tillerTLSInsecure }}"
         - "--applicationGatewayImage={{ .Values.global.containerRegistry.path }}/application-gateway:{{ .Values.global.application_gateway.version }}"
         - "--applicationGatewayTestsImage={{ .Values.global.containerRegistry.path }}/application-gateway-tests:c608dbf3" # Use hardcoded value of tests image as this is the last version that operate without API packages. The approach with API packages was changed and tests are no longer deployed with the Gateway. TODO: should be removed after full transition to API packages
         - "--eventServiceImage={{ .Values.global.containerRegistry.path }}/event-service:{{ .Values.global.event_service.version }}"
         - "--eventServiceTestsImage={{ .Values.global.containerRegistry.path }}/event-service-integration-tests:{{ .Values.global.event_service_integration_tests.version }}"
         - "--applicationConnectivityValidatorImage={{ .Values.global.containerRegistry.path }}/application-connectivity-validator:{{ .Values.global.application_connectivity_validator.version }}"
->>>>>>> 710ab22e
         - "--syncPeriod={{ .Values.controller.args.syncPeriod }}"
         - "--installationTimeout={{ .Values.controller.args.installationTimeout }}"
         - "--gatewayOncePerNamespace={{ .Values.global.disableLegacyConnectivity }}"
