apiVersion: apps/v1
kind: StatefulSet
metadata:
  name: {{ .Chart.Name }}
  namespace: {{ .Values.global.namespace }}
  labels:
    control-plane: {{ .Chart.Name }}
    controller-tools.k8s.io: "1.0"
spec:
  selector:
    matchLabels:
      control-plane: {{ .Chart.Name }}
      controller-tools.k8s.io: "1.0"
  serviceName: {{ .Chart.Name }}-service
  template:
    metadata:
      annotations:
        sidecar.istio.io/inject: "false"
      labels:
        control-plane: {{ .Chart.Name }}
        controller-tools.k8s.io: "1.0"
    spec:
      serviceAccountName: {{ .Chart.Name }}
      containers:
      - name: {{ .Chart.Name }}
        args:
        - "/manager"
        - "--appName={{ .Values.controller.args.appName }}"
        - "--domainName={{ .Values.global.ingress.domainName }}"
        - "--namespace={{ .Values.global.namespace }}"
        - "--tillerUrl={{ .Values.controller.args.tillerUrl }}"
        - "--helmTLSKeyFile={{ .Values.controller.args.helmTLSKeyFile }}"
        - "--helmTLSCertificateFile={{ .Values.controller.args.helmTLSCertificateFile }}"
        - "--tillerTLSSkipVerify={{ .Values.controller.args.tillerTLSInsecure }}"
        - "--applicationGatewayImage={{ .Values.global.containerRegistry.path }}/{{ .Values.global.application_gateway.dir }}application-gateway:{{ .Values.global.application_gateway.version }}"
        - "--applicationGatewayTestsImage={{ .Values.global.containerRegistry.path }}/{{ .Values.global.application_gateway_tests.dir }}application-gateway-tests:{{ .Values.global.application_gateway_tests.version }}"
        - "--eventServiceImage={{ .Values.global.containerRegistry.path }}/{{ .Values.global.event_service.dir }}event-service:{{ .Values.global.event_service.version }}"
        - "--eventServiceTestsImage={{ .Values.global.containerRegistry.path }}/{{ .Values.global.event_service_integration_tests.dir }}event-service-integration-tests:{{ .Values.global.event_service_integration_tests.version }}"
        - "--applicationConnectivityValidatorImage={{ .Values.global.containerRegistry.path }}/{{ .Values.global.application_connectivity_validator.dir }}application-connectivity-validator:{{ .Values.global.application_connectivity_validator.version }}"
        - "--syncPeriod={{ .Values.controller.args.syncPeriod }}"
        - "--installationTimeout={{ .Values.controller.args.installationTimeout }}"
<<<<<<< HEAD
        - "--strictMode={{ .Values.global.application_operator.strict_mode }}"
=======
        - "--gatewayOncePerNamespace={{ .Values.global.enableAPIPackages }}"
>>>>>>> a12c148d
        image: {{ .Values.global.containerRegistry.path }}/{{ .Values.global.application_operator.dir }}application-operator:{{ .Values.global.application_operator.version }}
        imagePullPolicy: {{ .Values.controller.image.pullPolicy }}
        resources:
          limits:
            cpu: 100m
            memory: 100Mi
          requests:
            cpu: 100m
            memory: 20Mi
        volumeMounts:
          - mountPath: /etc/certs
            name: helm-certs
            readOnly: true
      volumes:
        - name: helm-certs
          secret:
            secretName: helm-secret
      terminationGracePeriodSeconds: 10<|MERGE_RESOLUTION|>--- conflicted
+++ resolved
@@ -39,11 +39,8 @@
         - "--applicationConnectivityValidatorImage={{ .Values.global.containerRegistry.path }}/{{ .Values.global.application_connectivity_validator.dir }}application-connectivity-validator:{{ .Values.global.application_connectivity_validator.version }}"
         - "--syncPeriod={{ .Values.controller.args.syncPeriod }}"
         - "--installationTimeout={{ .Values.controller.args.installationTimeout }}"
-<<<<<<< HEAD
+        - "--gatewayOncePerNamespace={{ .Values.global.enableAPIPackages }}"
         - "--strictMode={{ .Values.global.application_operator.strict_mode }}"
-=======
-        - "--gatewayOncePerNamespace={{ .Values.global.enableAPIPackages }}"
->>>>>>> a12c148d
         image: {{ .Values.global.containerRegistry.path }}/{{ .Values.global.application_operator.dir }}application-operator:{{ .Values.global.application_operator.version }}
         imagePullPolicy: {{ .Values.controller.image.pullPolicy }}
         resources:
