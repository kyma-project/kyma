apiVersion: v1
kind: ServiceAccount
metadata:
  name: {{ .Chart.Name }}-migration
  annotations:
    helm.sh/hook: pre-install,pre-upgrade
    helm.sh/hook-weight: "0"
    helm.sh/hook-delete-policy: before-hook-creation,hook-succeeded
  labels:
    release: {{ .Release.Name }}
    helm.sh/chart: {{ .Chart.Name }}-{{ .Chart.Version | replace "+" "_" }}
    app.kubernetes.io/name: {{ template "name" . }}
    app.kubernetes.io/managed-by: {{ .Release.Service }}
    app.kubernetes.io/instance: {{ .Release.Name }}
---
kind: ClusterRole
apiVersion: rbac.authorization.k8s.io/v1
metadata:
  name: {{ .Chart.Name }}-migration
  annotations:
    helm.sh/hook: pre-install,pre-upgrade
    helm.sh/hook-weight: "0"
    helm.sh/hook-delete-policy: before-hook-creation,hook-succeeded
  labels:
    release: {{ .Release.Name }}
    helm.sh/chart: {{ .Chart.Name }}-{{ .Chart.Version | replace "+" "_" }}
    app.kubernetes.io/name: {{ template "name" . }}
    app.kubernetes.io/managed-by: {{ .Release.Service }}
    app.kubernetes.io/instance: {{ .Release.Name }}
rules:
  - apiGroups: ["messaging.knative.dev"]
    resources: ["subscriptions"]
    verbs: ["get", "list", "patch"]
  - apiGroups: ["applicationconnector.kyma-project.io"]
    resources: ["applications"]
    verbs: ["get"]
  - apiGroups: ["servicecatalog.k8s.io"]
    resources: ["serviceinstances"]
    verbs: ["get", "list"]
---
apiVersion: rbac.authorization.k8s.io/v1
kind: ClusterRoleBinding
metadata:
  name: {{ .Chart.Name }}-migration
  annotations:
    helm.sh/hook: pre-install,pre-upgrade
    helm.sh/hook-weight: "1"
    helm.sh/hook-delete-policy: before-hook-creation,hook-succeeded
  labels:
    release: {{ .Release.Name }}
    helm.sh/chart: {{ .Chart.Name }}-{{ .Chart.Version | replace "+" "_" }}
    app.kubernetes.io/name: {{ template "name" . }}
    app.kubernetes.io/managed-by: {{ .Release.Service }}
    app.kubernetes.io/instance: {{ .Release.Name }}
subjects:
  - kind: ServiceAccount
    name: {{ .Chart.Name }}-migration
    namespace: kyma-system
roleRef:
  kind: ClusterRole
  name: {{ .Chart.Name }}-migration
  apiGroup: rbac.authorization.k8s.io
---
apiVersion: batch/v1
kind: Job
metadata:
  name: {{ .Chart.Name }}-migration
  annotations:
    helm.sh/hook: pre-install,pre-upgrade
    helm.sh/hook-weight: "10"
    helm.sh/hook-delete-policy: before-hook-creation,hook-succeeded
  labels:
    release: {{ .Release.Name }}
    helm.sh/chart: {{ .Chart.Name }}-{{ .Chart.Version | replace "+" "_" }}
    app.kubernetes.io/name: {{ template "name" . }}
    app.kubernetes.io/managed-by: {{ .Release.Service }}
    app.kubernetes.io/instance: {{ .Release.Name }}
spec:
  backoffLimit: 1
  template:
    metadata:
      name: {{ .Chart.Name }}-migration
      annotations:
        sidecar.istio.io/inject: "false"
    spec:
      serviceAccountName: {{ .Chart.Name }}-migration
      restartPolicy: Never
      containers:
        - name: job
<<<<<<< HEAD
          image: eu.gcr.io/kyma-project/incubator/develop/k8s-tools:20201023-5de446cf
          securityContext:
            runAsUser: {{ .Values.global.podSecurityPolicy.runAsUser }}
=======
          image: eu.gcr.io/kyma-project/incubator/develop/k8s-tools:20210113-12c4e3b5
>>>>>>> 279b8178
          env:
            - name: API_PACKAGES_SUPPORT
              value: {{ .Values.global.disableLegacyConnectivity | quote }}
          command:
            - /bin/bash
            - -c
            - |
              IS_LABELLED=false
              LABELED_IDS=()

              for SUB_NAME in $(kubectl get subscriptions.messaging.knative.dev -n kyma-integration -l application-name!= -ojsonpath="{.items[*].metadata.name}"); do
                if [[ "$SUB_NAME" == *"brokersub"* ]]; then
                  SI_NAMESPACE=$(kubectl get subscriptions.messaging.knative.dev -n kyma-integration "$SUB_NAME" -ojsonpath="{.metadata.labels['broker-namespace']}")
                  APP_NAME=$(kubectl get subscriptions.messaging.knative.dev -n kyma-integration "$SUB_NAME" -ojsonpath="{.metadata.labels['application-name']}")

                  APP_SVC_IDS=$(kubectl get application "$APP_NAME" -o=jsonpath="{.spec.services[*].id}")
                  if [[ $? -ne 0 ]]; then
                    continue
                  fi

                  IS_LABELLED=false

                  if [[ "$API_PACKAGES_SUPPORT" == false ]]; then
                    for SI_CLASS in $(kubectl get serviceinstances.servicecatalog.k8s.io -n "$SI_NAMESPACE" -ojsonpath="{.items[*].spec.serviceClassRef['name']}"); do
                      for SVC_ID in $APP_SVC_IDS; do
                        if [[ "$SVC_ID" == "$SI_CLASS" ]]; then
                          for LABELED_ID in $LABELED_IDS; do
                            if [[ "$LABELED_ID" == "$SI_CLASS" ]]; then
                              echo "Subscrption for this class is already labelled"
                              IS_LABELLED=true
                              break
                            fi
                          done
                          if [[ $IS_LABELLED == true ]]; then
                            break
                          fi
                          kubectl label subscriptions.messaging.knative.dev -n kyma-integration "$SUB_NAME" application-service-id="$SI_CLASS"
                          LABELED_IDS+=("$SI_CLASS")
                          IS_LABELLED=true
                          break
                        fi

                        if [[ $IS_LABELLED == true ]]; then
                          break
                        fi
                      done
                      if [[ $IS_LABELLED == true ]]; then
                        break
                      fi
                    done
                    continue
                  fi

                  for SI_PLAN in $(kubectl get serviceinstances.servicecatalog.k8s.io -n "$SI_NAMESPACE" -ojsonpath="{.items[*].spec.servicePlanRef['name']}"); do
                    for SVC_ID in $APP_SVC_IDS; do
                      if [[ "$SVC_ID" == "$SI_PLAN" ]]; then
                        for LABELED_ID in $LABELED_IDS; do
                          if [[ "$LABELED_ID" == "$SI_PLAN" ]]; then
                            echo "Subscrption for this class is already labelled"
                            IS_LABELLED=true
                            break
                          fi
                        done
                        if [[ $IS_LABELLED == true ]]; then
                          break
                        fi
                        kubectl label subscriptions.messaging.knative.dev -n kyma-integration "$SUB_NAME" application-service-id="$SI_PLAN"
                        LABELED_IDS+=("$SI_PLAN")
                        IS_LABELLED=true
                        break
                      fi
                      if [[ $IS_LABELLED == true ]]; then
                        break
                      fi
                    done
                    if [[ $IS_LABELLED == true ]]; then
                      break
                    fi
                  done
                fi
              done<|MERGE_RESOLUTION|>--- conflicted
+++ resolved
@@ -87,13 +87,9 @@
       restartPolicy: Never
       containers:
         - name: job
-<<<<<<< HEAD
-          image: eu.gcr.io/kyma-project/incubator/develop/k8s-tools:20201023-5de446cf
+          image: eu.gcr.io/kyma-project/incubator/develop/k8s-tools:20210113-12c4e3b5
           securityContext:
             runAsUser: {{ .Values.global.podSecurityPolicy.runAsUser }}
-=======
-          image: eu.gcr.io/kyma-project/incubator/develop/k8s-tools:20210113-12c4e3b5
->>>>>>> 279b8178
           env:
             - name: API_PACKAGES_SUPPORT
               value: {{ .Values.global.disableLegacyConnectivity | quote }}
