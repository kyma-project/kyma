{{- if not .Values.global.disableLegacyConnectivity }}
{{- if .Capabilities.APIVersions.Has "testing.kyma-project.io/v1alpha1" }}
apiVersion: "testing.kyma-project.io/v1alpha1"
kind: TestDefinition
metadata:
  name: {{ .Chart.Name }}
  labels:
    app: {{ .Chart.Name }}-tests
    release: {{ .Release.Name }}
    helm.sh/chart: {{ .Chart.Name }}-{{ .Chart.Version | replace "+" "_" }}
    app.kubernetes.io/name: {{ template "name" . }}-tests
    app.kubernetes.io/managed-by: {{ .Release.Service }}
    app.kubernetes.io/instance: {{ .Release.Name }}
    {{- range $key, $val := .Values.tests.labels }}
    kyma-project.io/test.{{ $key }}: {{ $val | quote }}
    {{- end }}

spec:
  disableConcurrency: false
  template:
    metadata:
      annotations:
        sidecar.istio.io/inject: "false"
      labels:
        release: {{ .Release.Name }}
        helm.sh/chart: {{ .Chart.Name }}-{{ .Chart.Version | replace "+" "_" }}
        app.kubernetes.io/name: {{ template "name" . }}-tests
        app.kubernetes.io/managed-by: {{ .Release.Service }}
        app.kubernetes.io/instance: {{ .Release.Name }}
    spec:
      serviceAccountName: {{ .Chart.Name }}-tests
      containers:
      - name: tests
        image: {{ .Values.global.containerRegistry.path }}/connection-token-handler-tests:{{ .Values.global.connection_token_handler_tests.version }}
        imagePullPolicy: {{ .Values.tests.image.pullPolicy }}
<<<<<<< HEAD
=======
        env:
        - name: CENTRAL
          value: {{ .Values.tests.central | quote }}
        securityContext:
          runAsUser: {{ .Values.global.podSecurityPolicy.runAsUser }}
          privileged: {{ .Values.global.podSecurityPolicy.privileged }}
          allowPrivilegeEscalation: {{ .Values.global.podSecurityPolicy.allowPrivilegeEscalation }}
>>>>>>> d930fd89
      restartPolicy: Never
{{- end }}
{{- end }}<|MERGE_RESOLUTION|>--- conflicted
+++ resolved
@@ -33,16 +33,10 @@
       - name: tests
         image: {{ .Values.global.containerRegistry.path }}/connection-token-handler-tests:{{ .Values.global.connection_token_handler_tests.version }}
         imagePullPolicy: {{ .Values.tests.image.pullPolicy }}
-<<<<<<< HEAD
-=======
-        env:
-        - name: CENTRAL
-          value: {{ .Values.tests.central | quote }}
         securityContext:
           runAsUser: {{ .Values.global.podSecurityPolicy.runAsUser }}
           privileged: {{ .Values.global.podSecurityPolicy.privileged }}
           allowPrivilegeEscalation: {{ .Values.global.podSecurityPolicy.allowPrivilegeEscalation }}
->>>>>>> d930fd89
       restartPolicy: Never
 {{- end }}
 {{- end }}