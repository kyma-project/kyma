--- conflicted
+++ resolved
@@ -12,11 +12,7 @@
   hosts:
   - gateway.{{ .Values.global.ingress.domainName }}
   gateways:
-<<<<<<< HEAD
-  - {{ .Values.global.istio.gateway.namespace }}/app-connector-gateway
-=======
   - {{ .Values.global.istio.gateway.namespace }}/{{ .Values.global.istio.gateway.name }}-application-connector
->>>>>>> 1935c794
   http:
   - match:
     - uri:
