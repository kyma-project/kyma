<<<<<<< HEAD
application-broker:
  ctrl:
    resources:
      limits:
        memory: 96Mi
        cpu: 100m
      requests:
        memory: 48Mi
        cpu: 60m
connector-service:
  deployment:
    resources:
      limits:
        cpu: 100m
        memory: 128Mi
=======
application-operator:
  controller:
    resources:
      profile: "production"
      limits:
        cpu: 100m
        memory: 256Mi
>>>>>>> bf759135
      requests:
        cpu: 10m
        memory: 128Mi
central-application-gateway:
  autoscaling:
    enable: true
    minReplicas: 1
    maxReplicas: 10
    cpuUsagePercent: 40
  deployment:
    resources:
      limits:
        cpu: 100m
        memory: 128Mi
      requests:
        cpu: 10m
        memory: 64Mi
central-application-connectivity-validator:
  deployment:
    resources:
      limits:
        cpu: 100m
        memory: 128Mi
      requests:
        cpu: 10m
        memory: 64Mi<|MERGE_RESOLUTION|>--- conflicted
+++ resolved
@@ -1,31 +1,3 @@
-<<<<<<< HEAD
-application-broker:
-  ctrl:
-    resources:
-      limits:
-        memory: 96Mi
-        cpu: 100m
-      requests:
-        memory: 48Mi
-        cpu: 60m
-connector-service:
-  deployment:
-    resources:
-      limits:
-        cpu: 100m
-        memory: 128Mi
-=======
-application-operator:
-  controller:
-    resources:
-      profile: "production"
-      limits:
-        cpu: 100m
-        memory: 256Mi
->>>>>>> bf759135
-      requests:
-        cpu: 10m
-        memory: 128Mi
 central-application-gateway:
   autoscaling:
     enable: true
