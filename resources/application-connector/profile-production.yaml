application-broker:
  ctrl:
    resources:
      limits:
        memory: 96Mi
        cpu: 100m
      requests:
        memory: 48Mi
        cpu: 60m
application-operator:
  controller:
    resources:
      profile: "production"
      limits:
        cpu: 100m
        memory: 256Mi
      requests:
        cpu: 100m
        memory: 128Mi
connector-service:
  deployment:
    resources:
      limits:
        cpu: 100m
        memory: 128Mi
      requests:
        cpu: 10m
        memory: 32Mi
application-registry:
  deployment:
    resources:
      limits:
        cpu: 100m
        memory: 128Mi
      requests:
        cpu: 10m
        memory: 32Mi
connection-token-handler:
  deployment:
    resources:
      limits:
        cpu: 100m
        memory: 96Mi
      requests:
        cpu: 10m
        memory: 32Mi
<<<<<<< HEAD
central-application-gateway:
=======
central-application-connectivity-validator:
>>>>>>> a3c92ae4
  deployment:
    resources:
      limits:
        cpu: 100m
        memory: 128Mi
      requests:
        cpu: 50m
        memory: 64Mi<|MERGE_RESOLUTION|>--- conflicted
+++ resolved
@@ -44,11 +44,16 @@
       requests:
         cpu: 10m
         memory: 32Mi
-<<<<<<< HEAD
 central-application-gateway:
-=======
+  deployment:
+    resources:
+      limits:
+        cpu: 100m
+        memory: 128Mi
+      requests:
+        cpu: 50m
+        memory: 64Mi
 central-application-connectivity-validator:
->>>>>>> a3c92ae4
   deployment:
     resources:
       limits:
