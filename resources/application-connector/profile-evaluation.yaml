--- conflicted
+++ resolved
@@ -1,40 +1,3 @@
-<<<<<<< HEAD
-application-broker:
-  ctrl:
-    resources:
-      limits:
-        memory: 96Mi
-        cpu: 100m
-      requests:
-        memory: 28Mi
-        cpu: 20m
-connector-service:
-  deployment:
-    resources:
-      limits:
-        cpu: 5m
-        memory: 24Mi
-      requests:
-        cpu: 1m
-        memory: 16Mi
-application-registry:
-  deployment:
-    resources:
-      limits:
-        cpu: 50m
-        memory: 96Mi
-=======
-application-operator:
-  controller:
-    resources:
-      profile: "evaluation"
-      limits:
-        cpu: 50m
-        memory: 256Mi
->>>>>>> bf759135
-      requests:
-        cpu: 10m
-        memory: 40Mi
 central-application-gateway:
   autoscaling:
     enable: false
