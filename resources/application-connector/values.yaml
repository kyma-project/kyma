connector_service:
  enabled: &connectorServiceEnabled true

connection_token_handler:
  enabled: *connectorServiceEnabled

global:
  isLocalEnv: false
  knative: false
  namespace: kyma-integration
  istio:
    tls:
      secretName: istio-ingress-certs
    gateway:
      name: kyma-gateway
      namespace: kyma-system
  containerRegistry:
    path: eu.gcr.io/kyma-project
  application_operator:
    dir: develop/
    version: c109ba83
  application_operator_tests:
    dir: develop/
    version: 6cb16c1c
  connector_service:
    dir: develop/
    version: 342734f5
  connector_service_tests:
    dir: develop/
    version: 07b5422e
  connection_token_handler:
    dir: develop/
    version: 3d922c3d
  connectivity_certs_controller:
    dir: develop/
    version: 2dc766a0
  event_service:
    dir: develop/
    version: 74a78ec9
  application_gateway:
    dir: develop/
    version: c90f63c6
  gateway_tests:
    dir: develop/
    version: 8b074a71
  application_registry:
    dir: develop/
<<<<<<< HEAD
    version: a4bfcf9b
=======
    version: f772bc66
>>>>>>> c90f63c6
  application_registry_tests:
    dir: develop/
    version: 5465b5fe
  application_broker:
    dir: develop/
    version: f78529c4

connectivity_certs_controller:
  enabled: false<|MERGE_RESOLUTION|>--- conflicted
+++ resolved
@@ -45,11 +45,7 @@
     version: 8b074a71
   application_registry:
     dir: develop/
-<<<<<<< HEAD
     version: a4bfcf9b
-=======
-    version: f772bc66
->>>>>>> c90f63c6
   application_registry_tests:
     dir: develop/
     version: 5465b5fe
