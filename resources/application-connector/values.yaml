--- conflicted
+++ resolved
@@ -18,11 +18,7 @@
     path: eu.gcr.io/kyma-project
   application_operator:
     dir:
-<<<<<<< HEAD
     version: PR-6340
-=======
-    version: 1935c794
->>>>>>> cc15c40f
   application_operator_tests:
     dir:
     version: PR-6244
