--- conflicted
+++ resolved
@@ -19,13 +19,8 @@
     dir: develop/
     version: ee38fb8f
   application_operator_tests:
-<<<<<<< HEAD
     dir: pr/
     version: PR-3507
-=======
-    dir: develop/
-    version: ee38fb8f
->>>>>>> 863ea6d5
   connector_service:
     dir: develop/
     version: f478b085
