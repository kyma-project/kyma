--- conflicted
+++ resolved
@@ -46,12 +46,7 @@
   application_gateway_tests:
     version: "1272752c"
   application_registry:
-<<<<<<< HEAD
-    dir:
-    version: PR-8674
-=======
-    version: "35130f2e"
->>>>>>> 6b01f0d6
+    version: "PR-8674"
   application_registry_tests:
     version: "c608dbf3"
   application_broker:
