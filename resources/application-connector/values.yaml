--- conflicted
+++ resolved
@@ -42,15 +42,7 @@
   connection_token_handler:
     version: "da84b1b3"
   connection_token_handler_tests:
-<<<<<<< HEAD
-    version: "470796a1"
-=======
     version: "PR-10893"
-  event_service:
-    version: "e6b97e48"
-  event_service_integration_tests:
-    version: "d6bbc47a"
->>>>>>> 7579d11f
   application_gateway:
     version: "34011b0f"
   application_gateway_tests:
@@ -101,9 +93,5 @@
     enabled: true
     skipSslVerify: true
     image:
-<<<<<<< HEAD
-      version: "d930fd89"
-=======
       version: "PR-10893"
->>>>>>> 7579d11f
       pullPolicy: IfNotPresent