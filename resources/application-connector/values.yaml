connector_service:
  enabled: &connectorServiceEnabled true

connection_token_handler:
  enabled: *connectorServiceEnabled

global:
  disableLegacyConnectivity: false
  isLocalEnv: false
  namespace: kyma-integration
  strictMode: disabled
  isBEBEnabled: false
  log:
    format: "json"
    level: "warn"
  podSecurityPolicy:
    enabled: true
    runAsUser: 1000
    privileged: false
    allowPrivilegeEscalation: false
  ingress:
    domainName: "TBD"
  helm:
    tls:
      crt: "TBD"
      key: "TBD"
  istio:
    gateway:
      name: kyma-gateway
      nameMtls: kyma-gateway-application-connector
      namespace: kyma-system
  containerRegistry:
    path: eu.gcr.io/kyma-project
  application_operator:
    version: "34011b0f"
  application_operator_tests:
    version: "f4a3bda0"
  connector_service:
    version: "34011b0f"
  connector_service_tests:
<<<<<<< HEAD
    version: "PR-10893"
=======
    version: "77ca2463"
>>>>>>> d930fd89
  connection_token_handler:
    version: "34011b0f"
  connection_token_handler_tests:
    version: "PR-10893"
  event_service:
    version: "e6b97e48"
  event_service_integration_tests:
    version: "d6bbc47a"
  application_gateway:
    version: "34011b0f"
  application_gateway_tests:
    version: "77ca2463"
  application_gateway_legacy_tests:
    version: "fc11d39b"
  application_registry:
    version: "34011b0f"
  application_registry_tests:
    version: "d556963d"
  application_broker:
    version: "52f52cc9"
  application_connectivity_certs_setup_job:
    version: "34011b0f"
  application_connectivity_validator:
    version: "34011b0f"
  application_broker_eventing_migration:
    version: "a8a6bca9"

application_connectivity_certs_setup_job:
  secrets:
    connectorCertificateSecret:
      name: connector-service-app-ca
      namespace: kyma-integration
    caCertificateSecret:
      name: app-connector-certs
      namespace: istio-system
  certificate:
    validityTime: 92d

application_connectivity_certs_sync:
  secrets:
    caCertificateSecret:
      name: app-connector-certs
      namespace: istio-system
    tlsCertificateSecret:
      name: kyma-gateway-certs
      namespace: istio-system
  image:
    repository: eu.gcr.io/kyma-project/incubator/k8s-tools
    tag: "20210310-c03fb8b6"

tests:
  application_connector_tests:
    labels:
      integration: true
      after-upgrade: true
    enabled: true
    skipSslVerify: true
    image:
      version: "58e57ea1"
      pullPolicy: IfNotPresent<|MERGE_RESOLUTION|>--- conflicted
+++ resolved
@@ -38,11 +38,7 @@
   connector_service:
     version: "34011b0f"
   connector_service_tests:
-<<<<<<< HEAD
     version: "PR-10893"
-=======
-    version: "77ca2463"
->>>>>>> d930fd89
   connection_token_handler:
     version: "34011b0f"
   connection_token_handler_tests:
