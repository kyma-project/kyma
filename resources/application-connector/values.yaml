--- conflicted
+++ resolved
@@ -65,13 +65,8 @@
     version: "e6b97e48"
   event_service_integration_tests:
     version: "d6bbc47a"
-<<<<<<< HEAD
-  application_broker:
-    version: "PR-10924"
   central_application_gateway:
-    version: "TODO"
-=======
->>>>>>> 7ba17d98
+    version: "PR-11158"
 
 application_connectivity_certs_setup_job:
   secrets:
