--- conflicted
+++ resolved
@@ -65,27 +65,8 @@
     version: "e6b97e48"
   event_service_integration_tests:
     version: "d6bbc47a"
-<<<<<<< HEAD
-  application_gateway:
-    version: "PR-10955"
-  application_gateway_tests:
-    version: "PR-10955"
-  application_gateway_legacy_tests:
-    version: "PR-11037"
-  application_registry:
-    version: "PR-10955"
-  application_registry_tests:
-    version: "PR-10955"
   application_broker:
     version: "PR-10924"
-  application_connectivity_certs_setup_job:
-    version: "184a7e4f"
-  application_connectivity_validator:
-    version: "PR-10971"
-  application_broker_eventing_migration:
-    version: "a8a6bca9"
-=======
->>>>>>> bf949507
 
 application_connectivity_certs_setup_job:
   secrets:
