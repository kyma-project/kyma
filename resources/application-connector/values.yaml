connector_service:
  enabled: &connectorServiceEnabled true

connection_token_handler:
  enabled: *connectorServiceEnabled

global:
  isLocalEnv: false
  knative: false
  namespace: kyma-integration
  istio:
    tls:
      secretName: istio-ingress-certs
    gateway:
      name: kyma-gateway
      namespace: kyma-system
  containerRegistry:
    path: eu.gcr.io/kyma-project
  application_operator:
    dir: develop/
    version: c109ba83
  application_operator_tests:
    dir: develop/
    version: 6cb16c1c
  connector_service:
    dir: develop/
    version: 342734f5
  connector_service_tests:
    dir: develop/
    version: 07b5422e
  connection_token_handler:
    dir: develop/
    version: 3d922c3d
<<<<<<< HEAD
  connection_token_handler_tests:
    dir: pr/
    version: PR-3246
=======
>>>>>>> 20e4eaf3
  connectivity_certs_controller:
    dir: develop/
    version: 2dc766a0
  event_service:
    dir: develop/
    version: 74a78ec9
  application_gateway:
    dir: develop/
    version: c90f63c6
  gateway_tests:
    dir: develop/
    version: 8b074a71
  application_registry:
    dir: develop/
    version: a4bfcf9b
  application_registry_tests:
    dir: develop/
    version: 0b828d1a
  application_broker:
    dir: develop/
    version: f78529c4

connectivity_certs_controller:
  enabled: false<|MERGE_RESOLUTION|>--- conflicted
+++ resolved
@@ -31,12 +31,9 @@
   connection_token_handler:
     dir: develop/
     version: 3d922c3d
-<<<<<<< HEAD
   connection_token_handler_tests:
     dir: pr/
     version: PR-3246
-=======
->>>>>>> 20e4eaf3
   connectivity_certs_controller:
     dir: develop/
     version: 2dc766a0
