central_application_gateway:
  enabled: true

global:
  domainName: kyma.example.com
  disableLegacyConnectivity: false
  isLocalEnv: false
  systemNamespace: kyma-system
  strictMode: disabled
  log:
    format: "json"
    level: "warn"
  podSecurityPolicy:
    enabled: true
    runAsUser: 1000
    privileged: false
    allowPrivilegeEscalation: false
  ingress:
    domainName: "TBD"
  helm:
    tls:
      crt: "TBD"
      key: "TBD"
  istio:
    gateway:
      name: kyma-gateway
      nameMtls: kyma-gateway-application-connector
      namespace: kyma-system
  containerRegistry:
    path: europe-docker.pkg.dev/kyma-project
  images:
    central_application_connectivity_validator:
      name: "central-application-connectivity-validator"
      version: "PR-17914"
      directory: "dev"
    central_application_gateway:
      name: "central-application-gateway"
<<<<<<< HEAD
      version: "PR-17905"
=======
      version: "PR-17914"
>>>>>>> 8953e1f0
      directory: "dev"
    busybox:
      name: "busybox"
      version: "1.34.1-v1"
      directory: "prod/external"<|MERGE_RESOLUTION|>--- conflicted
+++ resolved
@@ -35,11 +35,7 @@
       directory: "dev"
     central_application_gateway:
       name: "central-application-gateway"
-<<<<<<< HEAD
       version: "PR-17905"
-=======
-      version: "PR-17914"
->>>>>>> 8953e1f0
       directory: "dev"
     busybox:
       name: "busybox"
