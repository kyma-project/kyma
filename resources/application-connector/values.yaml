--- conflicted
+++ resolved
@@ -60,11 +60,7 @@
     version: fbf1000b
   application_broker:
     dir:
-<<<<<<< HEAD
-    version: 86584816
-=======
-    version: PR-6453
->>>>>>> bb471d31
+    version: "86584816"
   application_connectivity_certs_setup_job:
     dir:
     version: fbf1000b
