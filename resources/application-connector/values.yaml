--- conflicted
+++ resolved
@@ -16,24 +16,14 @@
   containerRegistry:
     path: eu.gcr.io/kyma-project
   application_operator:
-<<<<<<< HEAD
     dir: pr/
     version: PR-3765
-=======
-    dir: develop/
-    version: 1ea3fd15
->>>>>>> 93ad07e0
   application_operator_tests:
     dir: develop/
     version: 68a39bb5
   connector_service:
-<<<<<<< HEAD
     dir: pr/
     version: PR-3765
-=======
-    dir: develop/
-    version: 3b4c9f62
->>>>>>> 93ad07e0
   connector_service_tests:
     dir: develop/
     version: 3b4c9f62
