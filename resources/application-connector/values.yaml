--- conflicted
+++ resolved
@@ -20,13 +20,8 @@
     dir: pr/
     version: PR-3261
   application_operator_tests:
-<<<<<<< HEAD
     dir: pr/
     version: PR-3261
-=======
-    dir: develop/
-    version: e1af648f
->>>>>>> d190523f
   connector_service:
     dir: develop/
     version: 342734f5
