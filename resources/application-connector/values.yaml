global:
  namespace: kyma-integration
  nginx:
    namespace: kyma-system
  istio:
    tls:
      secretName: istio-ingress-certs
    gateway:
      name: kyma-gateway
      namespace: kyma-system
  containerRegistry:
    path: eu.gcr.io/kyma-project
  application_operator:
    dir: develop/
    version: 3b5c337d
  application_operator_tests:
    dir: develop/
    version: 3b5c337d
  connector_service:
    dir: develop/
    version: 9e960a99
  connector_service_tests:
    dir: develop/
    version: 9e960a99
  connection_token_handler:
    dir: develop/
<<<<<<< HEAD
    version: 9e960a99
=======
    version: 0910a14b
>>>>>>> b5de7b1b
  event_service:
    dir: develop/
    version: 6e0a7fe2
  proxy_service:
    dir: develop/
    version: 9debaa6b
  gateway_tests:
    dir: develop/
    version: 3b5c337d
  metadata_service:
    dir: develop/
    version: 9debaa6b
  metadata_service_tests:
    dir: develop/
    version: 9debaa6b
  application_broker:
    dir: develop/
    version: 4707ed32<|MERGE_RESOLUTION|>--- conflicted
+++ resolved
@@ -24,11 +24,7 @@
     version: 9e960a99
   connection_token_handler:
     dir: develop/
-<<<<<<< HEAD
-    version: 9e960a99
-=======
     version: 0910a14b
->>>>>>> b5de7b1b
   event_service:
     dir: develop/
     version: 6e0a7fe2
