central_application_gateway:
  enabled: true

global:
  domainName: kyma.example.com
  disableLegacyConnectivity: false
  isLocalEnv: false
  integrationNamespace: kyma-integration
  systemNamespace: kyma-system
  strictMode: disabled
  log:
    format: "json"
    level: "warn"
  podSecurityPolicy:
    enabled: true
    runAsUser: 1000
    privileged: false
    allowPrivilegeEscalation: false
  ingress:
    domainName: "TBD"
  helm:
    tls:
      crt: "TBD"
      key: "TBD"
  istio:
    gateway:
      name: kyma-gateway
      nameMtls: kyma-gateway-application-connector
      namespace: kyma-system
  containerRegistry:
    path: eu.gcr.io/kyma-project
  images:
    application_broker:
      name: "application-broker"
      version: "35ab62e8"
    application_connectivity_validator:
      name: "application-connectivity-validator"
      version: "cc89c542"
    application_gateway:
      name: "application-gateway"
      version: "6d430445"
    application_operator:
      name: "application-operator"
<<<<<<< HEAD
=======
      version: "PR-14352"
    application_registry:
      name: "application-registry"
>>>>>>> ab8aadd8
      version: "3f163e8f"
    central_application_connectivity_validator:
      name: "central-application-connectivity-validator"
      version: "245170b1"
    central_application_gateway:
      name: "central-application-gateway"
      version: "6d430445"
    busybox:
      name: "busybox"
      version: "1.34.1"
      directory: "external"
  testImages:
    application_gateway_legacy_tests:
      name: "application-gateway-legacy-tests"
      version: "38a18642"

tests:
  application_connector_tests:
    labels:
      integration: true
      after-upgrade: true
    enabled: true
    skipSslVerify: true
    image:
      pullPolicy: IfNotPresent<|MERGE_RESOLUTION|>--- conflicted
+++ resolved
@@ -41,13 +41,7 @@
       version: "6d430445"
     application_operator:
       name: "application-operator"
-<<<<<<< HEAD
-=======
       version: "PR-14352"
-    application_registry:
-      name: "application-registry"
->>>>>>> ab8aadd8
-      version: "3f163e8f"
     central_application_connectivity_validator:
       name: "central-application-connectivity-validator"
       version: "245170b1"
