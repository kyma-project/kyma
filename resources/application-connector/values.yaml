connector_service:
  enabled: &connectorServiceEnabled true

connection_token_handler:
  enabled: *connectorServiceEnabled

global:
  disableLegacyConnectivity: false
  isLocalEnv: false
  namespace: kyma-integration
  strictMode: disabled
  isBEBEnabled: false
  ingress:
    domainName: "TBD"
  helm:
    tls:
      crt: "TBD"
      key: "TBD"
  istio:
    gateway:
      name: kyma-gateway
      nameMtls: kyma-gateway-application-connector
      namespace: kyma-system
  containerRegistry:
    path: eu.gcr.io/kyma-project
  application_operator:
<<<<<<< HEAD
    version: "4feb544b"
=======
    version: "PR-10051"
>>>>>>> 60463b1d
  application_operator_tests:
    version: "470796a1"
  connector_service:
    version: "4feb544b"
  connector_service_tests:
    version: "470796a1"
  connection_token_handler:
    version: "3083c3d4"
  connection_token_handler_tests:
    version: "470796a1"
  event_service:
    version: "f98272bd"
  event_service_integration_tests:
    version: "2c51c024"
  application_gateway:
    version: "4feb544b"
  application_gateway_tests:
    version: "470796a1"
  application_gateway_legacy_tests:
    version: "d0f17bff"
  application_registry:
    version: "4feb544b"
  application_registry_tests:
    version: "d556963d"
  application_broker:
    version: "41660266"
  application_connectivity_certs_setup_job:
    version: "4feb544b"
  application_connectivity_validator:
<<<<<<< HEAD
    version: "4feb544b"
=======
    version: "PR-10051"
>>>>>>> 60463b1d
  application_broker_eventing_migration:
    version: "a8a6bca9"

application_connectivity_certs_setup_job:
  secrets:
    connectorCertificateSecret:
      name: connector-service-app-ca
      namespace: kyma-integration
    caCertificateSecret:
      name: app-connector-certs
      namespace: istio-system
  certificate:
    validityTime: 92d

application_connectivity_certs_sync:
  secrets:
    caCertificateSecret:
      name: app-connector-certs
      namespace: istio-system
    tlsCertificateSecret:
      name: kyma-gateway-certs
      namespace: istio-system
  image:
    repository: eu.gcr.io/kyma-project/incubator/develop/k8s-tools
    tag: "20201023-5de446cf"

tests:
  application_connector_tests:
    labels:
      integration: true
      after-upgrade: true
    enabled: true
    connector_service:
      central: false
    skipSslVerify: true
    image:
      version: "470796a1"
      pullPolicy: IfNotPresent<|MERGE_RESOLUTION|>--- conflicted
+++ resolved
@@ -24,11 +24,7 @@
   containerRegistry:
     path: eu.gcr.io/kyma-project
   application_operator:
-<<<<<<< HEAD
-    version: "4feb544b"
-=======
     version: "PR-10051"
->>>>>>> 60463b1d
   application_operator_tests:
     version: "470796a1"
   connector_service:
@@ -58,11 +54,7 @@
   application_connectivity_certs_setup_job:
     version: "4feb544b"
   application_connectivity_validator:
-<<<<<<< HEAD
-    version: "4feb544b"
-=======
     version: "PR-10051"
->>>>>>> 60463b1d
   application_broker_eventing_migration:
     version: "a8a6bca9"
 
