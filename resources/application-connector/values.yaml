connector_service:
  enabled: &connectorServiceEnabled true

connection_token_handler:
  enabled: *connectorServiceEnabled

global:
  isLocalEnv: false
  namespace: kyma-integration
  istio:
    namespace: istio-system
    tls:
      secretName: istio-ingress-certs
    gateway:
      name: kyma-gateway
      nameMtls: kyma-gateway-application-connector
      namespace: kyma-system
  containerRegistry:
    path: eu.gcr.io/kyma-project
  application_operator:
    dir:
    version: PR-7224
  application_operator_tests:
    dir:
    version: PR-7159
  connector_service:
    dir:
    version: 4e3576cd
  connector_service_tests:
    dir:
    version: 27eff119
  connection_token_handler:
    dir:
    version: fbf1000b
  connection_token_handler_tests:
    dir:
    version: fbf1000b
  connectivity_certs_controller:
    dir:
    version: fbf1000b
  event_service:
    dir:
    version: 3bf47c25
  event_service_integration_tests:
    dir:
    version: 3bf47c25
  application_connectivity_validator:
    dir:
    version: 83cc9c71
  application_gateway:
    dir:
<<<<<<< HEAD
    version: e866e596
=======
    version: PR-7246
>>>>>>> e866e596
  application_gateway_tests:
    dir:
    version: c608dbf3
  application_registry:
    dir:
    version: 35130f2e
  application_registry_tests:
    dir:
    version: c608dbf3
  application_broker:
    dir:
    version: 3bf47c25
  application_connectivity_certs_setup_job:
    dir:
    version: fbf1000b
connectivity_certs_controller:
  enabled: false

application_connectivity_certs_setup_job:
  secrets:
    connectorCertificateSecret:
      name: connector-service-app-ca
      namespace: kyma-integration
    caCertificateSecret:
      name: application-connector-certs
      namespace: istio-system
  certificate:
    validityTime: 92d

tests:
  application_connector_tests:
    #    enabled: *connectorServiceEnabled
    enabled: true
    connector_service:
      central: false
    skipSslVerify: true
    image:
      dir:
      version: fbf1000b
      pullPolicy: IfNotPresent<|MERGE_RESOLUTION|>--- conflicted
+++ resolved
@@ -49,11 +49,7 @@
     version: 83cc9c71
   application_gateway:
     dir:
-<<<<<<< HEAD
     version: e866e596
-=======
-    version: PR-7246
->>>>>>> e866e596
   application_gateway_tests:
     dir:
     version: c608dbf3
