--- conflicted
+++ resolved
@@ -35,11 +35,7 @@
       version: "7f767208"
     central_application_gateway:
       name: "central-application-gateway"
-<<<<<<< HEAD
       version: "PR-15470"
-=======
-      version: "39948f51"
->>>>>>> a33f07f6
     busybox:
       name: "busybox"
       version: "1.34.1"
