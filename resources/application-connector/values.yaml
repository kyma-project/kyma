connector_service:
  enabled: &connectorServiceEnabled true

connection_token_handler:
  enabled: *connectorServiceEnabled

global:
  disableLegacyConnectivity: false
  isLocalEnv: false
  namespace: kyma-integration
  strictMode: disabled
  ingress:
    domainName: "TBD"
  helm:
    tls:
      crt: "TBD"
      key: "TBD"
  istio:
    gateway:
      name: kyma-gateway
      nameMtls: kyma-gateway-application-connector
      namespace: kyma-system
  containerRegistry:
    path: eu.gcr.io/kyma-project
  application_operator:
    version: "82b304ab"
  application_operator_tests:
    version: "470796a1"
  connector_service:
    version: "470796a1"
  connector_service_tests:
    version: "470796a1"
  connection_token_handler:
    version: "85665778"
  connection_token_handler_tests:
    version: "470796a1"
  event_service:
<<<<<<< HEAD
    version: "470796a1"
=======
    version: "PR-9669"
>>>>>>> e6a594cf
  event_service_integration_tests:
    version: "2c51c024"
  application_gateway:
    version: "c0341336"
  application_gateway_tests:
    version: "470796a1"
  application_gateway_legacy_tests:
    version: "470796a1"
  application_registry:
    version: "c0341336"
  application_registry_tests:
    version: "cda9f380"
  application_broker:
    version: "a8a6bca9"
  application_connectivity_certs_setup_job:
    version: "470796a1"
  application_connectivity_validator:
    version: "c0341336"
  application_broker_eventing_migration:
    version: "a8a6bca9"

application_connectivity_certs_setup_job:
  secrets:
    connectorCertificateSecret:
      name: connector-service-app-ca
      namespace: kyma-integration
    caCertificateSecret:
      name: kyma-gateway-certs-cacert
      namespace: istio-system
  certificate:
    validityTime: 92d

tests:
  application_connector_tests:
    labels:
      integration: true
      after-upgrade: true
    enabled: true
    connector_service:
      central: false
    skipSslVerify: true
    image:
      version: "470796a1"
      pullPolicy: IfNotPresent<|MERGE_RESOLUTION|>--- conflicted
+++ resolved
@@ -35,11 +35,7 @@
   connection_token_handler_tests:
     version: "470796a1"
   event_service:
-<<<<<<< HEAD
-    version: "470796a1"
-=======
     version: "PR-9669"
->>>>>>> e6a594cf
   event_service_integration_tests:
     version: "2c51c024"
   application_gateway:
