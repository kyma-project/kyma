--- conflicted
+++ resolved
@@ -42,15 +42,11 @@
   connection_token_handler:
     version: "da84b1b3"
   connection_token_handler_tests:
-<<<<<<< HEAD
-    version: "PR-10893"
-=======
     version: "9776cb81"
   event_service:
     version: "e6b97e48"
   event_service_integration_tests:
     version: "d6bbc47a"
->>>>>>> 3e005a99
   application_gateway:
     version: "34011b0f"
   application_gateway_tests:
