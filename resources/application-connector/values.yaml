connector_service:
  enabled: &connectorServiceEnabled true

connection_token_handler:
  enabled: *connectorServiceEnabled

central_application_gateway:
  enabled: true

global:
  domainName: kyma.example.com
  centralApplicationConnectivityValidatorEnabled: true
  disableLegacyConnectivity: false
  isLocalEnv: false
  integrationNamespace: kyma-integration
  systemNamespace: kyma-system
  strictMode: disabled
  log:
    format: "json"
    level: "warn"
  podSecurityPolicy:
    enabled: true
    runAsUser: 1000
    privileged: false
    allowPrivilegeEscalation: false
  ingress:
    domainName: "TBD"
  helm:
    tls:
      crt: "TBD"
      key: "TBD"
  istio:
    gateway:
      name: kyma-gateway
      nameMtls: kyma-gateway-application-connector
      namespace: kyma-system
  containerRegistry:
    path: eu.gcr.io/kyma-project
  images:
    application_broker:
      name: "application-broker"
      version: "c8a2ae16"
    application_connectivity_certs_setup_job:
      name: "application-connectivity-certs-setup-job"
      version: "PR-13170"
    application_connectivity_validator:
      name: "application-connectivity-validator"
      version: "PR-13170"
    application_gateway:
      name: "application-gateway"
      version: "PR-13171"
    application_operator:
      name: "application-operator"
      version: "PR-12257"
    application_registry:
      name: "application-registry"
      version: "PR-12257"
    central_application_connectivity_validator:
      name: "central-application-connectivity-validator"
      version: "PR-12963"
    central_application_gateway:
      name: "central-application-gateway"
<<<<<<< HEAD
      version: "PR-13171"
=======
      version: "PR-12257"
>>>>>>> 8eb06de1
    connection_token_handler:
      name: "connection-token-handler"
      version: "PR-12963"
    connector_service:
      name: "connector-service"
      version: "PR-13221"
    busybox:
      name: "busybox"
      version: "1.34.1"
      directory: "external"
  testImages:
    application_gateway_legacy_tests:
      name: "application-gateway-legacy-tests"
      version: "38a18642"

application_connectivity_certs_setup_job:
  secrets:
    connectorCertificateSecret:
      name: connector-service-app-ca
      namespace: kyma-integration
    caCertificateSecret:
      name: kyma-gateway-certs-cacert
      namespace: istio-system
      migration:
        name: app-connector-certs
        keys: ["cacert"]
  certificate:
    validityTime: 92d

tests:
  application_connector_tests:
    labels:
      integration: true
      after-upgrade: true
    enabled: true
    skipSslVerify: true
    image:
      pullPolicy: IfNotPresent<|MERGE_RESOLUTION|>--- conflicted
+++ resolved
@@ -60,11 +60,7 @@
       version: "PR-12963"
     central_application_gateway:
       name: "central-application-gateway"
-<<<<<<< HEAD
       version: "PR-13171"
-=======
-      version: "PR-12257"
->>>>>>> 8eb06de1
     connection_token_handler:
       name: "connection-token-handler"
       version: "PR-12963"
