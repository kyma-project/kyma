connector_service:
  enabled: &connectorServiceEnabled true

connection_token_handler:
  enabled: *connectorServiceEnabled

central_application_connectivity_validator:
  enabled: &centralApplicationConnectivityValidatorEnabled false

central_application_gateway:
  enabled: false

global:
  centralApplicationConnectivityValidatorEnabled: *centralApplicationConnectivityValidatorEnabled
  disableLegacyConnectivity: false
  isLocalEnv: false
  namespace: kyma-integration
  strictMode: disabled
  log:
    format: "json"
    level: "warn"
  podSecurityPolicy:
    enabled: true
    runAsUser: 1000
    privileged: false
    allowPrivilegeEscalation: false
  ingress:
    domainName: "TBD"
  helm:
    tls:
      crt: "TBD"
      key: "TBD"
  istio:
    gateway:
      name: kyma-gateway
      nameMtls: kyma-gateway-application-connector
      namespace: kyma-system
  containerRegistry:
    path: eu.gcr.io/kyma-project
  application_broker:
    version: "96c3c891"
  application_broker_eventing_migration:
    version: "a8a6bca9"
  application_connectivity_certs_setup_job:
    version: "1683d7cf"
  application_connectivity_validator:
    version: "PR-11527"
  application_operator:
<<<<<<< HEAD
    version: "PR-11591"
=======
    version: "PR-11527"
>>>>>>> ea964b64
  application_operator_tests:
    version: "68baa911"
  application_gateway:
    version: "1683d7cf"
  application_gateway_tests:
    version: "68baa911"
  application_gateway_legacy_tests:
    version: "68baa911"
  application_registry:
    version: "1683d7cf"
  application_registry_tests:
    version: "68baa911"
  connection_token_handler:
    version: "1683d7cf"
  connection_token_handler_tests:
    version: "9776cb81"
  connector_service:
    version: "1683d7cf"
  connector_service_tests:
    version: "9776cb81"
  event_service:
    version: "e6b97e48"
  event_service_integration_tests:
    version: "d6bbc47a"
  central_application_connectivity_validator:
    version: "b11a4b7b"
  central_application_gateway:
    version: "ec86782f"

application_connectivity_certs_setup_job:
  secrets:
    connectorCertificateSecret:
      name: connector-service-app-ca
      namespace: kyma-integration
    caCertificateSecret:
      name: app-connector-certs
      namespace: istio-system
  certificate:
    validityTime: 92d

application_connectivity_certs_sync:
  secrets:
    caCertificateSecret:
      name: app-connector-certs
      namespace: istio-system
    tlsCertificateSecret:
      name: kyma-gateway-certs
      namespace: istio-system
  image:
    repository: eu.gcr.io/kyma-project/tpi/k8s-tools
    tag: "20210610-d25e85b1"

tests:
  application_connector_tests:
    labels:
      integration: true
      after-upgrade: true
    enabled: true
    skipSslVerify: true
    image:
      version: "9776cb81"
      pullPolicy: IfNotPresent<|MERGE_RESOLUTION|>--- conflicted
+++ resolved
@@ -46,11 +46,7 @@
   application_connectivity_validator:
     version: "PR-11527"
   application_operator:
-<<<<<<< HEAD
     version: "PR-11591"
-=======
-    version: "PR-11527"
->>>>>>> ea964b64
   application_operator_tests:
     version: "68baa911"
   application_gateway:
