--- conflicted
+++ resolved
@@ -60,11 +60,7 @@
     version: fbf1000b
   application_broker:
     dir:
-<<<<<<< HEAD
     version: PR-6453
-=======
-    version: PR-6316
->>>>>>> 92cade01
   application_connectivity_certs_setup_job:
     dir:
     version: fbf1000b
