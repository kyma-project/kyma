global:
  namespace: kyma-integration
  nginx:
    namespace: kyma-system
  istio:
    tls:
      secretName: istio-ingress-certs
    gateway:
      name: kyma-gateway
      namespace: kyma-system
  containerRegistry:
    path: eu.gcr.io/kyma-project
  connector_service:
    dir: develop/
    version: 4ea83ddd
  connector_service_tests:
    dir: develop/
    version: 1bc49b46
  event_service:
    dir: develop/
    version: 6e0a7fe2
  proxy_service:
    dir: pr/
    version: PR-1519
  gateway_tests:
    dir: develop/
    version: cb19afea
  metadata_service:
<<<<<<< HEAD
    dir: pr/
    version: PR-1526
=======
    dir: develop/
    version: 32dda397
>>>>>>> eb722544
  metadata_service_tests:
    dir: pr/
    version: PR-1526
  remote_environment_controller:
    dir: develop/
    version: cb19afea
  remote_environment_controller_tests:
    dir: develop/
    version: cb19afea
  remote_environment_broker:
    dir: develop/
    version: 0d408e11<|MERGE_RESOLUTION|>--- conflicted
+++ resolved
@@ -26,13 +26,8 @@
     dir: develop/
     version: cb19afea
   metadata_service:
-<<<<<<< HEAD
     dir: pr/
     version: PR-1526
-=======
-    dir: develop/
-    version: 32dda397
->>>>>>> eb722544
   metadata_service_tests:
     dir: pr/
     version: PR-1526
