--- conflicted
+++ resolved
@@ -35,11 +35,7 @@
       version: "PR-15952"
     central_application_gateway:
       name: "central-application-gateway"
-<<<<<<< HEAD
       version: "PR-15924"
-=======
-      version: "PR-15952"
->>>>>>> f14ad1a2
     busybox:
       name: "busybox"
       version: "1.34.1"
