central_application_gateway:
  enabled: true

global:
  domainName: kyma.example.com
  disableLegacyConnectivity: false
  isLocalEnv: false
  systemNamespace: kyma-system
  strictMode: disabled
  log:
    format: "json"
    level: "warn"
  podSecurityPolicy:
    enabled: true
    runAsUser: 1000
    privileged: false
    allowPrivilegeEscalation: false
  ingress:
    domainName: "TBD"
  helm:
    tls:
      crt: "TBD"
      key: "TBD"
  istio:
    gateway:
      name: kyma-gateway
      nameMtls: kyma-gateway-application-connector
      namespace: kyma-system
  containerRegistry:
    path: europe-docker.pkg.dev/kyma-project
  images:
    central_application_connectivity_validator:
      name: "central-application-connectivity-validator"
      version: "v20230818-dad1db65"
      directory: "prod"
    central_application_gateway:
      name: "central-application-gateway"
<<<<<<< HEAD
      version: "PR-18016"
      directory: "dev"
=======
      version: "v20230821-f9ec5ecd"
      directory: "prod"
>>>>>>> 0c5cc976
    busybox:
      name: "busybox"
      version: "1.34.1-v1"
      directory: "prod/external"<|MERGE_RESOLUTION|>--- conflicted
+++ resolved
@@ -35,13 +35,8 @@
       directory: "prod"
     central_application_gateway:
       name: "central-application-gateway"
-<<<<<<< HEAD
       version: "PR-18016"
       directory: "dev"
-=======
-      version: "v20230821-f9ec5ecd"
-      directory: "prod"
->>>>>>> 0c5cc976
     busybox:
       name: "busybox"
       version: "1.34.1-v1"
