--- conflicted
+++ resolved
@@ -70,10 +70,5 @@
       central: false
     skipSslVerify: true
     image:
-<<<<<<< HEAD
-      version: "PR-8532"
-=======
-      dir:
-      version: 4469402f
->>>>>>> 5ffe4d44
+      version: "4469402f"
       pullPolicy: IfNotPresent