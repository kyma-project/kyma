global:
  namespace: kyma-integration
  nginx:
    namespace: kyma-system
  istio:
    tls:
      secretName: istio-ingress-certs
    gateway:
      name: kyma-gateway
      namespace: kyma-system
  containerRegistry:
    path: eu.gcr.io/kyma-project
  application_operator:
    dir: develop/
<<<<<<< HEAD
    version: 3b5c337d
  application_operator_tests:
    dir: develop/
    version: 3b5c337d
=======
    version: 4b93b792
  application_operator_tests:
    dir: develop/
    version: 4b93b792
>>>>>>> 7b124a51
  connector_service:
    dir: develop/
    version: 9e960a99
  connector_service_tests:
    dir: develop/
    version: 9e960a99
  connection_token_handler:
    dir: develop/
<<<<<<< HEAD
    version: 9e960a99
  event_service:
    dir: develop/
    version: 6e0a7fe2
  proxy_service:
    dir: develop/
    version: 9debaa6b
  gateway_tests:
    dir: develop/
    version: 3b5c337d
  metadata_service:
    dir: develop/
    version: 9debaa6b
  metadata_service_tests:
    dir: develop/
    version: 9debaa6b
=======
    version: 0910a14b
  event_service:
    dir: develop/
    version: 6e0a7fe2
  application_proxy:
    dir: develop/
    version: 4b93b792
  gateway_tests:
    dir: pr/
    version: PR-2019
  application_registry:
    dir: develop/
    version: 4b93b792
  application_registry_tests:
    dir: develop/
    version: 4b93b792
>>>>>>> 7b124a51
  application_broker:
    dir: develop/
    version: 4707ed32<|MERGE_RESOLUTION|>--- conflicted
+++ resolved
@@ -12,17 +12,10 @@
     path: eu.gcr.io/kyma-project
   application_operator:
     dir: develop/
-<<<<<<< HEAD
-    version: 3b5c337d
-  application_operator_tests:
-    dir: develop/
-    version: 3b5c337d
-=======
     version: 4b93b792
   application_operator_tests:
     dir: develop/
     version: 4b93b792
->>>>>>> 7b124a51
   connector_service:
     dir: develop/
     version: 9e960a99
@@ -31,24 +24,6 @@
     version: 9e960a99
   connection_token_handler:
     dir: develop/
-<<<<<<< HEAD
-    version: 9e960a99
-  event_service:
-    dir: develop/
-    version: 6e0a7fe2
-  proxy_service:
-    dir: develop/
-    version: 9debaa6b
-  gateway_tests:
-    dir: develop/
-    version: 3b5c337d
-  metadata_service:
-    dir: develop/
-    version: 9debaa6b
-  metadata_service_tests:
-    dir: develop/
-    version: 9debaa6b
-=======
     version: 0910a14b
   event_service:
     dir: develop/
@@ -57,15 +32,14 @@
     dir: develop/
     version: 4b93b792
   gateway_tests:
-    dir: pr/
-    version: PR-2019
+    dir: develop/
+    version: 8b074a71
   application_registry:
     dir: develop/
     version: 4b93b792
   application_registry_tests:
     dir: develop/
     version: 4b93b792
->>>>>>> 7b124a51
   application_broker:
     dir: develop/
     version: 4707ed32