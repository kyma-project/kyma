--- conflicted
+++ resolved
@@ -42,13 +42,8 @@
     version: e1af648f
   application_gateway:
     dir: develop/
-<<<<<<< HEAD
     version: c90f63c6
   application_gateway_tests:
-=======
-    version: 78b98274
-  gateway_tests:
->>>>>>> ac61deff
     dir: develop/
     version: cc51f73a
   application_registry:
