connector_service:
  enabled: &connectorServiceEnabled true

connection_token_handler:
  enabled: *connectorServiceEnabled

global:
  disableLegacyConnectivity: false
  isLocalEnv: false
  namespace: kyma-integration
  strictMode: disabled
  isBEBEnabled: false
  ingress:
    domainName: "TBD"
  helm:
    tls:
      crt: "TBD"
      key: "TBD"
  istio:
    gateway:
      name: kyma-gateway
      nameMtls: kyma-gateway-application-connector
      namespace: kyma-system
  containerRegistry:
    path: eu.gcr.io/kyma-project
  application_operator:
<<<<<<< HEAD
    version: "PR-10042"
=======
    version: "PR-10051"
>>>>>>> 60463b1d
  application_operator_tests:
    version: "470796a1"
  connector_service:
    version: "PR-9890"
  connector_service_tests:
    version: "470796a1"
  connection_token_handler:
    version: "PR-10075"
  connection_token_handler_tests:
    version: "470796a1"
  event_service:
    version: "f98272bd"
  event_service_integration_tests:
    version: "2c51c024"
  application_gateway:
    version: "PR-9890"
  application_gateway_tests:
    version: "470796a1"
  application_gateway_legacy_tests:
    version: "d0f17bff"
  application_registry:
    version: "PR-9890"
  application_registry_tests:
    version: "d556963d"
  application_broker:
    version: "41660266"
  application_connectivity_certs_setup_job:
    version: "PR-9890"
  application_connectivity_validator:
    version: "PR-10051"
  application_broker_eventing_migration:
    version: "a8a6bca9"

application_connectivity_certs_setup_job:
  secrets:
    connectorCertificateSecret:
      name: connector-service-app-ca
      namespace: kyma-integration
    caCertificateSecret:
      name: app-connector-certs
      namespace: istio-system
  certificate:
    validityTime: 92d

application_connectivity_certs_sync:
  secrets:
    caCertificateSecret:
      name: app-connector-certs
      namespace: istio-system
    tlsCertificateSecret:
      name: kyma-gateway-certs
      namespace: istio-system
  image:
    repository: eu.gcr.io/kyma-project/incubator/develop/k8s-tools
    tag: "20201023-5de446cf"

tests:
  application_connector_tests:
    labels:
      integration: true
      after-upgrade: true
    enabled: true
    connector_service:
      central: false
    skipSslVerify: true
    image:
      version: "470796a1"
      pullPolicy: IfNotPresent<|MERGE_RESOLUTION|>--- conflicted
+++ resolved
@@ -24,11 +24,7 @@
   containerRegistry:
     path: eu.gcr.io/kyma-project
   application_operator:
-<<<<<<< HEAD
     version: "PR-10042"
-=======
-    version: "PR-10051"
->>>>>>> 60463b1d
   application_operator_tests:
     version: "470796a1"
   connector_service:
