connector_service:
  enabled: &connectorServiceEnabled true

connection_token_handler:
  enabled: *connectorServiceEnabled

global:
  isLocalEnv: false
  enableAPIPackages: false
  namespace: kyma-integration
  istio:
    namespace: istio-system
    tls:
      secretName: istio-ingress-certs
    gateway:
      name: kyma-gateway
      nameMtls: kyma-gateway-application-connector
      namespace: kyma-system
  containerRegistry:
    path: eu.gcr.io/kyma-project
  application_operator:
    dir:
<<<<<<< HEAD
    version: PR-7397
=======
    version: PR-7439
>>>>>>> 83ff8984
  application_operator_tests:
    dir:
    version: PR-7159
  connector_service:
    dir:
    version: 4e3576cd
  connector_service_tests:
    dir:
    version: 27eff119
  connection_token_handler:
    dir:
    version: fbf1000b
  connection_token_handler_tests:
    dir:
    version: fbf1000b
  connectivity_certs_controller:
    dir:
    version: fbf1000b
  event_service:
    dir:
    version: cd9874af
  event_service_integration_tests:
    dir:
    version: 3bf47c25
  application_connectivity_validator:
    dir:
    version: 83cc9c71
  application_gateway:
    dir:
    version: PR-7397
  application_gateway_tests:
    dir:
    version: PR-7397
  application_registry:
    dir:
    version: 35130f2e
  application_registry_tests:
    dir:
    version: c608dbf3
  application_broker:
    dir:
    version: PR-7401
  application_connectivity_certs_setup_job:
    dir:
    version: fbf1000b
connectivity_certs_controller:
  enabled: false

application_connectivity_certs_setup_job:
  secrets:
    connectorCertificateSecret:
      name: connector-service-app-ca
      namespace: kyma-integration
    caCertificateSecret:
      name: kyma-gateway-certs-cacert
      namespace: istio-system
  certificate:
    validityTime: 92d

tests:
  application_connector_tests:
    #    enabled: *connectorServiceEnabled
    enabled: true
    connector_service:
      central: false
    skipSslVerify: true
    image:
      dir:
      version: PR-7462
      pullPolicy: IfNotPresent<|MERGE_RESOLUTION|>--- conflicted
+++ resolved
@@ -20,11 +20,7 @@
     path: eu.gcr.io/kyma-project
   application_operator:
     dir:
-<<<<<<< HEAD
     version: PR-7397
-=======
-    version: PR-7439
->>>>>>> 83ff8984
   application_operator_tests:
     dir:
     version: PR-7159
