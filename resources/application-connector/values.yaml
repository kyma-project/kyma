--- conflicted
+++ resolved
@@ -31,11 +31,7 @@
   images:
     central_application_connectivity_validator:
       name: "central-application-connectivity-validator"
-<<<<<<< HEAD
-      version: "v20230405-f4641d64"
-=======
-      version: "PR-17256"
->>>>>>> c4254253
+      version: "v20230407-c4254253"
     central_application_gateway:
       name: "central-application-gateway"
       version: "v20230404-a2cf56f6"
