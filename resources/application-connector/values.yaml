--- conflicted
+++ resolved
@@ -27,11 +27,7 @@
   containerRegistry:
     path: eu.gcr.io/kyma-project
   application_operator:
-<<<<<<< HEAD
     version: "PR-10315"
-=======
-    version: "63b7c7d1"
->>>>>>> 2f6b4fa9
   application_operator_tests:
     version: "470796a1"
   connector_service:
@@ -61,11 +57,7 @@
   application_connectivity_certs_setup_job:
     version: "4feb544b"
   application_connectivity_validator:
-<<<<<<< HEAD
     version: "PR-10315"
-=======
-    version: "7fb79933"
->>>>>>> 2f6b4fa9
   application_broker_eventing_migration:
     version: "a8a6bca9"
 
