--- conflicted
+++ resolved
@@ -23,11 +23,7 @@
   containerRegistry:
     path: eu.gcr.io/kyma-project
   application_operator:
-<<<<<<< HEAD
     version: "PR-9496"
-=======
-    version: "PR-9512"
->>>>>>> d0516ff9
   application_operator_tests:
     version: "PR-9512"
   connector_service:
