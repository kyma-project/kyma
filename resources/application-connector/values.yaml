central_application_gateway:
  enabled: true

global:
  domainName: kyma.example.com
  disableLegacyConnectivity: false
  isLocalEnv: false
  integrationNamespace: kyma-integration
  systemNamespace: kyma-system
  strictMode: disabled
  log:
    format: "json"
    level: "warn"
  podSecurityPolicy:
    enabled: true
    runAsUser: 1000
    privileged: false
    allowPrivilegeEscalation: false
  ingress:
    domainName: "TBD"
  helm:
    tls:
      crt: "TBD"
      key: "TBD"
  istio:
    gateway:
      name: kyma-gateway
      nameMtls: kyma-gateway-application-connector
      namespace: kyma-system
  containerRegistry:
    path: eu.gcr.io/kyma-project
  images:
    central_application_connectivity_validator:
      name: "central-application-connectivity-validator"
<<<<<<< HEAD
      version: "PR-14610"
=======
      version: "PR-13913"
>>>>>>> c613e8de
    central_application_gateway:
      name: "central-application-gateway"
      version: "PR-14636"
    busybox:
      name: "busybox"
      version: "1.34.1"
      directory: "external"
  testImages:
    application_gateway_legacy_tests:
      name: "application-gateway-legacy-tests"
      version: "38a18642"<|MERGE_RESOLUTION|>--- conflicted
+++ resolved
@@ -32,11 +32,7 @@
   images:
     central_application_connectivity_validator:
       name: "central-application-connectivity-validator"
-<<<<<<< HEAD
       version: "PR-14610"
-=======
-      version: "PR-13913"
->>>>>>> c613e8de
     central_application_gateway:
       name: "central-application-gateway"
       version: "PR-14636"
