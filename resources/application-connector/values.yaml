--- conflicted
+++ resolved
@@ -40,11 +40,7 @@
   application_connectivity_validator:
     version: "1683d7cf"
   application_operator:
-<<<<<<< HEAD
     version: "PR-10925"
-=======
-    version: "1683d7cf"
->>>>>>> 7ba17d98
   application_operator_tests:
     version: "68baa911"
   application_gateway:
