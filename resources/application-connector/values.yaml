--- conflicted
+++ resolved
@@ -4,13 +4,11 @@
 connection_token_handler:
   enabled: *connectorServiceEnabled
 
-<<<<<<< HEAD
+central_application_connectivity_validator:
+  enabled: &centralApplicationConnectivityValidatorEnabled false
+
 central_application_gateway:
   enabled: true
-=======
-central_application_connectivity_validator:
-  enabled: &centralApplicationConnectivityValidatorEnabled false
->>>>>>> 9a75cdfd
 
 global:
   centralApplicationConnectivityValidatorEnabled: *centralApplicationConnectivityValidatorEnabled
@@ -74,13 +72,10 @@
     version: "e6b97e48"
   event_service_integration_tests:
     version: "d6bbc47a"
-<<<<<<< HEAD
+  central_application_connectivity_validator:
+    version: "PR-11173"
   central_application_gateway:
     version: "PR-11158"
-=======
-  central_application_connectivity_validator:
-    version: "PR-11173"
->>>>>>> 9a75cdfd
 
 application_connectivity_certs_setup_job:
   secrets:
