--- conflicted
+++ resolved
@@ -53,13 +53,9 @@
   application_connectivity_certs_setup_job:
     version: "470796a1"
   application_connectivity_validator:
-<<<<<<< HEAD
-    version: "PR-9593"
-=======
     version: "c0341336"
   application_broker_eventing_migration:
     version: "a8a6bca9"
->>>>>>> 5f629c52
 
 application_connectivity_certs_setup_job:
   secrets:
