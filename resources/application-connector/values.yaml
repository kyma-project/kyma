connector_service:
  enabled: &connectorServiceEnabled true

connection_token_handler:
  enabled: *connectorServiceEnabled

central_application_gateway:
  enabled: true

global:
  domainName: kyma.example.com
  centralApplicationConnectivityValidatorEnabled: true
  disableLegacyConnectivity: false
  isLocalEnv: false
  integrationNamespace: kyma-integration
  systemNamespace: kyma-system
  strictMode: disabled
  log:
    format: "json"
    level: "warn"
  podSecurityPolicy:
    enabled: true
    runAsUser: 1000
    privileged: false
    allowPrivilegeEscalation: false
  ingress:
    domainName: "TBD"
  helm:
    tls:
      crt: "TBD"
      key: "TBD"
  istio:
    gateway:
      name: kyma-gateway
      nameMtls: kyma-gateway-application-connector
      namespace: kyma-system
  containerRegistry:
    path: eu.gcr.io/kyma-project
  images:
    application_broker:
      name: "application-broker"
<<<<<<< HEAD
      version: "PR-12257"
=======
      version: "PR-12621"
>>>>>>> 6870d108
    application_connectivity_certs_setup_job:
      name: "application-connectivity-certs-setup-job"
      version: "8e912bbc"
    application_connectivity_validator:
      name: "application-connectivity-validator"
      version: "4a206dab"
    application_gateway:
      name: "application-gateway"
      version: "984ed90c"
    application_operator:
      name: "application-operator"
<<<<<<< HEAD
      version: "PR-12257"
    application_registry:
      name: "application-registry"
      version: "PR-12257"
=======
      version: "13002528"
    application_registry:
      name: "application-registry"
      version: "4a206dab"
>>>>>>> 6870d108
    central_application_connectivity_validator:
      name: "central-application-connectivity-validator"
      version: "PR-12632"
    central_application_gateway:
      name: "central-application-gateway"
<<<<<<< HEAD
      version: "PR-12257"
=======
      version: "4a206dab"
>>>>>>> 6870d108
    connection_token_handler:
      name: "connection-token-handler"
      version: "PR-11558"
    connector_service:
      name: "connector-service"
      version: "186bd0da"
    busybox:
      name: "busybox"
      version: "1.34.1"
      directory: "external"
  testImages:
    application_gateway_legacy_tests:
      name: "application-gateway-legacy-tests"
      version: "38a18642"

application_connectivity_certs_setup_job:
  secrets:
    connectorCertificateSecret:
      name: connector-service-app-ca
      namespace: kyma-integration
    caCertificateSecret:
      name: kyma-gateway-certs-cacert
      namespace: istio-system
      migration:
        name: app-connector-certs
        keys: ["cacert"]
  certificate:
    validityTime: 92d

tests:
  application_connector_tests:
    labels:
      integration: true
      after-upgrade: true
    enabled: true
    skipSslVerify: true
    image:
      pullPolicy: IfNotPresent<|MERGE_RESOLUTION|>--- conflicted
+++ resolved
@@ -39,11 +39,7 @@
   images:
     application_broker:
       name: "application-broker"
-<<<<<<< HEAD
       version: "PR-12257"
-=======
-      version: "PR-12621"
->>>>>>> 6870d108
     application_connectivity_certs_setup_job:
       name: "application-connectivity-certs-setup-job"
       version: "8e912bbc"
@@ -55,27 +51,16 @@
       version: "984ed90c"
     application_operator:
       name: "application-operator"
-<<<<<<< HEAD
       version: "PR-12257"
     application_registry:
       name: "application-registry"
       version: "PR-12257"
-=======
-      version: "13002528"
-    application_registry:
-      name: "application-registry"
-      version: "4a206dab"
->>>>>>> 6870d108
     central_application_connectivity_validator:
       name: "central-application-connectivity-validator"
       version: "PR-12632"
     central_application_gateway:
       name: "central-application-gateway"
-<<<<<<< HEAD
       version: "PR-12257"
-=======
-      version: "4a206dab"
->>>>>>> 6870d108
     connection_token_handler:
       name: "connection-token-handler"
       version: "PR-11558"
