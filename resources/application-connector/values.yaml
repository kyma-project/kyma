--- conflicted
+++ resolved
@@ -41,14 +41,7 @@
       version: "3cffd7d4"
     application_operator:
       name: "application-operator"
-<<<<<<< HEAD
-      version: "3f163e8f"
-    application_registry:
-      name: "application-registry"
-      version: "PR-12986"
-=======
       version: "3cffd7d4"
->>>>>>> 61a3e412
     central_application_connectivity_validator:
       name: "central-application-connectivity-validator"
       version: "6567eccc"
