--- conflicted
+++ resolved
@@ -20,12 +20,8 @@
     path: eu.gcr.io/kyma-project
   application_operator:
     dir:
-<<<<<<< HEAD
     version: PR-7349
     strict_mode: disabled
-=======
-    version: a6ce3a2c
->>>>>>> 6f64752f
   application_operator_tests:
     dir:
     version: a6ce3a2c
