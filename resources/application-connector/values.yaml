--- conflicted
+++ resolved
@@ -26,11 +26,7 @@
   containerRegistry:
     path: eu.gcr.io/kyma-project
   application_operator:
-<<<<<<< HEAD
     version: "PR-9214"
-=======
-    version: "8392259f"
->>>>>>> 0d6837ba
   application_operator_tests:
     version: "PR-9214"
   connector_service:
