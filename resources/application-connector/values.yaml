connector_service:
  enabled: &connectorServiceEnabled true

connection_token_handler:
  enabled: *connectorServiceEnabled

global:
  disableLegacyConnectivity: false
  isLocalEnv: false
  namespace: kyma-integration
  strictMode: disabled
  ingress:
    domainName: "TBD"
  helm:
    tls:
      crt: "TBD"
      key: "TBD"
  istio:
    gateway:
      name: kyma-gateway
      nameMtls: kyma-gateway-application-connector
      namespace: kyma-system
  containerRegistry:
    path: eu.gcr.io/kyma-project
  application_operator:
    version: "PR-9214"
  application_operator_tests:
    version: "PR-9356"
  connector_service:
    version: "PR-9214"
  connector_service_tests:
    version: "PR-9214"
  connection_token_handler:
    version: "PR-9214"
  connection_token_handler_tests:
    version: "PR-9300"
  event_service:
    version: "d4372526"
  event_service_integration_tests:
    version: "2c51c024"
  application_gateway:
    version: "PR-9349"
  application_gateway_tests:
    version: "PR-9366"
  application_registry:
<<<<<<< HEAD
    version: "PR-9356"
=======
    version: "PR-9366"
>>>>>>> 2e47f0d6
  application_registry_tests:
    version: "PR-9356"
  application_broker:
    version: "1acc510b"
  application_connectivity_certs_setup_job:
    version: "PR-9214"
  application_connectivity_validator:
    version: "PR-9349"

application_connectivity_certs_setup_job:
  secrets:
    connectorCertificateSecret:
      name: connector-service-app-ca
      namespace: kyma-integration
    caCertificateSecret:
      name: kyma-gateway-certs-cacert
      namespace: istio-system
  certificate:
    validityTime: 92d

tests:
  application_connector_tests:
    enabled: true
    connector_service:
      central: false
    skipSslVerify: true
    image:
      version: "c9ff90c3"
      pullPolicy: IfNotPresent<|MERGE_RESOLUTION|>--- conflicted
+++ resolved
@@ -43,11 +43,7 @@
   application_gateway_tests:
     version: "PR-9366"
   application_registry:
-<<<<<<< HEAD
     version: "PR-9356"
-=======
-    version: "PR-9366"
->>>>>>> 2e47f0d6
   application_registry_tests:
     version: "PR-9356"
   application_broker:
