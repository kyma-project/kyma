connector_service:
  enabled: &connectorServiceEnabled true

connection_token_handler:
  enabled: *connectorServiceEnabled

global:
  disableLegacyConnectivity: false
  isLocalEnv: false
  namespace: kyma-integration
  strictMode: disabled
  ingress:
    domainName: "TBD"
  helm:
    tls:
      crt: "TBD"
      key: "TBD"
  istio:
    gateway:
      name: kyma-gateway
      nameMtls: kyma-gateway-application-connector
      namespace: kyma-system
  containerRegistry:
    path: eu.gcr.io/kyma-project
  application_operator:
    version: "2407bbc2"
  application_operator_tests:
    version: "4eeef0b7"
  connector_service:
    version: "2407bbc2"
  connector_service_tests:
    version: "2ab8b878"
  connection_token_handler:
    version: "2407bbc2"
  connection_token_handler_tests:
    version: "2407bbc2"
  event_service:
    version: "d4372526"
  event_service_integration_tests:
    version: "2c51c024"
  application_gateway:
    version: "2407bbc2"
  application_gateway_tests:
    version: "2407bbc2"
  application_gateway_legacy_tests:
    version: "4eeef0b7"
  application_registry:
    version: "2407bbc2"
  application_registry_tests:
    version: "91ae6ff1"
  application_broker:
    version: "PR-9389"
  application_connectivity_certs_setup_job:
    version: "2407bbc2"
  application_connectivity_validator:
<<<<<<< HEAD
    version: "PR-9406"
  application_broker_eventing_migration:
    version: "PR-9389"
=======
    version: "2407bbc2"
>>>>>>> fc01595a

application_connectivity_certs_setup_job:
  secrets:
    connectorCertificateSecret:
      name: connector-service-app-ca
      namespace: kyma-integration
    caCertificateSecret:
      name: kyma-gateway-certs-cacert
      namespace: istio-system
  certificate:
    validityTime: 92d

tests:
  application_connector_tests:
    enabled: true
    connector_service:
      central: false
    skipSslVerify: true
    image:
      version: "c9ff90c3"
      pullPolicy: IfNotPresent<|MERGE_RESOLUTION|>--- conflicted
+++ resolved
@@ -53,13 +53,9 @@
   application_connectivity_certs_setup_job:
     version: "2407bbc2"
   application_connectivity_validator:
-<<<<<<< HEAD
-    version: "PR-9406"
+    version: "2407bbc2"
   application_broker_eventing_migration:
     version: "PR-9389"
-=======
-    version: "2407bbc2"
->>>>>>> fc01595a
 
 application_connectivity_certs_setup_job:
   secrets:
