connector_service:
  enabled: &connectorServiceEnabled true

connection_token_handler:
  enabled: *connectorServiceEnabled

central_application_gateway:
  enabled: true

global:
  domainName: kyma.example.com
  centralApplicationConnectivityValidatorEnabled: true
  disableLegacyConnectivity: false
  isLocalEnv: false
  integrationNamespace: kyma-integration
  systemNamespace: kyma-system
  strictMode: disabled
  log:
    format: "json"
    level: "warn"
  podSecurityPolicy:
    enabled: true
    runAsUser: 1000
    privileged: false
    allowPrivilegeEscalation: false
  ingress:
    domainName: "TBD"
  helm:
    tls:
      crt: "TBD"
      key: "TBD"
  istio:
    gateway:
      name: kyma-gateway
      nameMtls: kyma-gateway-application-connector
      namespace: kyma-system
  containerRegistry:
    path: eu.gcr.io/kyma-project
  images:
    application_broker:
      name: "application-broker"
      version: "c8a2ae16"
    application_connectivity_certs_setup_job:
      name: "application-connectivity-certs-setup-job"
      version: "PR-13170"
    application_connectivity_validator:
      name: "application-connectivity-validator"
<<<<<<< HEAD
      version: "PR-13203"
    application_gateway:
      name: "application-gateway"
      version: "PR-13203"
=======
      version: "PR-13170"
    application_gateway:
      name: "application-gateway"
      version: "PR-13170"
>>>>>>> eb3ca76a
    application_operator:
      name: "application-operator"
      version: "PR-12963"
    application_registry:
      name: "application-registry"
      version: "PR-13170"
    central_application_connectivity_validator:
      name: "central-application-connectivity-validator"
      version: "PR-12963"
    central_application_gateway:
      name: "central-application-gateway"
      version: "PR-12963"
    connection_token_handler:
      name: "connection-token-handler"
      version: "PR-12963"
    connector_service:
      name: "connector-service"
      version: "PR-12963"
    busybox:
      name: "busybox"
      version: "1.34.1"
      directory: "external"
  testImages:
    application_gateway_legacy_tests:
      name: "application-gateway-legacy-tests"
      version: "38a18642"

application_connectivity_certs_setup_job:
  secrets:
    connectorCertificateSecret:
      name: connector-service-app-ca
      namespace: kyma-integration
    caCertificateSecret:
      name: kyma-gateway-certs-cacert
      namespace: istio-system
      migration:
        name: app-connector-certs
        keys: ["cacert"]
  certificate:
    validityTime: 92d

tests:
  application_connector_tests:
    labels:
      integration: true
      after-upgrade: true
    enabled: true
    skipSslVerify: true
    image:
      pullPolicy: IfNotPresent<|MERGE_RESOLUTION|>--- conflicted
+++ resolved
@@ -45,17 +45,10 @@
       version: "PR-13170"
     application_connectivity_validator:
       name: "application-connectivity-validator"
-<<<<<<< HEAD
       version: "PR-13203"
     application_gateway:
       name: "application-gateway"
       version: "PR-13203"
-=======
-      version: "PR-13170"
-    application_gateway:
-      name: "application-gateway"
-      version: "PR-13170"
->>>>>>> eb3ca76a
     application_operator:
       name: "application-operator"
       version: "PR-12963"
