--- conflicted
+++ resolved
@@ -51,13 +51,7 @@
   application_connectivity_certs_setup_job:
     version: "PR-9214"
   application_connectivity_validator:
-<<<<<<< HEAD
     version: "PR-9214"
-  connectivity_certs_controller:
-    version: "PR-9214"
-=======
-    version: "39d1ab87"
->>>>>>> 5960e223
 
 application_connectivity_certs_setup_job:
   secrets:
