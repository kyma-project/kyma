connector_service:
  enabled: &connectorServiceEnabled true

connection_token_handler:
  enabled: *connectorServiceEnabled

global:
  disableLegacyConnectivity: false
  isLocalEnv: false
  namespace: kyma-integration
  strictMode: disabled
  ingress:
    domainName: "TBD"
  helm:
    tls:
      crt: "TBD"
      key: "TBD"
  istio:
    gateway:
      name: kyma-gateway
      nameMtls: kyma-gateway-application-connector
      namespace: kyma-system
  containerRegistry:
    path: eu.gcr.io/kyma-project
  application_operator:
<<<<<<< HEAD
    version: "PR-9496"
=======
    version: "PR-9593"
>>>>>>> c0341336
  application_operator_tests:
    version: "PR-9593"
  connector_service:
    version: "b9871385"
  connector_service_tests:
    version: "b9871385"
  connection_token_handler:
    version: "b9871385"
  connection_token_handler_tests:
    version: "b9871385"
  event_service:
    version: "760fe348"
  event_service_integration_tests:
    version: "2c51c024"
  application_gateway:
    version: "PR-9593"
  application_gateway_tests:
    version: "PR-9593"
  application_gateway_legacy_tests:
    version: "PR-9569"
  application_registry:
    version: "PR-9593"
  application_registry_tests:
    version: "PR-9569"
  application_broker:
    version: "d4be1327"
  application_connectivity_certs_setup_job:
    version: "b9871385"
  application_connectivity_validator:
    version: "PR-9593"
  application_broker_eventing_migration:
    version: "d4be1327"

application_connectivity_certs_setup_job:
  secrets:
    connectorCertificateSecret:
      name: connector-service-app-ca
      namespace: kyma-integration
    caCertificateSecret:
      name: kyma-gateway-certs-cacert
      namespace: istio-system
  certificate:
    validityTime: 92d

tests:
  application_connector_tests:
    enabled: true
    connector_service:
      central: false
    skipSslVerify: true
    image:
      version: "PR-9569"
      pullPolicy: IfNotPresent<|MERGE_RESOLUTION|>--- conflicted
+++ resolved
@@ -23,11 +23,7 @@
   containerRegistry:
     path: eu.gcr.io/kyma-project
   application_operator:
-<<<<<<< HEAD
     version: "PR-9496"
-=======
-    version: "PR-9593"
->>>>>>> c0341336
   application_operator_tests:
     version: "PR-9593"
   connector_service:
