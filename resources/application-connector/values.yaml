connector_service:
  enabled: &connectorServiceEnabled true

connection_token_handler:
  enabled: *connectorServiceEnabled

global:
  disableLegacyConnectivity: false
  isLocalEnv: false
  namespace: kyma-integration
  strictMode: disabled
  isBEBEnabled: false
  ingress:
    domainName: "TBD"
  helm:
    tls:
      crt: "TBD"
      key: "TBD"
  istio:
    gateway:
      name: kyma-gateway
      nameMtls: kyma-gateway-application-connector
      namespace: kyma-system
  podSecurityPolicy:
    enabled: true
    runAsUser: 1000
  containerRegistry:
    path: eu.gcr.io/kyma-project
  application_operator:
<<<<<<< HEAD
    version: "PR-9921"
=======
    version: "63b7c7d1"
>>>>>>> 8c233da7
  application_operator_tests:
    version: "470796a1"
  connector_service:
    version: "548ea6b4"
  connector_service_tests:
    version: "470796a1"
  connection_token_handler:
    version: "3083c3d4"
  connection_token_handler_tests:
    version: "470796a1"
  event_service:
    version: "f98272bd"
  event_service_integration_tests:
    version: "d6bbc47a"
  application_gateway:
    version: "4feb544b"
  application_gateway_tests:
    version: "470796a1"
  application_gateway_legacy_tests:
    version: "d0f17bff"
  application_registry:
    version: "4feb544b"
  application_registry_tests:
    version: "d556963d"
  application_broker:
    version: "ffa48907"
  application_connectivity_certs_setup_job:
    version: "PR-9921"
  application_connectivity_validator:
    version: "7fb79933"
  application_broker_eventing_migration:
    version: "a8a6bca9"

application_connectivity_certs_setup_job:
  secrets:
    connectorCertificateSecret:
      name: connector-service-app-ca
      namespace: kyma-integration
    caCertificateSecret:
      name: app-connector-certs
      namespace: istio-system
  certificate:
    validityTime: 92d

application_connectivity_certs_sync:
  secrets:
    caCertificateSecret:
      name: app-connector-certs
      namespace: istio-system
    tlsCertificateSecret:
      name: kyma-gateway-certs
      namespace: istio-system
  image:
    repository: eu.gcr.io/kyma-project/incubator/develop/k8s-tools
    tag: "20210113-12c4e3b5"

tests:
  application_connector_tests:
    labels:
      integration: true
      after-upgrade: true
    enabled: true
    connector_service:
      central: false
    skipSslVerify: true
    image:
      version: "470796a1"
      pullPolicy: IfNotPresent<|MERGE_RESOLUTION|>--- conflicted
+++ resolved
@@ -27,11 +27,7 @@
   containerRegistry:
     path: eu.gcr.io/kyma-project
   application_operator:
-<<<<<<< HEAD
     version: "PR-9921"
-=======
-    version: "63b7c7d1"
->>>>>>> 8c233da7
   application_operator_tests:
     version: "470796a1"
   connector_service:
