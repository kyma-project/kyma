##########################################################################################
# kyma-essentials: Minimal cluster view role necessary to render UI
##########################################################################################

apiVersion: rbac.authorization.k8s.io/v1
kind: ClusterRole
metadata:
  name: kyma-essentials-base
  labels:
    rbac.authorization.kyma-project.io/aggregate-to-kyma-essentials-base: "true"
rules:
- apiGroups:
    - "authentication.kyma-project.io"
    - "gateway.kyma-project.io"
    - "ui.kyma-project.io"
    - "rbac.authorization.k8s.io"
  resources:
    - "*"
  verbs:
    - "list"
- apiGroups:
    - "servicecatalog.k8s.io"
    - "rafter.kyma-project.io"
  resources:
    - "*"
  verbs:
    - "list"
    - "get"
- apiGroups:
    - servicecatalog.kyma-project.io
  resources:
    - usagekinds
  verbs:
    - "list"
    - "get"
- apiGroups:
    - applicationconnector.kyma-project.io
  resources:
    - applications
  verbs:
    - "get"
    - "list"
    - "watch"
- apiGroups:
    - ""
  resources:
    - namespaces
  verbs:
    - "list"
    - "watch"
- apiGroups:
    - ""
  resources:
    - "configmaps"
  resourceNames: 
    - "serverless-webhook-envs"  
  verbs:
    - "get"
- nonResourceURLs:
    - "*" #give access to all non resource urls
  verbs:
    - "list"
    - "get"

---
apiVersion: rbac.authorization.k8s.io/v1
kind: ClusterRole
metadata:
  name: kyma-essentials
  labels:
    rbac.authorization.kyma-project.io/aggregate-to-kyma-essentials: "true"
aggregationRule:
  clusterRoleSelectors:
  - matchLabels:
      rbac.authorization.kyma-project.io/aggregate-to-kyma-essentials-base: "true"
  - matchLabels:
      rbac.authorization.kyma-project.io/aggregate-to-kyma-crd-view: "true"
  - matchLabels:
      rbac.authorization.kyma-project.io/aggregate-to-kyma-authorization-self: "true"
  - matchLabels:
      rbac.authorization.kyma-project.io/aggregate-to-kyma-ui-view: "true"
rules: []

---
################################################################################
# Viewer role
# kyma-view = view permissions on kyma resources
################################################################################

#View access to core resources
apiVersion: rbac.authorization.k8s.io/v1
kind: ClusterRole
metadata:
  name: kyma-view-base
  labels:
    app: kyma
    chart: {{ .Chart.Name }}-{{ .Chart.Version }}
    rbac.authorization.kyma-project.io/aggregate-to-kyma-view-base: "true"
  annotations:
    helm.sh/hook-weight: "0"
rules:
- apiGroups:
    - ""
    - "apps"
    - "extensions"
  resources:
    - "*"
  verbs:
{{ toYaml .Values.clusterRoles.verbs.view | indent 4 }}

---
#View access to all non resource urls
apiVersion: rbac.authorization.k8s.io/v1
kind: ClusterRole
metadata:
  name: kyma-nonresource-view
  labels:
    app: kyma
    chart: {{ .Chart.Name }}-{{ .Chart.Version }}
    rbac.authorization.kyma-project.io/aggregate-to-kyma-nonresource-view: "true"
  annotations:
    helm.sh/hook-weight: "0"
rules:
- nonResourceURLs:
    - "*"
  verbs:
{{ toYaml .Values.clusterRoles.verbs.view | indent 4 }}

---
apiVersion: rbac.authorization.k8s.io/v1
kind: ClusterRole
metadata:
  name: kyma-view
  labels:
    app: kyma
    chart: {{ .Chart.Name }}-{{ .Chart.Version }}
    rbac.authorization.kyma-project.io/aggregate-to-kyma-view: "true"
  annotations:
    helm.sh/hook-weight: "0"
aggregationRule:
  clusterRoleSelectors:
  - matchLabels:
      rbac.authorization.kyma-project.io/aggregate-to-kyma-view-base: "true"
  - matchLabels:
      rbac.authorization.kyma-project.io/aggregate-to-kyma-nonresource-view: "true"
  - matchLabels:
      rbac.authorization.kyma-project.io/aggregate-to-kyma-essentials: "true"
  - matchLabels:
      rbac.authorization.kyma-project.io/aggregate-to-kyma-api-view: "true"
  - matchLabels:
      rbac.authorization.kyma-project.io/aggregate-to-kyma-istio-view: "true"
  - matchLabels:
      rbac.authorization.kyma-project.io/aggregate-to-kyma-k8s-view: "true"
  - matchLabels:
      rbac.authorization.kyma-project.io/aggregate-to-kyma-knative-eventing-view: "true"
  - matchLabels:
      rbac.authorization.kyma-project.io/aggregate-to-monitoring-view: "true"
  - matchLabels:
      rbac.authorization.kyma-project.io/aggregate-to-addons-view: "true"
  - matchLabels:
      rbac.authorization.kyma-project.io/aggregate-to-dex-view: "true"
  - matchLabels:
      rbac.authorization.kyma-project.io/aggregate-to-ory-view: "true"
  - matchLabels:
      rbac.authorization.kyma-project.io/aggregate-to-kyma-rafter-view: "true"
<<<<<<< HEAD
  - matchLabels:
      rbac.authorization.kyma-project.io/aggregate-to-kyma-knative-serving-view: "true"
  - matchLabels:
      rbac.authorization.kyma-project.io/aggregate-to-kyma-cert-manager-view: "true"
=======
>>>>>>> 569c7365
rules: []

---
################################################################################
# kyma-edit = edit permissions on kyma resources
################################################################################

#Full access to all non resource urls
apiVersion: rbac.authorization.k8s.io/v1
kind: ClusterRole
metadata:
  name: kyma-nonresource-admin
  labels:
    app: kyma
    chart: {{ .Chart.Name }}-{{ .Chart.Version }}
    rbac.authorization.kyma-project.io/aggregate-to-kyma-nonresource-admin: "true"
  annotations:
    helm.sh/hook-weight: "0"
rules:
- nonResourceURLs:
    - "*"
  verbs:
    - "*"

---
apiVersion: rbac.authorization.k8s.io/v1
kind: ClusterRole
metadata:
  name: kyma-edit
  labels:
    app: kyma
    chart: {{ .Chart.Name }}-{{ .Chart.Version }}
    rbac.authorization.kyma-project.io/aggregate-to-kyma-edit: "true"
  annotations:
    helm.sh/hook-weight: "0"
aggregationRule:
  clusterRoleSelectors:
  - matchLabels:
      rbac.authorization.kyma-project.io/aggregate-to-kyma-nonresource-admin: "true"
  - matchLabels:
      rbac.authorization.kyma-project.io/aggregate-to-kyma-view: "true"
  - matchLabels:
      rbac.authorization.kyma-project.io/aggregate-to-kyma-api-edit: "true"
  - matchLabels:
      rbac.authorization.kyma-project.io/aggregate-to-kyma-crd-edit: "true"
  - matchLabels:
      rbac.authorization.kyma-project.io/aggregate-to-kyma-istio-edit: "true"
  - matchLabels:
      rbac.authorization.kyma-project.io/aggregate-to-kyma-knative-eventing-edit: "true"
  - matchLabels:
      rbac.authorization.kyma-project.io/aggregate-to-monitoring-edit: "true"
  - matchLabels:
      rbac.authorization.kyma-project.io/aggregate-to-dex-edit: "true"
  - matchLabels:
      rbac.authorization.kyma-project.io/aggregate-to-ory-edit: "true"
  - matchLabels:
      rbac.authorization.kyma-project.io/aggregate-to-kyma-cert-manager-edit: "true"
rules: []

---
################################################################################
# kyma-snapshots = manage volume snapshots for backups.
################################################################################
apiVersion: rbac.authorization.k8s.io/v1
kind: ClusterRole
metadata:
  name: kyma-snapshots
  labels:
    app: kyma
    chart: {{ .Chart.Name }}-{{ .Chart.Version }}
    rbac.authorization.kyma-project.io/aggregate-to-kyma-snapshots: "true"
  annotations:
    helm.sh/hook-weight: "0"
rules:
- apiGroups:
    - "snapshot.storage.k8s.io"
  resources:
    - "volumesnapshots"
  verbs:
{{ toYaml .Values.clusterRoles.verbs.edit | indent 4 }}

---
##########################################################################################
# Kyma Admin role
# kyma-admin = k8s admin + kyma-specific resources admin
##########################################################################################

---
apiVersion: rbac.authorization.k8s.io/v1
kind: ClusterRole
metadata:
  name: kyma-admin
  labels:
    app: kyma
    chart: {{ .Chart.Name }}-{{ .Chart.Version }}
  annotations:
    helm.sh/hook-weight: "0"
aggregationRule:
  clusterRoleSelectors:
  - matchLabels:
      rbac.authorization.k8s.io/aggregate-to-admin: "true"
  - matchLabels:
      rbac.authorization.kyma-project.io/aggregate-to-kyma-edit: "true"
  - matchLabels:
      rbac.authorization.kyma-project.io/aggregate-to-kyma-authorization-subject: "true"
  - matchLabels:
      rbac.authorization.kyma-project.io/aggregate-to-kyma-api-admin: "true"
  - matchLabels:
      rbac.authorization.kyma-project.io/aggregate-to-kyma-istio-admin: "true"
  - matchLabels:
      rbac.authorization.kyma-project.io/aggregate-to-kyma-knative-eventing-admin: "true"
  - matchLabels:
      rbac.authorization.kyma-project.io/aggregate-to-monitoring-admin: "true"
  - matchLabels:
      rbac.authorization.kyma-project.io/aggregate-to-addons-admin: "true"
  - matchLabels:
      rbac.authorization.kyma-project.io/aggregate-to-kyma-admin-base: "true"
  - matchLabels:
      rbac.authorization.kyma-project.io/aggregate-to-dex-admin: "true"
  - matchLabels:
      rbac.authorization.kyma-project.io/aggregate-to-ory-admin: "true"
  - matchLabels:
      rbac.authorization.kyma-project.io/aggregate-to-kyma-rafter-admin: "true"
  - matchLabels:
      rbac.authorization.kyma-project.io/aggregate-to-kyma-snapshots: "true"
  - matchLabels:
      rbac.authorization.kyma-project.io/aggregate-to-kyma-svcat-admin: "true"
  - matchLabels:
      rbac.authorization.kyma-project.io/aggregate-to-kyma-ui-admin: "true"
  - matchLabels:
      rbac.authorization.kyma-project.io/aggregate-to-kyma-cert-manager-admin: "true"
rules: []

---
##########################################################################################
# Kyma Namespace Admin role
# kyma-namespace-admin = kyma admin without Addons write permissions
##########################################################################################

---
apiVersion: rbac.authorization.k8s.io/v1
kind: ClusterRole
metadata:
  name: kyma-namespace-admin
  labels:
    app: kyma
    chart: {{ .Chart.Name }}-{{ .Chart.Version }}
  annotations:
    helm.sh/hook-weight: "0"
aggregationRule:
  clusterRoleSelectors:
  - matchLabels:
      rbac.authorization.k8s.io/aggregate-to-admin: "true"
  - matchLabels:
      rbac.authorization.kyma-project.io/aggregate-to-kyma-edit: "true"
  - matchLabels:
      rbac.authorization.kyma-project.io/aggregate-to-kyma-authorization-subject: "true"
  - matchLabels:
      rbac.authorization.kyma-project.io/aggregate-to-kyma-api-admin: "true"
  - matchLabels:
      rbac.authorization.kyma-project.io/aggregate-to-kyma-istio-admin: "true"
  - matchLabels:
      rbac.authorization.kyma-project.io/aggregate-to-kyma-knative-eventing-admin: "true"
  - matchLabels:
      rbac.authorization.kyma-project.io/aggregate-to-monitoring-admin: "true"
  - matchLabels:
      rbac.authorization.kyma-project.io/aggregate-to-addons-view: "true"
  - matchLabels:
      rbac.authorization.kyma-project.io/aggregate-to-kyma-admin-base: "true"
  - matchLabels:
      rbac.authorization.kyma-project.io/aggregate-to-dex-admin: "true"
  - matchLabels:
      rbac.authorization.kyma-project.io/aggregate-to-ory-admin: "true"
  - matchLabels:
      rbac.authorization.kyma-project.io/aggregate-to-kyma-snapshots: "true"
  - matchLabels:
      rbac.authorization.kyma-project.io/aggregate-to-kyma-backendmodule-admin: "true"
  - matchLabels:
      rbac.authorization.kyma-project.io/aggregate-to-kyma-mf-view: "true"
rules: []

---
################################################################################
# Namespace Admin role
# kyma-namespace-admin-essentials = kyma-essentials + kyma-namespace-create
################################################################################
apiVersion: rbac.authorization.k8s.io/v1
kind: ClusterRole
metadata:
  name: kyma-namespace-admin-essentials
  labels:
    app: kyma
    chart: {{ .Chart.Name }}-{{ .Chart.Version }}
  annotations:
    helm.sh/hook-weight: "0"
aggregationRule:
  clusterRoleSelectors:
  - matchLabels:
      rbac.authorization.kyma-project.io/aggregate-to-kyma-essentials: "true"
  - matchLabels:
      rbac.authorization.kyma-project.io/aggregate-to-kyma-namespace-create: "true"
rules: []

---
################################################################################
# Developer role
# kyma-developer = k8s edit + kyma-edit
################################################################################
apiVersion: rbac.authorization.k8s.io/v1
kind: ClusterRole
metadata:
  name: kyma-developer
  labels:
    app: kyma
    chart: {{ .Chart.Name }}-{{ .Chart.Version }}
  annotations:
    helm.sh/hook-weight: "0"
aggregationRule:
  clusterRoleSelectors:
  - matchLabels:
      rbac.authorization.k8s.io/aggregate-to-edit: "true"
  - matchLabels:
      rbac.authorization.kyma-project.io/aggregate-to-kyma-edit: "true"
  - matchLabels:
      rbac.authorization.kyma-project.io/aggregate-to-kyma-backendmodule-admin: "true"
  - matchLabels:
      rbac.authorization.kyma-project.io/aggregate-to-kyma-mf-view: "true"
rules: []

---
################################################################################
# Role Bindings
################################################################################

kind: ClusterRoleBinding
apiVersion: rbac.authorization.k8s.io/v1
metadata:
  name: kube-system-view
  namespace: {{ .Release.Namespace }}
  labels:
    app: kyma
    chart: {{ .Chart.Name }}-{{ .Chart.Version }}
  annotations:
    helm.sh/hook-weight: "0"
subjects:
- kind: ServiceAccount
  name: default
  namespace: kube-system
roleRef:
  kind: ClusterRole
  apiGroup: rbac.authorization.k8s.io
  name: view

---
apiVersion: rbac.authorization.k8s.io/v1
kind: ClusterRoleBinding
metadata:
  name: kyma-essentials-binding
  namespace: {{ .Release.Namespace }}
  labels:
    app: kyma
    chart: {{ .Chart.Name }}-{{ .Chart.Version }}
  annotations:
    helm.sh/hook-weight: "1"
roleRef:
  apiGroup: rbac.authorization.k8s.io
  kind: ClusterRole
  name: kyma-essentials
subjects:
- kind: User
  name: read-only-user@kyma.cx
  apiGroup: rbac.authorization.k8s.io
- kind: User
  name: developer@kyma.cx
  apiGroup: rbac.authorization.k8s.io
{{ if .Values.global.kymaRuntime.developerGroup }}
- kind: Group
  name: {{ .Values.global.kymaRuntime.developerGroup }}
  apiGroup: rbac.authorization.k8s.io
{{ end }}
{{- range .Values.bindings.kymaEssentials.groups }}
- kind: Group
  name: {{ . }}
  apiGroup: rbac.authorization.k8s.io
{{- end }}
{{- range .Values.bindings.kymaDeveloper.groups }}
- kind: Group
  name: {{ . }}
  apiGroup: rbac.authorization.k8s.io
{{- end }}

---
apiVersion: rbac.authorization.k8s.io/v1
kind: ClusterRoleBinding
metadata:
  name: kyma-view-binding
  namespace: {{ .Release.Namespace }}
  labels:
    app: kyma
    chart: {{ .Chart.Name }}-{{ .Chart.Version }}
  annotations:
    helm.sh/hook-weight: "1"
roleRef:
  apiGroup: rbac.authorization.k8s.io
  kind: ClusterRole
  name: kyma-view
subjects:
- kind: User
  name: user1@kyma.cx
  apiGroup: rbac.authorization.k8s.io
- kind: User
  name: user2@kyma.cx
  apiGroup: rbac.authorization.k8s.io
- kind: User
  name: read-only-user@kyma.cx
  apiGroup: rbac.authorization.k8s.io
{{ if .Values.global.kymaRuntime.operatorGroup }}
- kind: Group
  name: {{ .Values.global.kymaRuntime.operatorGroup }}
  apiGroup: rbac.authorization.k8s.io
{{ end }}
{{- range .Values.bindings.kymaView.groups }}
- kind: Group
  name: {{ .  }}
  apiGroup: rbac.authorization.k8s.io
{{ end }}

---
apiVersion: rbac.authorization.k8s.io/v1
kind: ClusterRoleBinding
metadata:
  name: kyma-admin-binding
  namespace: {{ .Release.Namespace }}
  labels:
    app: kyma
    chart: {{ .Chart.Name }}-{{ .Chart.Version }}
  annotations:
    helm.sh/hook-weight: "1"
roleRef:
  apiGroup: rbac.authorization.k8s.io
  kind: ClusterRole
  name: kyma-admin
subjects:
- kind: User
  name: admin@kyma.cx
  apiGroup: rbac.authorization.k8s.io
{{ if .Values.users.adminGroup }}
- kind: Group
  name: {{ .Values.users.adminGroup }}
  apiGroup: rbac.authorization.k8s.io
{{ end }}
{{ if  .Values.global.kymaRuntime.adminGroup }}
- kind: Group
  name: {{ .Values.global.kymaRuntime.adminGroup }}
  apiGroup: rbac.authorization.k8s.io
{{ end }}
{{- range .Values.bindings.kymaAdmin.groups }}
- kind: Group
  name: {{ . }}
  apiGroup: rbac.authorization.k8s.io
{{- end }}

---
apiVersion: rbac.authorization.k8s.io/v1
kind: ClusterRoleBinding
metadata:
  name: kyma-namespace-admin-essentials-binding
  namespace: {{ .Release.Namespace }}
  labels:
    app: kyma
    chart: {{ .Chart.Name }}-{{ .Chart.Version }}
  annotations:
    helm.sh/hook-weight: "1"
roleRef:
  apiGroup: rbac.authorization.k8s.io
  kind: ClusterRole
  name: kyma-namespace-admin-essentials
subjects:
- kind: User
  name: namespace.admin@kyma.cx
  apiGroup: rbac.authorization.k8s.io
- kind: Group
  name: {{ .Values.global.kymaRuntime.namespaceAdminGroup }}
  apiGroup: rbac.authorization.k8s.io<|MERGE_RESOLUTION|>--- conflicted
+++ resolved
@@ -163,13 +163,8 @@
       rbac.authorization.kyma-project.io/aggregate-to-ory-view: "true"
   - matchLabels:
       rbac.authorization.kyma-project.io/aggregate-to-kyma-rafter-view: "true"
-<<<<<<< HEAD
-  - matchLabels:
-      rbac.authorization.kyma-project.io/aggregate-to-kyma-knative-serving-view: "true"
   - matchLabels:
       rbac.authorization.kyma-project.io/aggregate-to-kyma-cert-manager-view: "true"
-=======
->>>>>>> 569c7365
 rules: []
 
 ---
