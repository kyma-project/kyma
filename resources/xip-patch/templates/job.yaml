{{- $serviceName := .Values.global.knative | ternary "knative-ingressgateway" "istio-ingressgateway" -}}
apiVersion: batch/v1
kind: Job
metadata:
  name: {{ .Release.Name }}
  annotations:
    "helm.sh/hook": post-install
    "helm.sh/hook-delete-policy": hook-succeeded
spec:
  template:
    metadata:
      name: {{ .Release.Name }}
    spec:
      serviceAccountName: {{ .Release.Name }}-service-account
      restartPolicy: OnFailure
      containers:
      - name: {{ .Release.Name }}
        image: {{ .Values.containerRegistry.path }}/{{ .Values.xip_patch.dir }}xip-patch:{{ .Values.xip_patch.version }}
        env:
        - name: EXTERNAL_PUBLIC_IP
          value: {{ .Values.global.loadBalancerIP }}
        - name: INGRESSGATEWAY_SERVICE_NAME
          value: {{ $serviceName }}
        - name: PUBLIC_DOMAIN
          value: {{ .Values.global.domainName }}
        - name: TLS_CERT
<<<<<<< HEAD
          value: {{ .Values.global.tlsCrt }}
          
=======
          value: {{ .Values.global.tlsCrt }}
>>>>>>> 83f589a5
<|MERGE_RESOLUTION|>--- conflicted
+++ resolved
@@ -24,9 +24,4 @@
         - name: PUBLIC_DOMAIN
           value: {{ .Values.global.domainName }}
         - name: TLS_CERT
-<<<<<<< HEAD
-          value: {{ .Values.global.tlsCrt }}
-          
-=======
-          value: {{ .Values.global.tlsCrt }}
->>>>>>> 83f589a5
+          value: {{ .Values.global.tlsCrt }}