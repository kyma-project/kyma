apiVersion: v1
kind: ConfigMap
metadata:
  name: istio-kyma-patch-config
  namespace: {{ .Release.Namespace }}
  labels:
    app: istio-kyma-patch
    chart: {{ .Chart.Name }}-{{ .Chart.Version }}
data:
<<<<<<< HEAD
  istio-ingressgateway.deployment.patch.json: |
    [
      {
        "op": "replace",
        "path": "/spec/template/spec/containers/0/args/15",
        "value": "zipkin.kyma-system:9411"
      }
      {{ if .Values.global.isLocalEnv }}
      ,{
        "op": "add",
        "path": "/spec/template/spec/containers/0/ports/1/hostPort",
        "value": 80
      },{
        "op": "add",
        "path": "/spec/template/spec/containers/0/ports/2/hostPort",
        "value": 443
      },{
        "op": "add",
        "path": "/spec/template/spec/containers/0/ports/3/hostPort",
        "value": 9443
      }
      {{ end }}
    ]

  istio-policy.deployment.patch.json: |
    [
      {
        "op": "replace",
        "path": "/spec/template/spec/containers/0/args/6",
        "value": "--trace_zipkin_url=http://zipkin.kyma-system:9411/api/v1/spans"
      }
    ]

  istio-telemetry.deployment.patch.json: |
    [
      {
        "op": "replace",
        "path": "/spec/template/spec/containers/0/args/6",
        "value": "--trace_zipkin_url=http://zipkin.kyma-system:9411/api/v1/spans"
      }
    ]

=======
>>>>>>> 5822d2a5
  istio-sidecar-injector.mutatingwebhookconfiguration.patch.json: |
    [
      {
        "op": "replace",
        "path": "/webhooks/0/namespaceSelector",
        "value": {
          "matchExpressions": [
            {
              "key": "istio-injection",
              "operator": "NotIn",
              "values": [
                "disabled"
              ]
            }
          ]
        }
      }
    ]

  injection-in-namespaces: |
    istio-system disabled
    kube-system disabled

  delete: |
    deployment prometheus
    configmap prometheus
    service prometheus
    serviceaccount prometheus

    deployment servicegraph
    service servicegraph

    deployment grafana
    configmap grafana
    policy grafana-ports-mtls-disabled
    pvc istio-grafana-pvc
    secret grafana
    service grafana

    deployment istio-tracing
    service zipkin
    service tracing
    service jaeger-query
    service jaeger-agent
    service jaeger-collector
    pod -lapp=istio-ingressgateway
    pod -lapp=policy

  required-crds: |
    policies.authentication.istio.io<|MERGE_RESOLUTION|>--- conflicted
+++ resolved
@@ -7,51 +7,6 @@
     app: istio-kyma-patch
     chart: {{ .Chart.Name }}-{{ .Chart.Version }}
 data:
-<<<<<<< HEAD
-  istio-ingressgateway.deployment.patch.json: |
-    [
-      {
-        "op": "replace",
-        "path": "/spec/template/spec/containers/0/args/15",
-        "value": "zipkin.kyma-system:9411"
-      }
-      {{ if .Values.global.isLocalEnv }}
-      ,{
-        "op": "add",
-        "path": "/spec/template/spec/containers/0/ports/1/hostPort",
-        "value": 80
-      },{
-        "op": "add",
-        "path": "/spec/template/spec/containers/0/ports/2/hostPort",
-        "value": 443
-      },{
-        "op": "add",
-        "path": "/spec/template/spec/containers/0/ports/3/hostPort",
-        "value": 9443
-      }
-      {{ end }}
-    ]
-
-  istio-policy.deployment.patch.json: |
-    [
-      {
-        "op": "replace",
-        "path": "/spec/template/spec/containers/0/args/6",
-        "value": "--trace_zipkin_url=http://zipkin.kyma-system:9411/api/v1/spans"
-      }
-    ]
-
-  istio-telemetry.deployment.patch.json: |
-    [
-      {
-        "op": "replace",
-        "path": "/spec/template/spec/containers/0/args/6",
-        "value": "--trace_zipkin_url=http://zipkin.kyma-system:9411/api/v1/spans"
-      }
-    ]
-
-=======
->>>>>>> 5822d2a5
   istio-sidecar-injector.mutatingwebhookconfiguration.patch.json: |
     [
       {
