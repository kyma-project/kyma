global:
  isLocalEnv: false
  containerRegistry:
    path: eu.gcr.io/kyma-project
  istio_webhook:
    dir: develop/
    version: 84219cbc
  istio_kyma_patch:
<<<<<<< HEAD
    dir: pr/
    version: "PR-3890"
=======
    dir: develop/
    version: "e7bcbd8c"
>>>>>>> 08ab0113
  required_istio_version: 1.1.6<|MERGE_RESOLUTION|>--- conflicted
+++ resolved
@@ -6,11 +6,6 @@
     dir: develop/
     version: 84219cbc
   istio_kyma_patch:
-<<<<<<< HEAD
-    dir: pr/
-    version: "PR-3890"
-=======
     dir: develop/
     version: "e7bcbd8c"
->>>>>>> 08ab0113
   required_istio_version: 1.1.6