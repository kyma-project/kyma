--- conflicted
+++ resolved
@@ -10,11 +10,7 @@
       version: "cfcfa726"
     compassExternalSolutionTests:
       dir:
-<<<<<<< HEAD
-      version: PR-7379 // TODO(marcobebway) change to the final image
-=======
-      version: 46b1e3dc
->>>>>>> 722df843
+      version: PR-7379 # TODO(marcobebway) change to the final image
 
 managementPlane: {} # default value
 
