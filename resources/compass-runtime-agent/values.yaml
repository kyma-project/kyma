global:
  images:
    containerRegistry:
      path: eu.gcr.io/kyma-project
    runtimeAgent:
      dir:
<<<<<<< HEAD
      version: "PR-7913"
=======
      version: "PR-7895"
>>>>>>> b8aabd4a
    runtimeAgentTests:
      dir:
      version: "PR-7913"
    compassExternalSolutionTests:
      dir:
      version: "PR-7738"
  istio:
    gateway:
      name: kyma-gateway
      namespace: kyma-system

managementPlane: {} # default value

compassRuntimeAgent:
  image:
    pullPolicy: IfNotPresent
  sync:
    controllerSyncPeriod: 15s
    minimalConfigSyncTime: 15s
  resources:
    integrationNamespace: "kyma-integration"
    dexSecretNamespace: "kyma-system"
    dexSecretName: "admin-user"
    gatewayPort: 8080
    uploadServiceUrl: http://rafter-upload-service.kyma-system.svc.cluster.local:80
  config:
    insecureConfigurationFetch: true
    configMap:
      name: compass-agent-configuration
      namespace: compass-system
  certificates:
    renewal:
      validityThreshold: "0.3"
    clientCertificate:
      secret:
        name: cluster-client-certificates
        namespace: compass-system
    caCertificate:
      secret:
        name: kyma-gateway-certs-cacert
        namespace: istio-system
  compass:
    skipTLSVerification: true
  director:
    proxy:
      port: 8081
      insecureSkipVerify: true
  debug:
    queryLogging: false
  metrics:
    loggingTimeInterval: 30m
  healthCheck:
    port: 8090
  tests:
    enabled: true
    mockService:
      port: 8080
    configApplicationWaitTime: 50s
    proxyInvalidationWaitTime: 120s
    applicationInstallationTimeout: 180s
    graphqlLogs: false
    director:
      url: "https://compass-gateway.{{ .Values.global.ingress.domainName }}/director/graphql"
    idProvider:
      clientTimeout: 10s<|MERGE_RESOLUTION|>--- conflicted
+++ resolved
@@ -4,11 +4,7 @@
       path: eu.gcr.io/kyma-project
     runtimeAgent:
       dir:
-<<<<<<< HEAD
       version: "PR-7913"
-=======
-      version: "PR-7895"
->>>>>>> b8aabd4a
     runtimeAgentTests:
       dir:
       version: "PR-7913"
