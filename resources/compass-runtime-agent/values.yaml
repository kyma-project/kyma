global:
  images:
    containerRegistry:
      path: eu.gcr.io/kyma-project
    runtimeAgent:
      dir: pr/
      version: "PR-5858"
    runtimeAgentTests:
      dir: pr/
<<<<<<< HEAD
      version: "PR-6114"
=======
      version: "PR-5858"
>>>>>>> e74ef0a1

compassRuntimeAgent:
  image:
    pullPolicy: IfNotPresent
  sync:
    controllerSyncPeriod: 15s
    minimalConfigSyncTime: 15s
  resources:
    integrationNamespace: "kyma-integration"
    gatewayPort: 8080
    uploadServiceUrl: http://assetstore-asset-upload-service.kyma-system.svc.cluster.local:3000
  config:
    insecureConfigurationFetch: true
    configMap:
      name: compass-agent-configuration
      namespace: compass-system
  certificates:
    renewal:
      validityThreshold: "0.3"
    clientCertificate:
      secret:
        name: cluster-client-certificates
        namespace: compass-system
    caCertificate:
      secret:
        name: application-connector-certs
        namespace: istio-system
  connector:
    insecureCommunication: true
  debugg:
    queryLogging: false
  tests:
    enabled: true
    mockService:
      port: 8080
    configApplicationWaitTime: 50s
    proxyInvalidationWaitTime: 120s
    applicationInstallationTimeout: 180s
    graphqlLogs: false
    director:
      url: "http://compass-director.compass-system.svc.cluster.local:3000/graphql"
      internalJWT: "eyJhbGciOiJub25lIiwidHlwIjoiSldUIn0.eyJzY29wZXMiOiJhcHBsaWNhdGlvbjpyZWFkIGhlYWx0aF9jaGVja3M6cmVhZCBhcHBsaWNhdGlvbjp3cml0ZSBydW50aW1lOndyaXRlIGxhYmVsX2RlZmluaXRpb246d3JpdGUgbGFiZWxfZGVmaW5pdGlvbjpyZWFkIHJ1bnRpbWU6cmVhZCBpbnRlZ3JhdGlvbl9zeXN0ZW06cmVhZCBpbnRlZ3JhdGlvbl9zeXN0ZW06d3JpdGUiLCJ0ZW5hbnQiOiJiODJlYTdjZC03NDY2LTRhZGUtYjZlOS0yMGZiNzdhMDhjZTYifQ."
<|MERGE_RESOLUTION|>--- conflicted
+++ resolved
@@ -7,11 +7,7 @@
       version: "PR-5858"
     runtimeAgentTests:
       dir: pr/
-<<<<<<< HEAD
       version: "PR-6114"
-=======
-      version: "PR-5858"
->>>>>>> e74ef0a1
 
 compassRuntimeAgent:
   image:
