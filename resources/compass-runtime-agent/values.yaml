global:
  images:
    containerRegistry:
      path: eu.gcr.io/kyma-project
    runtimeAgent:
      dir:
      version: "PR-6463"
    runtimeAgentTests:
      dir:
<<<<<<< HEAD
      version: "PR-6529"
=======
      version: "PR-6463"
>>>>>>> 92cade01

compassRuntimeAgent:
  image:
    pullPolicy: IfNotPresent
  sync:
    controllerSyncPeriod: 15s
    minimalConfigSyncTime: 15s
  resources:
    integrationNamespace: "kyma-integration"
    dexSecretNamespace: "kyma-system"
    dexSecretName: "admin-user"
    gatewayPort: 8080
    uploadServiceUrl: http://assetstore-asset-upload-service.kyma-system.svc.cluster.local:3000
  config:
    insecureConfigurationFetch: true
    configMap:
      name: compass-agent-configuration
      namespace: compass-system
  certificates:
    renewal:
      validityThreshold: "0.3"
    clientCertificate:
      secret:
        name: cluster-client-certificates
        namespace: compass-system
    caCertificate:
      secret:
        name: application-connector-certs
        namespace: istio-system
  connector:
    insecureCommunication: true
  debugg:
    queryLogging: false
  tests:
    enabled: true
    mockService:
      port: 8080
    configApplicationWaitTime: 50s
    proxyInvalidationWaitTime: 120s
    applicationInstallationTimeout: 180s
    graphqlLogs: false
    director:
      url: "https://compass-gateway.{{ .Values.global.ingress.domainName }}/director/graphql"
    idProvider:
      clientTimeout: 10s<|MERGE_RESOLUTION|>--- conflicted
+++ resolved
@@ -7,11 +7,7 @@
       version: "PR-6463"
     runtimeAgentTests:
       dir:
-<<<<<<< HEAD
       version: "PR-6529"
-=======
-      version: "PR-6463"
->>>>>>> 92cade01
 
 compassRuntimeAgent:
   image:
