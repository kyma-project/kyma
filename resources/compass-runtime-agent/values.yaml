global:
  images:
    containerRegistry:
      path: eu.gcr.io/kyma-project
    runtimeAgent:
      dir:
      version: "PR-7913"
    runtimeAgentTests:
      dir:
      version: "PR-7913"
    compassExternalSolutionTests:
      dir:
<<<<<<< HEAD
      version: "d4a1c24a"
=======
      version: "PR-7800"
>>>>>>> 065c3206
  istio:
    gateway:
      name: kyma-gateway
      namespace: kyma-system

managementPlane: {} # default value

compassRuntimeAgent:
  image:
    pullPolicy: IfNotPresent
  sync:
    controllerSyncPeriod: 15s
    minimalConfigSyncTime: 15s
  resources:
    integrationNamespace: "kyma-integration"
    dexSecretNamespace: "kyma-system"
    dexSecretName: "admin-user"
    gatewayPort: 8080
    uploadServiceUrl: http://rafter-upload-service.kyma-system.svc.cluster.local:80
  config:
    insecureConfigurationFetch: true
    configMap:
      name: compass-agent-configuration
      namespace: compass-system
  certificates:
    renewal:
      validityThreshold: "0.3"
    clientCertificate:
      secret:
        name: cluster-client-certificates
        namespace: compass-system
    caCertificate:
      secret:
        name: kyma-gateway-certs-cacert
        namespace: istio-system
  compass:
    skipTLSVerification: true
  director:
    proxy:
      port: 8081
      insecureSkipVerify: true
  debug:
    queryLogging: false
  metrics:
    loggingTimeInterval: 30m
  healthCheck:
    port: 8090
  tests:
    enabled: true
    mockService:
      port: 8080
    configApplicationWaitTime: 50s
    proxyInvalidationWaitTime: 120s
    applicationInstallationTimeout: 180s
    graphqlLogs: false
    director:
      url: "https://compass-gateway.{{ .Values.global.ingress.domainName }}/director/graphql"
    idProvider:
      clientTimeout: 10s<|MERGE_RESOLUTION|>--- conflicted
+++ resolved
@@ -10,11 +10,7 @@
       version: "PR-7913"
     compassExternalSolutionTests:
       dir:
-<<<<<<< HEAD
-      version: "d4a1c24a"
-=======
       version: "PR-7800"
->>>>>>> 065c3206
   istio:
     gateway:
       name: kyma-gateway
