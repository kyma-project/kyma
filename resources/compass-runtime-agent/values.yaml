--- conflicted
+++ resolved
@@ -5,11 +5,7 @@
   images:
     compass_runtime_agent:
       name: "compass-runtime-agent"
-<<<<<<< HEAD
       version: "PR-14636"
-=======
-      version: "PR-14635"
->>>>>>> e82521fd
   istio:
     gateway:
       name: kyma-gateway
