global:
  enableAPIPackages: false
  images:
    containerRegistry:
      path: eu.gcr.io/kyma-project
    runtimeAgent:
      dir:
<<<<<<< HEAD
      version: "PR-7677"
=======
      version: "f843927f"
>>>>>>> 57a8e1f6
    runtimeAgentTests:
      dir:
      version: "f5afcd18"
    compassExternalSolutionTests:
      dir:
      version: "PR-7516"

managementPlane: {} # default value

compassRuntimeAgent:
  image:
    pullPolicy: IfNotPresent
  sync:
    controllerSyncPeriod: 15s
    minimalConfigSyncTime: 15s
  resources:
    integrationNamespace: "kyma-integration"
    dexSecretNamespace: "kyma-system"
    dexSecretName: "admin-user"
    gatewayPort: 8080
    uploadServiceUrl: http://rafter-upload-service.kyma-system.svc.cluster.local:80
  config:
    insecureConfigurationFetch: true
    configMap:
      name: compass-agent-configuration
      namespace: compass-system
  certificates:
    renewal:
      validityThreshold: "0.3"
    clientCertificate:
      secret:
        name: cluster-client-certificates
        namespace: compass-system
    caCertificate:
      secret:
        name: kyma-gateway-certs-cacert
        namespace: istio-system
  connector:
    insecureCommunication: true
  director:
    proxyPort: 8081
    insecureSkipVerify: true
  debug:
    queryLogging: false
  metrics:
    loggingTimeInterval: 30m
  tests:
    enabled: false
    mockService:
      port: 8080
    configApplicationWaitTime: 50s
    proxyInvalidationWaitTime: 120s
    applicationInstallationTimeout: 180s
    graphqlLogs: false
    director:
      url: "https://compass-gateway.{{ .Values.global.ingress.domainName }}/director/graphql"
    idProvider:
      clientTimeout: 10s<|MERGE_RESOLUTION|>--- conflicted
+++ resolved
@@ -5,11 +5,7 @@
       path: eu.gcr.io/kyma-project
     runtimeAgent:
       dir:
-<<<<<<< HEAD
       version: "PR-7677"
-=======
-      version: "f843927f"
->>>>>>> 57a8e1f6
     runtimeAgentTests:
       dir:
       version: "f5afcd18"
