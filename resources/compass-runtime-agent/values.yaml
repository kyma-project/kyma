global:
  containerRegistry:
    path: eu.gcr.io/kyma-project
  images:
<<<<<<< HEAD
    containerRegistry:
      path: eu.gcr.io/kyma-project
    runtimeAgent:
      version: "PR-12257"
    runtimeAgentTests:
=======
    compass_runtime_agent:
      name: "compass-runtime-agent"
      version: "PR-12141"
  testImages:
    compass_runtime_agent_tests:
      name: "compass-runtime-agent-tests"
>>>>>>> 35cc1ffd
      version: "5b55dce8"
  istio:
    gateway:
      name: kyma-gateway
      namespace: kyma-system

managementPlane: {} # default value

compassRuntimeAgent:
  image:
    pullPolicy: IfNotPresent
  sync:
    controllerSyncPeriod: 15s
    minimalConfigSyncTime: 15s
  resources:
    integrationNamespace: "kyma-integration"
    dexSecretNamespace: "kyma-system"
    dexSecretName: "admin-user"
    gatewayPort: 8080
    uploadServiceUrl: http://rafter-upload-service.kyma-system.svc.cluster.local:80
    centralGatewayServiceUrl: http://central-application-gateway.kyma-system.svc.cluster.local:8082
  config:
    insecureConfigurationFetch: true
    skipAppsTLSVerification: false
    secret:
      name: compass-agent-configuration
      namespace: compass-system
  certificates:
    renewal:
      validityThreshold: "0.3"
    clientCertificate:
      secret:
        name: cluster-client-certificates
        namespace: compass-system
    caCertificate:
      secret:
        name: kyma-gateway-certs-cacert
        namespace: istio-system
        migration:
          name: app-connector-certs
          keys: ["cacert"]
  compass:
    skipTLSVerification: true
  director:
    proxy:
      port: 8081
      insecureSkipVerify: true
  debug:
    queryLogging: false
  metrics:
    loggingTimeInterval: 30m
  healthCheck:
    port: 8090
    proxyStatusPort: 15020
  tests:
    labels:
      integration: true
      after-upgrade: true
    enabled: true
    mockService:
      port: 8080
    configApplicationWaitTime: 50s
    proxyInvalidationWaitTime: 120s
    applicationInstallationTimeout: 180s
    graphqlLogs: false
    director:
      url: "https://compass-gateway.{{ .Values.global.domainName }}/director/graphql"
    idProvider:
      clientTimeout: 10s
  livenessProbe:
    initialDelaySeconds: 50
    timeoutSeconds: 1
    periodSeconds: 10
  readinessProbe:
    initialDelaySeconds: 10
    timeoutSeconds: 1
    periodSeconds: 2<|MERGE_RESOLUTION|>--- conflicted
+++ resolved
@@ -2,20 +2,12 @@
   containerRegistry:
     path: eu.gcr.io/kyma-project
   images:
-<<<<<<< HEAD
-    containerRegistry:
-      path: eu.gcr.io/kyma-project
-    runtimeAgent:
-      version: "PR-12257"
-    runtimeAgentTests:
-=======
     compass_runtime_agent:
       name: "compass-runtime-agent"
-      version: "PR-12141"
+      version: "PR-12257"
   testImages:
     compass_runtime_agent_tests:
       name: "compass-runtime-agent-tests"
->>>>>>> 35cc1ffd
       version: "5b55dce8"
   istio:
     gateway:
