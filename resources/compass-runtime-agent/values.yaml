global:
  domainName: kyma.example.com
  containerRegistry:
    path: eu.gcr.io/kyma-project
  images:
    compass_runtime_agent:
      name: "compass-runtime-agent"
<<<<<<< HEAD
      version: "v20221102-5127fe45"
=======
      version: "PR-15892"
>>>>>>> decaf326
  istio:
    gateway:
      name: kyma-gateway
      namespace: kyma-system
  skrConfigmapNamespace: kyma-system

managementPlane: {} # default value

compassRuntimeAgent:
  image:
    pullPolicy: IfNotPresent
  sync:
    controllerSyncPeriod: 15s
    minimalConfigSyncTime: 15s
  resources:
    integrationNamespace: "kyma-integration"
    dexSecretNamespace: "kyma-system"
    dexSecretName: "admin-user"
    gatewayPort: 8080
    centralGatewayServiceUrl: http://central-application-gateway.kyma-system.svc.cluster.local:8082
  config:
    insecureConfigurationFetch: true
    skipAppsTLSVerification: false
    secret:
      name: compass-agent-configuration
      namespace: compass-system
  certificates:
    renewal:
      validityThreshold: "0.3"
    clientCertificate:
      secret:
        name: cluster-client-certificates
        namespace: compass-system
    caCertificate:
      secret:
        name: kyma-gateway-certs-cacert
        namespace: istio-system
        migration:
          name: app-connector-certs
          keys: ["cacert"]
  compass:
    skipTLSVerification: true
  director:
    proxy:
      port: 8081
      insecureSkipVerify: true
  debug:
    queryLogging: false
  metrics:
    loggingTimeInterval: 30m
  healthCheck:
    port: 8090
    proxyStatusPort: 15020
  tests:
    labels:
      integration: true
      after-upgrade: true
    enabled: true
    mockService:
      port: 8080
    configApplicationWaitTime: 50s
    proxyInvalidationWaitTime: 120s
    applicationInstallationTimeout: 180s
    graphqlLogs: false
    director:
      url: "https://compass-gateway.{{ .Values.global.domainName }}/director/graphql"
    idProvider:
      clientTimeout: 10s
  livenessProbe:
    initialDelaySeconds: 50
    timeoutSeconds: 1
    periodSeconds: 10
  readinessProbe:
    initialDelaySeconds: 10
    timeoutSeconds: 1
    periodSeconds: 2<|MERGE_RESOLUTION|>--- conflicted
+++ resolved
@@ -5,11 +5,7 @@
   images:
     compass_runtime_agent:
       name: "compass-runtime-agent"
-<<<<<<< HEAD
-      version: "v20221102-5127fe45"
-=======
       version: "PR-15892"
->>>>>>> decaf326
   istio:
     gateway:
       name: kyma-gateway
