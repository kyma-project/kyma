global:
  domainName: kyma.example.com
  containerRegistry:
    path: eu.gcr.io/kyma-project
  images:
    compass_runtime_agent:
      name: "compass-runtime-agent"
<<<<<<< HEAD
      version: "PR-12257"
  testImages:
    compass_runtime_agent_tests:
      name: "compass-runtime-agent-tests"
      version: "5b55dce8"
=======
      version: "PR-12141"
>>>>>>> 2d3afdcb
  istio:
    gateway:
      name: kyma-gateway
      namespace: kyma-system

managementPlane: {} # default value

compassRuntimeAgent:
  image:
    pullPolicy: IfNotPresent
  sync:
    controllerSyncPeriod: 15s
    minimalConfigSyncTime: 15s
  resources:
    integrationNamespace: "kyma-integration"
    dexSecretNamespace: "kyma-system"
    dexSecretName: "admin-user"
    gatewayPort: 8080
    uploadServiceUrl: http://rafter-upload-service.kyma-system.svc.cluster.local:80
    centralGatewayServiceUrl: http://central-application-gateway.kyma-system.svc.cluster.local:8082
  config:
    insecureConfigurationFetch: true
    skipAppsTLSVerification: false
    secret:
      name: compass-agent-configuration
      namespace: compass-system
  certificates:
    renewal:
      validityThreshold: "0.3"
    clientCertificate:
      secret:
        name: cluster-client-certificates
        namespace: compass-system
    caCertificate:
      secret:
        name: kyma-gateway-certs-cacert
        namespace: istio-system
        migration:
          name: app-connector-certs
          keys: ["cacert"]
  compass:
    skipTLSVerification: true
  director:
    proxy:
      port: 8081
      insecureSkipVerify: true
  debug:
    queryLogging: false
  metrics:
    loggingTimeInterval: 30m
  healthCheck:
    port: 8090
    proxyStatusPort: 15020
  tests:
    labels:
      integration: true
      after-upgrade: true
    enabled: true
    mockService:
      port: 8080
    configApplicationWaitTime: 50s
    proxyInvalidationWaitTime: 120s
    applicationInstallationTimeout: 180s
    graphqlLogs: false
    director:
      url: "https://compass-gateway.{{ .Values.global.domainName }}/director/graphql"
    idProvider:
      clientTimeout: 10s
  livenessProbe:
    initialDelaySeconds: 50
    timeoutSeconds: 1
    periodSeconds: 10
  readinessProbe:
    initialDelaySeconds: 10
    timeoutSeconds: 1
    periodSeconds: 2<|MERGE_RESOLUTION|>--- conflicted
+++ resolved
@@ -5,15 +5,7 @@
   images:
     compass_runtime_agent:
       name: "compass-runtime-agent"
-<<<<<<< HEAD
       version: "PR-12257"
-  testImages:
-    compass_runtime_agent_tests:
-      name: "compass-runtime-agent-tests"
-      version: "5b55dce8"
-=======
-      version: "PR-12141"
->>>>>>> 2d3afdcb
   istio:
     gateway:
       name: kyma-gateway
