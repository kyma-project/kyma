global:
  images:
    containerRegistry:
      path: eu.gcr.io/kyma-project
    runtimeAgent:
<<<<<<< HEAD
      version: "PR-11456"
=======
      version: "PR-11558"
>>>>>>> 2a970f1f
    runtimeAgentTests:
      version: "5b55dce8"
  istio:
    gateway:
      name: kyma-gateway
      namespace: kyma-system

managementPlane: {} # default value

compassRuntimeAgent:
  image:
    pullPolicy: IfNotPresent
  sync:
    controllerSyncPeriod: 15s
    minimalConfigSyncTime: 15s
  resources:
    integrationNamespace: "kyma-integration"
    dexSecretNamespace: "kyma-system"
    dexSecretName: "admin-user"
    gatewayPort: 8080
    uploadServiceUrl: http://rafter-upload-service.kyma-system.svc.cluster.local:80
  config:
    insecureConfigurationFetch: true
    secret:
      name: compass-agent-configuration
      namespace: compass-system
  certificates:
    renewal:
      validityThreshold: "0.3"
    clientCertificate:
      secret:
        name: cluster-client-certificates
        namespace: compass-system
    caCertificate:
      secret:
        name: app-connector-certs
        namespace: istio-system
  compass:
    skipTLSVerification: true
  director:
    proxy:
      port: 8081
      insecureSkipVerify: true
  debug:
    queryLogging: false
  metrics:
    loggingTimeInterval: 30m
  healthCheck:
    port: 8090
    proxyStatusPort: 15020
  tests:
    labels:
      integration: true
      after-upgrade: true
    enabled: true
    mockService:
      port: 8080
    configApplicationWaitTime: 50s
    proxyInvalidationWaitTime: 120s
    applicationInstallationTimeout: 180s
    graphqlLogs: false
    director:
      url: "https://compass-gateway.{{ .Values.global.ingress.domainName }}/director/graphql"
    idProvider:
      clientTimeout: 10s
  livenessProbe:
    initialDelaySeconds: 50
    timeoutSeconds: 1
    periodSeconds: 10
  readinessProbe:
    initialDelaySeconds: 10
    timeoutSeconds: 1
    periodSeconds: 2<|MERGE_RESOLUTION|>--- conflicted
+++ resolved
@@ -3,11 +3,7 @@
     containerRegistry:
       path: eu.gcr.io/kyma-project
     runtimeAgent:
-<<<<<<< HEAD
       version: "PR-11456"
-=======
-      version: "PR-11558"
->>>>>>> 2a970f1f
     runtimeAgentTests:
       version: "5b55dce8"
   istio:
