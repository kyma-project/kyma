global:
  images:
    containerRegistry:
      path: eu.gcr.io/kyma-project
    runtimeAgent:
      dir:
      version: "PR-6533"
    runtimeAgentTests:
      dir:
<<<<<<< HEAD
      version: "PR-6529"
=======
      version: "PR-6533"
>>>>>>> 9ce65a82

compassRuntimeAgent:
  image:
    pullPolicy: IfNotPresent
  sync:
    controllerSyncPeriod: 15s
    minimalConfigSyncTime: 15s
  resources:
    integrationNamespace: "kyma-integration"
    dexSecretNamespace: "kyma-system"
    dexSecretName: "admin-user"
    gatewayPort: 8080
    uploadServiceUrl: http://assetstore-asset-upload-service.kyma-system.svc.cluster.local:3000
  config:
    insecureConfigurationFetch: true
    configMap:
      name: compass-agent-configuration
      namespace: compass-system
  certificates:
    renewal:
      validityThreshold: "0.3"
    clientCertificate:
      secret:
        name: cluster-client-certificates
        namespace: compass-system
    caCertificate:
      secret:
        name: application-connector-certs
        namespace: istio-system
  connector:
    insecureCommunication: true
  debugg:
    queryLogging: false
  tests:
    enabled: true
    mockService:
      port: 8080
    configApplicationWaitTime: 50s
    proxyInvalidationWaitTime: 120s
    applicationInstallationTimeout: 180s
    graphqlLogs: false
    director:
      url: "https://compass-gateway.{{ .Values.global.ingress.domainName }}/director/graphql"
    idProvider:
      clientTimeout: 10s<|MERGE_RESOLUTION|>--- conflicted
+++ resolved
@@ -7,11 +7,7 @@
       version: "PR-6533"
     runtimeAgentTests:
       dir:
-<<<<<<< HEAD
       version: "PR-6529"
-=======
-      version: "PR-6533"
->>>>>>> 9ce65a82
 
 compassRuntimeAgent:
   image:
