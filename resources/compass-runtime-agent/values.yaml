global:
  images:
    containerRegistry:
      path: eu.gcr.io/kyma-project
    runtimeAgent:
      dir:
      version: "PR-7403"
    runtimeAgentTests:
      dir:
      version: "PR-7398"
    compassExternalSolutionTests:
      dir:
<<<<<<< HEAD
      version: d4716e58
=======
      version: "PR-7467"
>>>>>>> 41e989d0

managementPlane: {} # default value

compassRuntimeAgent:
  image:
    pullPolicy: IfNotPresent
  sync:
    controllerSyncPeriod: 15s
    minimalConfigSyncTime: 15s
  resources:
    integrationNamespace: "kyma-integration"
    dexSecretNamespace: "kyma-system"
    dexSecretName: "admin-user"
    gatewayPort: 8080
    uploadServiceUrl: http://rafter-upload-service.kyma-system.svc.cluster.local:80
  config:
    insecureConfigurationFetch: true
    configMap:
      name: compass-agent-configuration
      namespace: compass-system
  certificates:
    renewal:
      validityThreshold: "0.3"
    clientCertificate:
      secret:
        name: cluster-client-certificates
        namespace: compass-system
    caCertificate:
      secret:
        name: kyma-gateway-certs-cacert
        namespace: istio-system
  connector:
    insecureCommunication: true
  debug:
    queryLogging: false
  metrics:
    loggingTimeInterval: 30m
  tests:
    enabled: true
    mockService:
      port: 8080
    configApplicationWaitTime: 50s
    proxyInvalidationWaitTime: 120s
    applicationInstallationTimeout: 180s
    graphqlLogs: false
    director:
      url: "https://compass-gateway.{{ .Values.global.ingress.domainName }}/director/graphql"
    idProvider:
      clientTimeout: 10s<|MERGE_RESOLUTION|>--- conflicted
+++ resolved
@@ -10,11 +10,7 @@
       version: "PR-7398"
     compassExternalSolutionTests:
       dir:
-<<<<<<< HEAD
-      version: d4716e58
-=======
       version: "PR-7467"
->>>>>>> 41e989d0
 
 managementPlane: {} # default value
 
