--- conflicted
+++ resolved
@@ -4,17 +4,13 @@
       path: eu.gcr.io/kyma-project
     runtimeAgent:
       dir:
-      version: "PR-6835"
+      version: "PR-6529"
     runtimeAgentTests:
       dir:
-<<<<<<< HEAD
-      version: "PR-6529"
-=======
       version: "PR-6835"
     compassExternalSolutionTests:
       dir: "develop/"
       version: "8381946f"
->>>>>>> 6aaa7802
 
 compassRuntimeAgent:
   image:
