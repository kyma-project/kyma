global:
  enableAPIPackages: false
  images:
    containerRegistry:
      path: eu.gcr.io/kyma-project
    runtimeAgent:
      dir:
<<<<<<< HEAD
      version: "44e59635"
=======
      version: "PR-7677"
>>>>>>> 974770dc
    runtimeAgentTests:
      dir:
      version: "f5afcd18"
    compassExternalSolutionTests:
      dir:
      version: "PR-7516"

managementPlane: {} # default value

compassRuntimeAgent:
  image:
    pullPolicy: IfNotPresent
  sync:
    controllerSyncPeriod: 15s
    minimalConfigSyncTime: 15s
  resources:
    integrationNamespace: "kyma-integration"
    dexSecretNamespace: "kyma-system"
    dexSecretName: "admin-user"
    gatewayPort: 8080
    uploadServiceUrl: http://rafter-upload-service.kyma-system.svc.cluster.local:80
  config:
    insecureConfigurationFetch: true
    configMap:
      name: compass-agent-configuration
      namespace: compass-system
  certificates:
    renewal:
      validityThreshold: "0.3"
    clientCertificate:
      secret:
        name: cluster-client-certificates
        namespace: compass-system
    caCertificate:
      secret:
        name: kyma-gateway-certs-cacert
        namespace: istio-system
  connector:
    insecureCommunication: true
  director:
    proxyPort: 8081
    insecureSkipVerify: true
  debug:
    queryLogging: false
  metrics:
    loggingTimeInterval: 30m
  tests:
    enabled: false
    mockService:
      port: 8080
    configApplicationWaitTime: 50s
    proxyInvalidationWaitTime: 120s
    applicationInstallationTimeout: 180s
    graphqlLogs: false
    director:
      url: "https://compass-gateway.{{ .Values.global.ingress.domainName }}/director/graphql"
    idProvider:
      clientTimeout: 10s<|MERGE_RESOLUTION|>--- conflicted
+++ resolved
@@ -5,11 +5,7 @@
       path: eu.gcr.io/kyma-project
     runtimeAgent:
       dir:
-<<<<<<< HEAD
-      version: "44e59635"
-=======
-      version: "PR-7677"
->>>>>>> 974770dc
+      version: "974770dc"
     runtimeAgentTests:
       dir:
       version: "f5afcd18"
