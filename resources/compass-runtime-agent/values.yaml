global:
  domainName: kyma.example.com
  containerRegistry:
    path: eu.gcr.io/kyma-project
  images:
    compass_runtime_agent:
      name: "compass-runtime-agent"
<<<<<<< HEAD
      version: "PR-12913"
=======
      version: "PR-12257"
>>>>>>> 8527f124
  istio:
    gateway:
      name: kyma-gateway
      namespace: kyma-system
  skrConfigmapNamespace: kyma-system

managementPlane: {} # default value

compassRuntimeAgent:
  image:
    pullPolicy: IfNotPresent
  sync:
    controllerSyncPeriod: 15s
    minimalConfigSyncTime: 15s
  resources:
    integrationNamespace: "kyma-integration"
    dexSecretNamespace: "kyma-system"
    dexSecretName: "admin-user"
    gatewayPort: 8080
    uploadServiceUrl: http://rafter-upload-service.kyma-system.svc.cluster.local:80
    centralGatewayServiceUrl: http://central-application-gateway.kyma-system.svc.cluster.local:8082
  config:
    insecureConfigurationFetch: true
    skipAppsTLSVerification: false
    secret:
      name: compass-agent-configuration
      namespace: compass-system
  certificates:
    renewal:
      validityThreshold: "0.3"
    clientCertificate:
      secret:
        name: cluster-client-certificates
        namespace: compass-system
    caCertificate:
      secret:
        name: kyma-gateway-certs-cacert
        namespace: istio-system
        migration:
          name: app-connector-certs
          keys: ["cacert"]
  compass:
    skipTLSVerification: true
  director:
    proxy:
      port: 8081
      insecureSkipVerify: true
  debug:
    queryLogging: false
  metrics:
    loggingTimeInterval: 30m
  healthCheck:
    port: 8090
    proxyStatusPort: 15020
  tests:
    labels:
      integration: true
      after-upgrade: true
    enabled: true
    mockService:
      port: 8080
    configApplicationWaitTime: 50s
    proxyInvalidationWaitTime: 120s
    applicationInstallationTimeout: 180s
    graphqlLogs: false
    director:
      url: "https://compass-gateway.{{ .Values.global.domainName }}/director/graphql"
    idProvider:
      clientTimeout: 10s
  livenessProbe:
    initialDelaySeconds: 50
    timeoutSeconds: 1
    periodSeconds: 10
  readinessProbe:
    initialDelaySeconds: 10
    timeoutSeconds: 1
    periodSeconds: 2<|MERGE_RESOLUTION|>--- conflicted
+++ resolved
@@ -5,11 +5,7 @@
   images:
     compass_runtime_agent:
       name: "compass-runtime-agent"
-<<<<<<< HEAD
       version: "PR-12913"
-=======
-      version: "PR-12257"
->>>>>>> 8527f124
   istio:
     gateway:
       name: kyma-gateway
