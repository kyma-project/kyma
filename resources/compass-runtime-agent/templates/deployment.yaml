--- conflicted
+++ resolved
@@ -59,13 +59,9 @@
             - name: APP_DIRECTOR_PROXY_PORT
               value: "{{ .Values.compassRuntimeAgent.director.proxy.port }}"
             - name: APP_DIRECTOR_PROXY_INSECURE_SKIP_VERIFY
-<<<<<<< HEAD
               value: "{{ .Values.compassRuntimeAgent.director.proxy.insecureSkipVerify }}"
-=======
-              value: "{{ .Values.compassRuntimeAgent.director.insecureSkipVerify }}"
             - name: APP_HEALTH_PORT
               value: "{{ .Values.compassRuntimeAgent.healthCheck.port }}"
->>>>>>> 3fb407e1
       {{ if .Values.global.isLocalEnv }}
       hostAliases:
         - ip: {{ .Values.global.minikubeIP }}
