--- conflicted
+++ resolved
@@ -1,12 +1,8 @@
 containerRegistry:
   path: eu.gcr.io/kyma-project
 xip_patch:
-<<<<<<< HEAD
-  dir: pr/
-  version: "PR-3809"
-=======
+
   dir: develop/
   version: "24da38e0"
->>>>>>> 106fc96f
 labelSelector: "application-connector-lb=true"
 labelNamespace: kyma-system