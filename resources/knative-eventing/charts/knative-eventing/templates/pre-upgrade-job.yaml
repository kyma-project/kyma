---
apiVersion: rbac.authorization.k8s.io/v1
kind: ClusterRole
metadata:
  name: {{ .Release.Name }}-pre-upgrade
  annotations:
    helm.sh/hook: pre-install,pre-upgrade
    helm.sh/hook-weight: '-6'
    helm.sh/hook-delete-policy: before-hook-creation,hook-succeeded
  labels:
    job: {{ .Release.Name }}-pre-upgrade
rules:
- apiGroups: ['apiextensions.k8s.io']
  resources: ['customresourcedefinitions']
<<<<<<< HEAD
  verbs: ['get', 'delete', 'list', 'watch']
- apiGroups: ['']
  resources: ['secrets']
  verbs: ['get', 'delete', 'list', 'watch']
- apiGroups: ['admissionregistration.k8s.io']
  resources: ['mutatingwebhookconfigurations']
  verbs: ['get', 'delete', 'list', 'watch']
- apiGroups: ['apps', 'extensions']
  resources: ['deployments']
  verbs: ['get', 'delete', 'list', 'watch']
- apiGroups: ['messaging.knative.dev']
  resources: ['subscriptions']
  verbs: ['get', 'list', 'watch']
=======
  verbs: ['get', 'list', 'delete', 'watch']
- apiGroups: ['']
  resources: ['secrets']
  verbs: ['get', 'list', 'delete', 'watch']
- apiGroups: ['admissionregistration.k8s.io']
  resources: ['mutatingwebhookconfigurations']
  verbs: ['get', 'list', 'delete', 'watch']
>>>>>>> e8353169
---
apiVersion: v1
kind: ServiceAccount
metadata:
  name: {{ .Release.Name }}-pre-upgrade
  annotations:
    helm.sh/hook-delete-policy: before-hook-creation,hook-succeeded
    helm.sh/hook: pre-install,pre-upgrade
    helm.sh/hook-weight: '-5'
  labels:
      job: {{ .Release.Name }}-pre-upgrade
---
apiVersion: v1
data:
  pre-upgrade.sh: |
    #!/usr/bin/env bash
    set -eu

    echo "*** Pre upgrade job starts ***"

    echo "+ Deleting outdated CRDs"
    # CRDs previously created by the pre-upgrade hook, now part of the eventing deployment manifests.
    # *DELETE THE LINES BELOW BEFORE THE NEXT KYMA RELEASE** (https://github.com/kyma-project/kyma/issues/7387)
<<<<<<< HEAD
    kubectl delete -v=9 --ignore-not-found \
=======
    kubectl delete --ignore-not-found \
>>>>>>> e8353169
      crd/parallels.messaging.knative.dev \
      crd/subscriptions.messaging.knative.dev

    echo "*** Checking whether the Subscriptions are gone for real***"
    while $(kubectl get subscriptions.messaging.knative.dev -A); do
      echo "waiting for the subscriptions to be gone!!!!"
      sleep 5
    done


    # MutatingWebhookConfiguration previously created by the pre-upgrade hook, now part of the eventing deployment manifests.
    # *DELETE THE LINES BELOW BEFORE THE NEXT KYMA RELEASE** (https://github.com/kyma-project/kyma/issues/7387)
    echo "+ Deleting outdated MutatingWebhookConfigurations"
    kubectl delete --ignore-not-found \
      mutatingwebhookconfiguration/webhook.eventing.knative.dev

    # Auto-generated Secret that gets re-created by Knative Eventing
    # Avoids update conflict: "Secret with the name "eventing-webhook-certs" already exists in the cluster and wasn't defined in the previous release."
    echo "+ Deleting auto-generated Secrets"
    kubectl -n knative-eventing delete --ignore-not-found \
      secret/eventing-webhook-certs

    echo "*** Pre upgrade job completed ***"
kind: ConfigMap
metadata:
  annotations:
    helm.sh/hook-delete-policy: before-hook-creation,hook-succeeded
    helm.sh/hook: pre-install,pre-upgrade
    helm.sh/hook-weight: "-5"
  labels:
    job: {{ .Release.Name }}-pre-upgrade
  name: {{ .Release.Name }}-pre-upgrade
---
apiVersion: rbac.authorization.k8s.io/v1
kind: ClusterRoleBinding
metadata:
  name: {{ .Release.Name }}-pre-upgrade
  annotations:
    helm.sh/hook-delete-policy: before-hook-creation,hook-succeeded
    helm.sh/hook: pre-install,pre-upgrade
    helm.sh/hook-weight: "-4"
  labels:
    job: {{ .Release.Name }}-pre-upgrade
roleRef:
  apiGroup: rbac.authorization.k8s.io
  kind: ClusterRole
  name: {{ .Release.Name }}-pre-upgrade
subjects:
  - kind: ServiceAccount
    name: {{ .Release.Name }}-pre-upgrade
    namespace: {{ .Release.Namespace }}
---
apiVersion: batch/v1
kind: Job
metadata:
  annotations:
    helm.sh/hook-delete-policy: before-hook-creation,hook-succeeded
    helm.sh/hook: pre-install,pre-upgrade
    helm.sh/hook-weight: "-3"
  labels:
    job: {{ .Release.Name }}-pre-upgrade
  name: {{ .Release.Name }}-pre-upgrade
spec:
  completions: 1
  parallelism: 1
  template:
    metadata:
      annotations:
        sidecar.istio.io/inject: "false"
      labels:
        job: {{ .Release.Name }}-pre-upgrade
    spec:
        restartPolicy: Never
        containers:
          - name: {{ .Release.Name }}-pre-upgrade
            command:
            - /bin/sh
            - -c
            args:
            - |
                cp /scripts/pre-upgrade.sh /tmp
                chmod +x /tmp/pre-upgrade.sh
                /tmp/pre-upgrade.sh
            image: eu.gcr.io/kyma-project/test-infra/alpine-kubectl:v20200312-fc2a4147
            imagePullPolicy: IfNotPresent
            volumeMounts:
              - mountPath: /scripts
                name: scripts
                readOnly: true
        serviceAccountName: {{ .Release.Name }}-pre-upgrade
        volumes:
          - configMap:
              defaultMode: 420
              name: {{ .Release.Name }}-pre-upgrade
            name: scripts<|MERGE_RESOLUTION|>--- conflicted
+++ resolved
@@ -12,21 +12,6 @@
 rules:
 - apiGroups: ['apiextensions.k8s.io']
   resources: ['customresourcedefinitions']
-<<<<<<< HEAD
-  verbs: ['get', 'delete', 'list', 'watch']
-- apiGroups: ['']
-  resources: ['secrets']
-  verbs: ['get', 'delete', 'list', 'watch']
-- apiGroups: ['admissionregistration.k8s.io']
-  resources: ['mutatingwebhookconfigurations']
-  verbs: ['get', 'delete', 'list', 'watch']
-- apiGroups: ['apps', 'extensions']
-  resources: ['deployments']
-  verbs: ['get', 'delete', 'list', 'watch']
-- apiGroups: ['messaging.knative.dev']
-  resources: ['subscriptions']
-  verbs: ['get', 'list', 'watch']
-=======
   verbs: ['get', 'list', 'delete', 'watch']
 - apiGroups: ['']
   resources: ['secrets']
@@ -34,7 +19,6 @@
 - apiGroups: ['admissionregistration.k8s.io']
   resources: ['mutatingwebhookconfigurations']
   verbs: ['get', 'list', 'delete', 'watch']
->>>>>>> e8353169
 ---
 apiVersion: v1
 kind: ServiceAccount
@@ -58,20 +42,9 @@
     echo "+ Deleting outdated CRDs"
     # CRDs previously created by the pre-upgrade hook, now part of the eventing deployment manifests.
     # *DELETE THE LINES BELOW BEFORE THE NEXT KYMA RELEASE** (https://github.com/kyma-project/kyma/issues/7387)
-<<<<<<< HEAD
-    kubectl delete -v=9 --ignore-not-found \
-=======
     kubectl delete --ignore-not-found \
->>>>>>> e8353169
       crd/parallels.messaging.knative.dev \
       crd/subscriptions.messaging.knative.dev
-
-    echo "*** Checking whether the Subscriptions are gone for real***"
-    while $(kubectl get subscriptions.messaging.knative.dev -A); do
-      echo "waiting for the subscriptions to be gone!!!!"
-      sleep 5
-    done
-
 
     # MutatingWebhookConfiguration previously created by the pre-upgrade hook, now part of the eventing deployment manifests.
     # *DELETE THE LINES BELOW BEFORE THE NEXT KYMA RELEASE** (https://github.com/kyma-project/kyma/issues/7387)
@@ -119,7 +92,7 @@
 kind: Job
 metadata:
   annotations:
-    helm.sh/hook-delete-policy: before-hook-creation,hook-succeeded
+    helm.sh/hook-delete-policy: before-hook-creation
     helm.sh/hook: pre-install,pre-upgrade
     helm.sh/hook-weight: "-3"
   labels:
