{{- if .Values.global.rbac.create }}
apiVersion: authentication.istio.io/v1alpha1
kind: Policy
metadata:
  name: {{ template "loki.fullname" . }}
  labels:
    chart: {{ .Chart.Name }}-{{ .Chart.Version }}
    heritage: {{ .Release.Service }}
    release: {{ .Release.Name }}
spec:
  origins:
  - jwt:
      issuer: https://dex.{{ .Values.global.ingress.domainName }}
      jwksUri: http://dex-service.kyma-system.svc.cluster.local:5556/keys
  principalBinding: USE_ORIGIN
  targets:
  - name: {{ template "loki.fullname" . }}
    ports:
    - name: http
    - number: 3100
  originIsOptional: true
  peers:
  - mtls:
      allowTls: true
      mode: PERMISSIVE
  peerIsOptional: true

{{- end }}
---
{{- if .Values.global.rbac.create }}
apiVersion: networking.istio.io/v1alpha3
kind: DestinationRule
metadata:
  name: {{ template "loki.fullname" . }}
  labels:
    chart: {{ .Chart.Name }}-{{ .Chart.Version }}
    heritage: {{ .Release.Service }}
    release: {{ .Release.Name }}
spec:
<<<<<<< HEAD
  host: logging.kyma-system.svc.cluster.local
=======
  host: {{ template "loki.fullname" . }}.kyma-system.svc.cluster.local
>>>>>>> 469fe301
  trafficPolicy:
    tls:
      mode: ISTIO_MUTUAL
{{- end }}<|MERGE_RESOLUTION|>--- conflicted
+++ resolved
@@ -37,11 +37,7 @@
     heritage: {{ .Release.Service }}
     release: {{ .Release.Name }}
 spec:
-<<<<<<< HEAD
-  host: logging.kyma-system.svc.cluster.local
-=======
   host: {{ template "loki.fullname" . }}.kyma-system.svc.cluster.local
->>>>>>> 469fe301
   trafficPolicy:
     tls:
       mode: ISTIO_MUTUAL
