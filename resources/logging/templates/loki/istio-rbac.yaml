{{- if .Values.global.rbac.create }}
apiVersion: rbac.istio.io/v1alpha1
kind: ServiceRole
metadata:
  name: loki-role
  namespace: kyma-system
  labels:
    chart: {{ .Chart.Name }}-{{ .Chart.Version }}
    heritage: {{ .Release.Service }}
    release: {{ .Release.Name }}
spec:
  rules:
  - services: ["logging.kyma-system.svc.cluster.local"]
    methods: ["GET", "POST", "OPTIONS"]
{{- end }}

---
{{- if .Values.global.rbac.create }}
apiVersion: rbac.istio.io/v1alpha1
kind: ServiceRoleBinding
metadata:
  name: bind-loki-intern-role
  namespace: kyma-system
  labels:
    chart: {{ .Chart.Name }}-{{ .Chart.Version }}
    heritage: {{ .Release.Service }}
    release: {{ .Release.Name }}
spec:
  subjects:
  - user: "cluster.local/ns/kyma-system/sa/logging"
  - properties:
      request.auth.audiences: "kyma-client"
  roleRef:
    kind: ServiceRole
<<<<<<< HEAD
    name: loki-intern-role
=======
    name: loki-role
>>>>>>> 469fe301
{{- end }}<|MERGE_RESOLUTION|>--- conflicted
+++ resolved
@@ -32,9 +32,5 @@
       request.auth.audiences: "kyma-client"
   roleRef:
     kind: ServiceRole
-<<<<<<< HEAD
-    name: loki-intern-role
-=======
     name: loki-role
->>>>>>> 469fe301
 {{- end }}