--- conflicted
+++ resolved
@@ -170,24 +170,6 @@
       retention_deletes_enabled: true 
       retention_period: 24h
 
-<<<<<<< HEAD
-logui:
-  replicaCount: 1
-  image:
-    name: log-ui
-    tag: "PR-1714"
-    dir:
-    pullPolicy: Always
-  service:
-    name: nginx
-    type: ClusterIP
-    externalPort: 80
-    internalPort: 80
-  resources: {}
-  nameOverride: log-ui
-
-=======
->>>>>>> 90be0915
 global:
   containerRegistry:
     path: eu.gcr.io/kyma-project
