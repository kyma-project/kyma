test:
  image:
    name: test-logging

logspout:
  resources:
    requests:
      cpu: 125m
      memory: 96Mi
    limits:
      memory: 400Mi
  image:
    repository: gliderlabs/logspout
    tag: "v3.2.5"
    pullPolicy: IfNotPresent
  tolerations:
  - effect: NoSchedule
    operator: Exists

oklog:
  image:
    repository: oklog/oklog
    tag: "v0.3.2"
    pullPolicy: IfNotPresent
  # The number of log collection service replicas. Should be a minimum of 3.
  replicas: 1
  service:
    # The Service Type for the log collection service. Possible values are ClusterIP, NodePort.
    type: ClusterIP
  config:
    # The number of hours to retain the internal log collection service log files.
    retention: "168h"
    # The number of copies of each segment to replicate for log replication across the cluster for the internal log collection service log files. Should be at least 2.
    replicationFactor: 1
    # The number of hours before purging deleted segment files for the internal log collection service.
    purge: "24h"
    # The number of bytes to try and keep store segments for the internal log collection service.
    targetSize: "134217728"
  resources:
    requests:
      cpu: 125m
      memory: 96Mi
    limits:
      memory: 1Gi

# Local installation config
isLocalEnv:
  resources:
    requests:
      cpu: 125m
      memory: 128Mi
    limits:
      memory: 512Mi
  persistence:
    size: 5Gi

# Enable to add load balanced service.
# Example annotation will create AWS internal LoadBalancer.
# Ref: https://kubernetes.io/docs/concepts/services-networking/service/#internal-load-balancer
loadBalancerService:
  enabled: false
  annotations:
    service.beta.kubernetes.io/aws-load-balancer-internal: 0.0.0.0/0


## Persist data to a persistent volume
persistence:
  enabled: true
  accessMode: ReadWriteOnce
  size: 200Gi
  mountPath: /data

nodeSelector: {}
tolerations: []
affinity: {}

global:
  containerRegistry:
    path: docker.io/hbalik
  test_logging:
    dir: develop/
<<<<<<< HEAD
    version: fce4f51f
  istio:
    gateway:
      name: kyma-gateway
=======
    version: e11a469a
>>>>>>> b79f832a
<|MERGE_RESOLUTION|>--- conflicted
+++ resolved
@@ -76,14 +76,7 @@
 
 global:
   containerRegistry:
-    path: docker.io/hbalik
+    path: eu.gcr.io/kyma-project
   test_logging:
     dir: develop/
-<<<<<<< HEAD
-    version: fce4f51f
-  istio:
-    gateway:
-      name: kyma-gateway
-=======
-    version: e11a469a
->>>>>>> b79f832a
+    version: e11a469a