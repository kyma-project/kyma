replicaCount: 1
image:
  name: log-ui
<<<<<<< HEAD
  tag: b27021e2
=======
  tag: "183e544a"
  dir:
>>>>>>> 1f1cbd8f
  pullPolicy: Always
service:
  name: nginx
  type: ClusterIP
  externalPort: 80
  internalPort: 80
resources: {}
nameOverride: log-ui<|MERGE_RESOLUTION|>--- conflicted
+++ resolved
@@ -1,12 +1,7 @@
 replicaCount: 1
 image:
   name: log-ui
-<<<<<<< HEAD
-  tag: b27021e2
-=======
   tag: "183e544a"
-  dir:
->>>>>>> 1f1cbd8f
   pullPolicy: Always
 service:
   name: nginx
