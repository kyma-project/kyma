--- conflicted
+++ resolved
@@ -27,11 +27,7 @@
 core_ui:
   image:
     pullPolicy: IfNotPresent
-<<<<<<< HEAD
-    tag: 6f0c58e7
-=======
     tag: PR-1875
->>>>>>> c6c2074b
   service:
     externalPort: 80
     internalPort: 80
