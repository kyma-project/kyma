cluster:
  consoleClientId: console
  disabledNavigationNodes: ""
  faviconUrl: favicon.ico
  headerLogoUrl: assets/logo.svg
  headerTitle: ""
  namespaceAdminGroupName: runtimeNamespaceAdmin
  orgId: my-org-123
  orgName: My Organization
  runtimeAdminGroupName: runtimeAdmin
  scope: audience:server:client_id:kyma-client audience:server:client_id:console openid
    profile email groups
  systemNamespaces: istio-system knative-eventing kube-public kube-system
    kyma-installer kyma-integration kyma-system natss compass-system kube-node-lease
    kubernetes-dashboard
console:
  image:
    pullPolicy: IfNotPresent
    tag: 55fec02f
  service:
    externalPort: 80
    internalPort: 8080
    name: nginx
  statusPort: 6080
  resources: {}
core_ui:
  image:
    pullPolicy: IfNotPresent
<<<<<<< HEAD
    tag: PR-2071
=======
    tag: 55fec02f
>>>>>>> 02f129fb
  service:
    externalPort: 80
    internalPort: 80
    name: nginx
  statusPort: 6081
  resources: {}
managementPlane: {}
replicaCount: 1
test:
  acceptance:
    labels:
      integration: true
      after-upgrade: true
    enabled: true
    ui:
      # tests uses chromium that require more memory
      limits:
        cpu: 400m
        memory: 1.5Gi
      requests:
        cpu: 350m
        memory: 900Mi
      service_catalog:
        enabled: true
      functions:
        enabled: true
      rafter:
        enabled: true<|MERGE_RESOLUTION|>--- conflicted
+++ resolved
@@ -26,11 +26,7 @@
 core_ui:
   image:
     pullPolicy: IfNotPresent
-<<<<<<< HEAD
     tag: PR-2071
-=======
-    tag: 55fec02f
->>>>>>> 02f129fb
   service:
     externalPort: 80
     internalPort: 80
