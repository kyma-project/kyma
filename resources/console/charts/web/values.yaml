--- conflicted
+++ resolved
@@ -25,11 +25,7 @@
 core_ui:
   image:
     pullPolicy: IfNotPresent
-<<<<<<< HEAD
     tag: a3517412
-=======
-    tag: "64109e51"
->>>>>>> 2504ff06
   service:
     externalPort: 80
     internalPort: 80
