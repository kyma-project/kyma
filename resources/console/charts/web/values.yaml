--- conflicted
+++ resolved
@@ -25,11 +25,7 @@
 core_ui:
   image:
     pullPolicy: IfNotPresent
-<<<<<<< HEAD
-    tag: 0c7e4e45f
-=======
-    tag: 885abb11
->>>>>>> b1038386
+    tag: 0c7e4e45
   service:
     externalPort: 80
     internalPort: 80
