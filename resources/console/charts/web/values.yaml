cluster:
  consoleClientId: console
  disabledNavigationNodes: ""
  faviconUrl: favicon.ico
  headerLogoUrl: assets/logo.svg
  headerTitle: ""
  namespaceAdminGroupName: runtimeNamespaceAdmin
  orgId: my-org-123
  orgName: My Organization
  runtimeAdminGroupName: runtimeAdmin
  scope: audience:server:client_id:kyma-client audience:server:client_id:console openid
    profile email groups
  systemNamespaces: istio-system knative-eventing knative-serving kube-public kube-system
    kyma-installer kyma-integration kyma-system natss compass-system kube-node-lease
    kubernetes-dashboard
console:
  image:
    pullPolicy: IfNotPresent
    tag: PR-1972
  service:
    externalPort: 80
    internalPort: 8080
    name: nginx
  statusPort: 6080
core_ui:
  image:
    pullPolicy: IfNotPresent
<<<<<<< HEAD
    tag: PR-1972
=======
    tag: a3517412
>>>>>>> c64ac591
  service:
    externalPort: 80
    internalPort: 80
    name: nginx
  statusPort: 6081
managementPlane: {}
replicaCount: 1
resources: {}
test:
  acceptance:
    enabled: true
    ui:
      # tests uses chromium that require more memory
      limits:
        cpu: 400m
        memory: 1.5Gi
      requests:
        cpu: 350m
        memory: 900Mi
      service_catalog:
        enabled: true
      logging:
        enabled: false
      functions:
        enabled: true<|MERGE_RESOLUTION|>--- conflicted
+++ resolved
@@ -16,7 +16,7 @@
 console:
   image:
     pullPolicy: IfNotPresent
-    tag: PR-1972
+    tag: 59d3e4fb
   service:
     externalPort: 80
     internalPort: 8080
@@ -25,11 +25,7 @@
 core_ui:
   image:
     pullPolicy: IfNotPresent
-<<<<<<< HEAD
-    tag: PR-1972
-=======
-    tag: a3517412
->>>>>>> c64ac591
+    tag: 59d3e4fb
   service:
     externalPort: 80
     internalPort: 80
