cluster:
  consoleClientId: console
  disabledNavigationNodes: ""
  faviconUrl: favicon.ico
  headerLogoUrl: assets/logo.svg
  headerTitle: ""
  namespaceAdminGroupName: runtimeNamespaceAdmin
  orgId: my-org-123
  orgName: My Organization
  runtimeAdminGroupName: runtimeAdmin
  scope:
    audience:server:client_id:kyma-client audience:server:client_id:console openid
    profile email groups
  systemNamespaces:
    istio-system knative-eventing knative-serving kube-public kube-system
    kyma-installer kyma-integration kyma-system natss compass-system kube-node-lease
    kubernetes-dashboard
compass_mfs:
  image:
    dir: null
    pullPolicy: IfNotPresent
    tag: e0146b08
  service:
    externalPort: 8888
    internalPort: 8888
    name: nginx
  statusPort: 6082
console:
  image:
    pullPolicy: IfNotPresent
    tag: "7815814e"
  service:
    externalPort: 80
    internalPort: 8080
    name: nginx
  statusPort: 6080
core_ui:
  image:
    pullPolicy: IfNotPresent
<<<<<<< HEAD
    tag: e0146b08
=======
    tag: 4211c3cd
>>>>>>> ec17193b
  service:
    externalPort: 80
    internalPort: 80
    name: nginx
  statusPort: 6081
managementPlane: {}
replicaCount: 1
resources: {}
test:
  acceptance:
    enabled: true
    ui:
      # tests uses chromium that require more memory
      limits:
        cpu: 400m
        memory: 1.5Gi
      requests:
        cpu: 350m
        memory: 900Mi
      service_catalog:
        enabled: true
      logging:
        enabled: false
      functions:
        enabled: true<|MERGE_RESOLUTION|>--- conflicted
+++ resolved
@@ -37,11 +37,7 @@
 core_ui:
   image:
     pullPolicy: IfNotPresent
-<<<<<<< HEAD
-    tag: e0146b08
-=======
     tag: 4211c3cd
->>>>>>> ec17193b
   service:
     externalPort: 80
     internalPort: 80
