--- conflicted
+++ resolved
@@ -16,11 +16,7 @@
 console:
   image:
     pullPolicy: IfNotPresent
-<<<<<<< HEAD
     tag: "a89029e3"
-=======
-    tag: "7245f350"
->>>>>>> bd70c750
   service:
     externalPort: 80
     internalPort: 8080
