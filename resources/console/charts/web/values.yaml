--- conflicted
+++ resolved
@@ -25,11 +25,7 @@
 core_ui:
   image:
     pullPolicy: IfNotPresent
-<<<<<<< HEAD
     tag: 8bb6c2b5
-=======
-    tag: e6cf9326
->>>>>>> ed387845
   service:
     externalPort: 80
     internalPort: 80
