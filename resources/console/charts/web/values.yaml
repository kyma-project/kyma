--- conflicted
+++ resolved
@@ -27,11 +27,7 @@
 core_ui:
   image:
     pullPolicy: IfNotPresent
-<<<<<<< HEAD
     tag: "f7f39ebc"
-=======
-    tag: "29176621"
->>>>>>> 35f83cac
   service:
     externalPort: 80
     internalPort: 80
