apiVersion: apps/v1
kind: Deployment
metadata:
  name: {{ template "fullname" . }}
  labels:
    app: {{ template "name" . }}
    chart: "{{ .Chart.Name }}-{{ .Chart.Version }}"
    release: "{{ .Release.Name }}"
    heritage: "{{ .Release.Service }}"
    kyma-project.io/component: backend
spec:
  replicas: {{ .Values.replicaCount }}
  selector:
    matchLabels:
      app: {{ template "name" . }}
  strategy:
    type: RollingUpdate
    rollingUpdate:
      maxUnavailable: 0
  template:
    metadata:
      labels:
        app: {{ template "name" . }}
        chart: "{{ .Chart.Name }}-{{ .Chart.Version }}"
        release: "{{ .Release.Name }}"
        heritage: "{{ .Release.Service }}"
        kyma-project.io/component: backend
    spec:
      serviceAccountName: {{ template "fullname" . }}
      {{ if .Values.global.isLocalEnv }}
      hostAliases:
        - ip: {{ .Values.global.minikubeIP }}
          hostnames:
            - "dex.{{ .Values.global.ingress.domainName }}"
            - "minio.{{ .Values.global.ingress.domainName }}"
      {{ end }}
      containers:
      - name: {{ .Chart.Name }}
        image: "{{ .Values.global.containerRegistry.path }}/{{ .Values.image.name }}:{{ .Values.global.console_backend_service.version }}"
        imagePullPolicy: {{ .Values.image.pullPolicy }}
<<<<<<< HEAD
        resources:
          limits:
            memory: 300Mi
            cpu: 0.3
          requests:
            memory: 64Mi
=======
        resources: 
          {{- toYaml .Values.resources | nindent 10 }}
>>>>>>> b8d434f8
        env:
          - name: APP_PORT
            value: "{{ .Values.service.internalPort }}"
          - name: APP_HOST
            value: "0.0.0.0"
          - name: APP_ALLOWED_ORIGINS
            value: "https://*.{{ .Values.global.ingress.domainName }},*.svc.cluster.local:44134,http://console-dev.{{ .Values.global.ingress.domainName }}:*"
          - name: APP_VERBOSE
            value: "true"
          - name: APP_SYSTEM_NAMESPACES
            value: {{ .Values.systemNamespaces }}
          - name: APP_RAFTER_ADDRESS
            value: "rafter-minio.kyma-system.svc.cluster.local:9000"
          - name: APP_RAFTER_SECURE
            value: "false"
          - name: APP_RAFTER_VERIFY_SSL
            value: "{{ .Values.verifySSL }}"
          - name: APP_APPLICATION_GATEWAY_INTEGRATION_NAMESPACE
            value: "kyma-integration"
          - name: APP_APPLICATION_GATEWAY_STATUS_REFRESH_PERIOD
            value: "15s"
          - name: APP_APPLICATION_CONNECTOR_URL
            value: "http://connector-service-internal-api.kyma-integration.svc.cluster.local:8080"
          - name: APP_APPLICATION_CONNECTOR_HTTP_CALL_TIMEOUT
            value: "2s"
          - name: APP_OIDC_ISSUER_URL
            value: "https://dex.{{ .Values.global.ingress.domainName }}"
          - name: APP_OIDC_CLIENT_ID
            value: "kyma-client"
          {{ if not .Values.global.environment.gardener }}
          - name: APP_OIDC_CA_FILE
            value: "/etc/ingress-tls-cert/tls.crt"
          {{ end }}
          - name: APP_TRACING_COLLECTOR_URL
            value: http://{{ .Values.global.tracing.zipkinAddress }}/api/v1/spans
          - name: APP_TRACING_DEBUG
            value: "{{ .Values.tracing.debug }}"
          - name: APP_TRACING_SERVICE_SPAN_NAME
            value: {{ .Values.tracing.serviceSpanName }}
          - name: APP_SERVERLESS_USAGE_KIND
            value: serverless-function
        ports:
          - containerPort: {{ .Values.service.internalPort }}
            name: {{ .Values.service.internalPortName }}
      {{ if not .Values.global.environment.gardener }}
        volumeMounts:
          - name: ingress-tls-cert
            mountPath: /etc/ingress-tls-cert/
      volumes:
        - name: ingress-tls-cert
          secret:
            secretName: ingress-tls-cert
      {{ end }}<|MERGE_RESOLUTION|>--- conflicted
+++ resolved
@@ -38,17 +38,8 @@
       - name: {{ .Chart.Name }}
         image: "{{ .Values.global.containerRegistry.path }}/{{ .Values.image.name }}:{{ .Values.global.console_backend_service.version }}"
         imagePullPolicy: {{ .Values.image.pullPolicy }}
-<<<<<<< HEAD
-        resources:
-          limits:
-            memory: 300Mi
-            cpu: 0.3
-          requests:
-            memory: 64Mi
-=======
         resources: 
           {{- toYaml .Values.resources | nindent 10 }}
->>>>>>> b8d434f8
         env:
           - name: APP_PORT
             value: "{{ .Values.service.internalPort }}"
