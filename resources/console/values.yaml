--- conflicted
+++ resolved
@@ -23,10 +23,6 @@
   ui_acceptance_tests:
     version: 875335c4
   console_backend_service:
-<<<<<<< HEAD
     version: f579053e
-=======
-    version: a36900ee
->>>>>>> dfd37dea
   console_backend_service_test:
     version: PR-9061