--- conflicted
+++ resolved
@@ -23,10 +23,6 @@
   ui_acceptance_tests:
     version: 35127fee
   console_backend_service:
-<<<<<<< HEAD
     version: PR-9496
-=======
-    version: 5b6f824d
->>>>>>> c9ee8b91
   console_backend_service_test:
     version: 5b6f824d