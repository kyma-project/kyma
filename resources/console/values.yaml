dex:
  tls:
    createSecret: false

console:
  cluster:
    headerLogoUrl: "assets/logo.svg"
    headerTitle: ""
    faviconUrl: "favicon.ico"

global:
  isLocalEnv: false
  knative:
    false
    # Change value below to your own GitHub user name if you want point to documentation sources from your fork
    # Example: kymaOrgName: "kyma-incubator"
  kymaOrgName: "kyma-project"
  containerRegistry:
    path: eu.gcr.io/kyma-project
  istio:
    gateway:
      name: kyma-gateway
  ui_acceptance_tests:
    version: eec47714
  console_backend_service:
    version: 8387ee2b
  console_backend_service_test:
<<<<<<< HEAD
    version: PR-8898
    
=======
    version: c29c3c3c
>>>>>>> 27d0ee84
<|MERGE_RESOLUTION|>--- conflicted
+++ resolved
@@ -25,9 +25,4 @@
   console_backend_service:
     version: 8387ee2b
   console_backend_service_test:
-<<<<<<< HEAD
-    version: PR-8898
-    
-=======
-    version: c29c3c3c
->>>>>>> 27d0ee84
+    version: PR-8898