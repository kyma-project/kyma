--- conflicted
+++ resolved
@@ -23,10 +23,6 @@
   ui_acceptance_tests:
     version: 875335c4
   console_backend_service:
-<<<<<<< HEAD
     version: PR-9049
-=======
-    version: 8c067633
->>>>>>> 91cbb9e8
   console_backend_service_test:
     version: 95a144eb