--- conflicted
+++ resolved
@@ -21,11 +21,7 @@
     gateway:
       name: kyma-gateway
   ui_acceptance_tests:
-<<<<<<< HEAD
-    version: PR-1903
-=======
     version: deabc685
->>>>>>> 407f5a1f
   console_backend_service:
     version: e828d345
   console_backend_service_test:
