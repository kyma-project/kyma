--- conflicted
+++ resolved
@@ -1,9 +1,4 @@
 apiVersion: v1
 name: service-catalog-ui
 description: Service Catalog UI, Instances UI, Broker UI for Kyma Console
-<<<<<<< HEAD
-version: 0.1.0
-appVersion: PR-1723
-=======
-version: 0.1.0
->>>>>>> 85f15420
+version: 0.1.0