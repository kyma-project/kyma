apiVersion: v1
name: service-catalog-ui
description: Service Catalog UI, Instances UI, Broker UI for Kyma Console
version: 0.1.0
<<<<<<< HEAD
appVersion: 9aa15cc3
=======
appVersion: c512778d
>>>>>>> 7607ac83
<|MERGE_RESOLUTION|>--- conflicted
+++ resolved
@@ -2,8 +2,4 @@
 name: service-catalog-ui
 description: Service Catalog UI, Instances UI, Broker UI for Kyma Console
 version: 0.1.0
-<<<<<<< HEAD
-appVersion: 9aa15cc3
-=======
-appVersion: c512778d
->>>>>>> 7607ac83
+appVersion: c512778d