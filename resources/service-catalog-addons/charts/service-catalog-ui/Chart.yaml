apiVersion: v1
name: service-catalog-ui
description: Service Catalog UI, Instances UI, Broker UI for Kyma Console
version: 0.1.0
<<<<<<< HEAD
appVersion: 9d8ad690
=======
appVersion: 7a60abd0
>>>>>>> d6cbd7ea
<|MERGE_RESOLUTION|>--- conflicted
+++ resolved
@@ -2,8 +2,4 @@
 name: service-catalog-ui
 description: Service Catalog UI, Instances UI, Broker UI for Kyma Console
 version: 0.1.0
-<<<<<<< HEAD
-appVersion: 9d8ad690
-=======
-appVersion: 7a60abd0
->>>>>>> d6cbd7ea
+appVersion: 7a60abd0