replicaCount: 1
image:
<<<<<<< HEAD
  tag: c3572dbf
=======
  tag: 1fd3d2c1
>>>>>>> 49985241
  pullPolicy: IfNotPresent
service:
  internalPort: 80
  externalPort: 80
protocol: TCP
virtualservice:
  enabled: true
  annotations: {}
  hostname: catalog<|MERGE_RESOLUTION|>--- conflicted
+++ resolved
@@ -1,10 +1,6 @@
 replicaCount: 1
 image:
-<<<<<<< HEAD
-  tag: c3572dbf
-=======
   tag: 1fd3d2c1
->>>>>>> 49985241
   pullPolicy: IfNotPresent
 service:
   internalPort: 80
