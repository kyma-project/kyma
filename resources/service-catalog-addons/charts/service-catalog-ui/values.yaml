replicaCount: 1
image:
<<<<<<< HEAD
  tag: befe2f31
=======
  tag: 681efa24
>>>>>>> a26a34fc
  pullPolicy: IfNotPresent
service:
  internalPort: 80
  externalPort: 80
protocol: TCP
virtualservice:
  enabled: true
  annotations: {}
  hostname: catalog<|MERGE_RESOLUTION|>--- conflicted
+++ resolved
@@ -1,10 +1,6 @@
 replicaCount: 1
 image:
-<<<<<<< HEAD
-  tag: befe2f31
-=======
   tag: 681efa24
->>>>>>> a26a34fc
   pullPolicy: IfNotPresent
 service:
   internalPort: 80
