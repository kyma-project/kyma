--- conflicted
+++ resolved
@@ -2,8 +2,4 @@
 name: instances-ui
 description: Catalog Service Instances UI embedded in the Console
 version: 0.1.0
-<<<<<<< HEAD
-appVersion: a68ac924
-=======
-appVersion: 018977dc
->>>>>>> 164eb8ac
+appVersion: a68ac924