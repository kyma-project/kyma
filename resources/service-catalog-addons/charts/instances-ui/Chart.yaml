apiVersion: v1
name: instances-ui
description: Catalog Service Instances UI embedded in the Console
version: 0.1.0
<<<<<<< HEAD
appVersion: '1d4bb7e2'
=======
appVersion: 'b2f622b3'
>>>>>>> 7c44f9f9
<|MERGE_RESOLUTION|>--- conflicted
+++ resolved
@@ -2,8 +2,4 @@
 name: instances-ui
 description: Catalog Service Instances UI embedded in the Console
 version: 0.1.0
-<<<<<<< HEAD
-appVersion: '1d4bb7e2'
-=======
-appVersion: 'b2f622b3'
->>>>>>> 7c44f9f9
+appVersion: '1d4bb7e2'