--- conflicted
+++ resolved
@@ -59,12 +59,4 @@
 
 [[constraint]]
   name = "github.com/kyma-project/kyma"
-<<<<<<< HEAD
-  revision = "11bdad6e6625e319c13bfe539fd924883598dcb3"
-
-  [[constraint]]
-    name = "github.com/onsi/gomega"
-    version = "1.4.3"
-=======
   revision = "b47050577a88799e92888fbf4716b4e3b0f83ff8"
->>>>>>> 77b3bdd5
