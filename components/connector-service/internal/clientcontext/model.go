--- conflicted
+++ resolved
@@ -19,20 +19,10 @@
 type HeadersRequiredType bool
 
 const (
-<<<<<<< HEAD
-	ApplicationHeader     = "Application"
-	ApplicationContextKey = "ApplicationContext"
-	SubjectHeader         = "Client-Certificate-Subject"
-	APIHostsKey           = "APIHosts"
-
-	ClusterContextKey = "ClusterContext"
-	TenantHeader      = "Tenant"
-	GroupHeader       = "Group"
-
 	TenantPlaceholder      = "{TENANT}"
 	GroupPlaceholder       = "{GROUP}"
 	ApplicationPlaceholder = "{APPLICATION}"
-=======
+  
 	// ApplicationHeader is key represeting Application in headers
 	ApplicationHeader = "Application"
 
@@ -77,7 +67,6 @@
 
 	// HeadersNotRequired represents value for not required headers
 	HeadersNotRequired HeadersRequiredType = false
->>>>>>> 9111e0d8
 )
 
 type ClientContextService interface {
