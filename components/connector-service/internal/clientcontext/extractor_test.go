package clientcontext

import (
	"context"
	"testing"

	"github.com/kyma-project/kyma/components/connector-service/internal/certificates"

	"github.com/kyma-project/kyma/components/connector-service/internal/apperrors"

	"github.com/stretchr/testify/assert"
	"github.com/stretchr/testify/require"
)

const (
	appName = "appName"
	tenant  = "tenant"
	group   = "group"
)

var (
	subjectDefaults = certificates.CSRSubject{
		Country:            "PL",
		Organization:       "Org",
		OrganizationalUnit: "OrgUnit",
		Province:           "Province",
		Locality:           "Gliwice",
		CommonName:         "CommonName",
	}
)

func Test_ExtractSerializableApplicationContext(t *testing.T) {

	t.Run("should return ApplicationContext", func(t *testing.T) {
		// given
		expectedSubject := certificates.CSRSubject{
			Country:            "PL",
			Organization:       tenant,
			OrganizationalUnit: group,
			Province:           "Province",
			Locality:           "Gliwice",
			CommonName:         appName,
		}

<<<<<<< HEAD
=======
		appCtxPayload := ApplicationContext{
			Application:    appName,
			ClusterContext: ClusterContext{Group: group, Tenant: tenant},
		}

		ctx := appCtxPayload.ExtendContext(context.Background())

		extractor := NewContextExtractor(subjectDefaults)

		// when
		clientCtx, err := extractor.CreateApplicationClientContextService(ctx)
		require.NoError(t, err)

		// then
		certContext, ok := clientCtx.(*clientCertificateContext)
		require.True(t, ok)

		assert.Equal(t, expectedSubject, certContext.GetSubject())

		extractedAppCtx, ok := certContext.ClientContextService.(ApplicationContext)
		require.True(t, ok)

		assert.Equal(t, appCtxPayload, extractedAppCtx)
	})

	t.Run("should return ApplicationContext with Runtime URLs", func(t *testing.T) {
		// given
		expectedSubject := certificates.CSRSubject{
			Country:            "PL",
			Organization:       tenant,
			OrganizationalUnit: group,
			Province:           "Province",
			Locality:           "Gliwice",
			CommonName:         appName,
		}

		eventsBasedURL := "https://gateway.cool-cluster.cluster.extend.events.cx"
		metadataBasedURL := "https://gateway.cool-cluster.cluster.extend.metadata.cx"

>>>>>>> a9c40842
		appCtxPayload := ApplicationContext{
			Application:    appName,
			ClusterContext: ClusterContext{Group: group, Tenant: tenant},
		}

		ctx := appCtxPayload.ExtendContext(context.Background())

<<<<<<< HEAD
=======
		apiUrls := ApiURLs{
			EventsBaseURL:   eventsBasedURL,
			MetadataBaseURL: metadataBasedURL,
		}

		ctx = apiUrls.ExtendContext(ctx)

		expectedApplicationContext := ExtendedApplicationContext{
			ApplicationContext: appCtxPayload,
			RuntimeURLs: RuntimeURLs{
				MetadataURL:   metadataBasedURL + "/" + appName + "/v1/metadata/services",
				EventsURL:     eventsBasedURL + "/" + appName + "/v1/events",
				EventsInfoURL: eventsBasedURL + "/" + appName + "/v1/events/subscribed",
			},
		}

>>>>>>> a9c40842
		extractor := NewContextExtractor(subjectDefaults)

		// when
		clientCtx, err := extractor.CreateApplicationClientContextService(ctx)
		require.NoError(t, err)

		// then
		certContext, ok := clientCtx.(*clientCertificateContext)
		require.True(t, ok)
<<<<<<< HEAD

		assert.Equal(t, expectedSubject, certContext.GetSubject())

		extractedAppCtx, ok := certContext.ClientContextService.(ApplicationContext)
		require.True(t, ok)

		assert.Equal(t, appCtxPayload, extractedAppCtx)
=======

		assert.Equal(t, expectedSubject, certContext.GetSubject())

		extractedAppCtx, ok := certContext.ClientContextService.(ExtendedApplicationContext)
		require.True(t, ok)

		assert.Equal(t, expectedApplicationContext, extractedAppCtx)
>>>>>>> a9c40842
	})

	t.Run("should fail when there is no ApplicationContext", func(t *testing.T) {
		// given
		extractor := NewContextExtractor(subjectDefaults)

		// when
		_, err := extractor.CreateApplicationClientContextService(context.Background())
		require.Error(t, err)

		// then
		assert.Equal(t, apperrors.CodeInternal, err.Code())
	})
}

func Test_ExtractSerializableClusterContext(t *testing.T) {
	t.Run("should return ClusterToken", func(t *testing.T) {
		// given
		expectedSubject := certificates.CSRSubject{
			Country:            "PL",
			Organization:       tenant,
			OrganizationalUnit: group,
			Province:           "Province",
			Locality:           "Gliwice",
			CommonName:         RuntimeDefaultCommonName,
		}

		clusterCtxPayload := ClusterContext{Group: group, Tenant: tenant}

		ctx := clusterCtxPayload.ExtendContext(context.Background())

		extractor := NewContextExtractor(subjectDefaults)

		// when
		clientCtx, err := extractor.CreateClusterClientContextService(ctx)
		require.NoError(t, err)

		// then
		certContext, ok := clientCtx.(*clientCertificateContext)
		require.True(t, ok)
<<<<<<< HEAD

		assert.Equal(t, expectedSubject, certContext.GetSubject())

=======

		assert.Equal(t, expectedSubject, certContext.GetSubject())

>>>>>>> a9c40842
		extractedClusterCtx, ok := certContext.ClientContextService.(ClusterContext)
		require.True(t, ok)

		assert.Equal(t, clusterCtxPayload, extractedClusterCtx)
	})

	t.Run("should fail when there is no ClusterContext", func(t *testing.T) {
		// given
		extractor := NewContextExtractor(subjectDefaults)

		// when
		_, err := extractor.CreateClusterClientContextService(context.Background())
		require.Error(t, err)

		// then
		assert.Equal(t, apperrors.CodeInternal, err.Code())
	})
}<|MERGE_RESOLUTION|>--- conflicted
+++ resolved
@@ -42,8 +42,6 @@
 			CommonName:         appName,
 		}
 
-<<<<<<< HEAD
-=======
 		appCtxPayload := ApplicationContext{
 			Application:    appName,
 			ClusterContext: ClusterContext{Group: group, Tenant: tenant},
@@ -83,7 +81,6 @@
 		eventsBasedURL := "https://gateway.cool-cluster.cluster.extend.events.cx"
 		metadataBasedURL := "https://gateway.cool-cluster.cluster.extend.metadata.cx"
 
->>>>>>> a9c40842
 		appCtxPayload := ApplicationContext{
 			Application:    appName,
 			ClusterContext: ClusterContext{Group: group, Tenant: tenant},
@@ -91,8 +88,6 @@
 
 		ctx := appCtxPayload.ExtendContext(context.Background())
 
-<<<<<<< HEAD
-=======
 		apiUrls := ApiURLs{
 			EventsBaseURL:   eventsBasedURL,
 			MetadataBaseURL: metadataBasedURL,
@@ -109,7 +104,6 @@
 			},
 		}
 
->>>>>>> a9c40842
 		extractor := NewContextExtractor(subjectDefaults)
 
 		// when
@@ -119,15 +113,6 @@
 		// then
 		certContext, ok := clientCtx.(*clientCertificateContext)
 		require.True(t, ok)
-<<<<<<< HEAD
-
-		assert.Equal(t, expectedSubject, certContext.GetSubject())
-
-		extractedAppCtx, ok := certContext.ClientContextService.(ApplicationContext)
-		require.True(t, ok)
-
-		assert.Equal(t, appCtxPayload, extractedAppCtx)
-=======
 
 		assert.Equal(t, expectedSubject, certContext.GetSubject())
 
@@ -135,7 +120,6 @@
 		require.True(t, ok)
 
 		assert.Equal(t, expectedApplicationContext, extractedAppCtx)
->>>>>>> a9c40842
 	})
 
 	t.Run("should fail when there is no ApplicationContext", func(t *testing.T) {
@@ -176,15 +160,9 @@
 		// then
 		certContext, ok := clientCtx.(*clientCertificateContext)
 		require.True(t, ok)
-<<<<<<< HEAD
 
 		assert.Equal(t, expectedSubject, certContext.GetSubject())
 
-=======
-
-		assert.Equal(t, expectedSubject, certContext.GetSubject())
-
->>>>>>> a9c40842
 		extractedClusterCtx, ok := certContext.ClientContextService.(ClusterContext)
 		require.True(t, ok)
 
