package clientcontext

import (
	"context"
	"fmt"

	"github.com/kyma-project/kyma/components/connector-service/internal/certificates"

	"github.com/kyma-project/kyma/components/connector-service/internal/apperrors"
)

const (
<<<<<<< HEAD
	MetadataURLFormat   = "https://%s/%s/v1/metadata/services"
	EventsURLFormat     = "https://%s/%s/v1/events"
	EventsInfoURLFormat = "https://%s/%s/v1/events/subscribed"
=======
	MetadataURLFormat = "%s/%s/v1/metadata/services"
	EventsURLFormat   = "%s/%s/v1/events"
>>>>>>> 7b854b6a

	RuntimeDefaultCommonName = "*Runtime*"
)

type ConnectorClientExtractor func(ctx context.Context) (ClientCertContextService, apperrors.AppError)

type ApplicationContextExtractor func(ctx context.Context) (ApplicationContext, apperrors.AppError)

type ContextExtractor struct {
	subjectDefaults certificates.CSRSubject
}

func NewContextExtractor(subjectDefaults certificates.CSRSubject) *ContextExtractor {
	return &ContextExtractor{
		subjectDefaults: subjectDefaults,
	}
}

func (ext *ContextExtractor) CreateApplicationClientContextService(ctx context.Context) (ClientCertContextService, apperrors.AppError) {
	appCtx, err := ExtractApplicationContext(ctx)
	if err != nil {
		return nil, err
	}

	subject := ext.prepareSubject(appCtx.Tenant, appCtx.Group, appCtx.Application)

	apiHosts, ok := ctx.Value(ApiURLsKey).(ApiURLs)
	if !ok {
		return newClientCertificateContext(appCtx, subject), nil
	}

	extendedCtx := ExtendedApplicationContext{
		ApplicationContext: appCtx,
		RuntimeURLs:        prepareRuntimeURLs(appCtx, apiHosts),
	}

	return newClientCertificateContext(extendedCtx, subject), nil
}

func prepareRuntimeURLs(appCtx ApplicationContext, apiHosts ApiURLs) RuntimeURLs {
	metadataURL := ""
	eventsURL := ""
	eventsInfoURL := ""

	if apiHosts.MetadataBaseURL != "" {
		metadataURL = fmt.Sprintf(MetadataURLFormat, apiHosts.MetadataBaseURL, appCtx.GetApplication())
	}
<<<<<<< HEAD
	if apiHosts.EventsHost != "" {
		eventsURL = fmt.Sprintf(EventsURLFormat, apiHosts.EventsHost, appCtx.GetApplication())
		eventsInfoURL = fmt.Sprintf(EventsInfoURLFormat, apiHosts.EventsHost, appCtx.GetApplication())
=======
	if apiHosts.EventsBaseURL != "" {
		eventsURL = fmt.Sprintf(EventsURLFormat, apiHosts.EventsBaseURL, appCtx.GetApplication())
>>>>>>> 7b854b6a
	}

	return RuntimeURLs{
		MetadataURL:   metadataURL,
		EventsURL:     eventsURL,
		EventsInfoURL: eventsInfoURL,
	}
}

func (ext *ContextExtractor) prepareSubject(org, orgUnit, commonName string) certificates.CSRSubject {
	organization := org
	organizationalUnit := orgUnit

	if isEmpty(organization) {
		organization = ext.subjectDefaults.Organization
	}

	if isEmpty(organizationalUnit) {
		organizationalUnit = ext.subjectDefaults.OrganizationalUnit
	}

	return certificates.CSRSubject{
		Organization:       organization,
		OrganizationalUnit: organizationalUnit,
		CommonName:         commonName,
		Country:            ext.subjectDefaults.Country,
		Locality:           ext.subjectDefaults.Locality,
		Province:           ext.subjectDefaults.Province,
	}
}

func (ext *ContextExtractor) CreateClusterClientContextService(ctx context.Context) (ClientCertContextService, apperrors.AppError) {
	clusterCtx, ok := ctx.Value(ClusterContextKey).(ClusterContext)
	if !ok {
		return nil, apperrors.Internal("Failed to extract ClusterContext from request")
	}

	subject := ext.prepareSubject(clusterCtx.Tenant, clusterCtx.Group, RuntimeDefaultCommonName)

	return newClientCertificateContext(clusterCtx, subject), nil
}

func ExtractApplicationContext(ctx context.Context) (ApplicationContext, apperrors.AppError) {
	appCtx, ok := ctx.Value(ApplicationContextKey).(ApplicationContext)
	if !ok {
		return ApplicationContext{}, apperrors.Internal("Failed to extract ApplicationContext from request")
	}
	return appCtx, nil
}

func isEmpty(str string) bool {
	return str == ""
}<|MERGE_RESOLUTION|>--- conflicted
+++ resolved
@@ -10,14 +10,9 @@
 )
 
 const (
-<<<<<<< HEAD
-	MetadataURLFormat   = "https://%s/%s/v1/metadata/services"
-	EventsURLFormat     = "https://%s/%s/v1/events"
-	EventsInfoURLFormat = "https://%s/%s/v1/events/subscribed"
-=======
 	MetadataURLFormat = "%s/%s/v1/metadata/services"
 	EventsURLFormat   = "%s/%s/v1/events"
->>>>>>> 7b854b6a
+  EventsInfoURLFormat = "%s/%s/v1/events/subscribed"
 
 	RuntimeDefaultCommonName = "*Runtime*"
 )
@@ -65,14 +60,10 @@
 	if apiHosts.MetadataBaseURL != "" {
 		metadataURL = fmt.Sprintf(MetadataURLFormat, apiHosts.MetadataBaseURL, appCtx.GetApplication())
 	}
-<<<<<<< HEAD
-	if apiHosts.EventsHost != "" {
-		eventsURL = fmt.Sprintf(EventsURLFormat, apiHosts.EventsHost, appCtx.GetApplication())
-		eventsInfoURL = fmt.Sprintf(EventsInfoURLFormat, apiHosts.EventsHost, appCtx.GetApplication())
-=======
+
 	if apiHosts.EventsBaseURL != "" {
 		eventsURL = fmt.Sprintf(EventsURLFormat, apiHosts.EventsBaseURL, appCtx.GetApplication())
->>>>>>> 7b854b6a
+    eventsInfoURL = fmt.Sprintf(EventsInfoURLFormat, apiHosts.EventsBaseURL, appCtx.GetApplication())
 	}
 
 	return RuntimeURLs{
