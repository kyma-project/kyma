package clientcontext

import (
	"context"
	"fmt"

	"github.com/kyma-project/kyma/components/connector-service/internal/certificates"

	"github.com/kyma-project/kyma/components/connector-service/internal/apperrors"
)

const (
<<<<<<< HEAD
	MetadataURLFormat = "https://%s/%s/v1/metadata/services"
	EventsURLFormat   = "https://%s/%s/v1/events"
=======
	MetadataURLFormat = "%s/%s/v1/metadata/services"
	EventsURLFormat   = "%s/%s/v1/events"
  EventsInfoURLFormat = "%s/%s/v1/events/subscribed"
>>>>>>> a9c40842

	RuntimeDefaultCommonName = "*Runtime*"
)

type ConnectorClientExtractor func(ctx context.Context) (ClientCertContextService, apperrors.AppError)

type ApplicationContextExtractor func(ctx context.Context) (ApplicationContext, apperrors.AppError)

type ContextExtractor struct {
	subjectDefaults certificates.CSRSubject
}

func NewContextExtractor(subjectDefaults certificates.CSRSubject) *ContextExtractor {
	return &ContextExtractor{
		subjectDefaults: subjectDefaults,
	}
}

func (ext *ContextExtractor) CreateApplicationClientContextService(ctx context.Context) (ClientCertContextService, apperrors.AppError) {
	appCtx, err := ExtractApplicationContext(ctx)
	if err != nil {
		return nil, err
	}

	subject := ext.prepareSubject(appCtx.Tenant, appCtx.Group, appCtx.Application)

<<<<<<< HEAD
	apiHosts, ok := ctx.Value(APIHostsKey).(APIHosts)
	if !ok {
		return newClientCertificateContext(appCtx, subject), nil
	}

	extendedCtx := &ExtendedApplicationContext{
		ApplicationContext: appCtx,
		RuntimeURLs:        prepareRuntimeURLs(appCtx, apiHosts),
	}

	return newClientCertificateContext(extendedCtx, subject), nil
}

func prepareRuntimeURLs(appCtx ApplicationContext, apiHosts APIHosts) RuntimeURLs {
=======
	apiHosts, ok := ctx.Value(ApiURLsKey).(ApiURLs)
	if !ok {
		return newClientCertificateContext(appCtx, subject), nil
	}

	extendedCtx := ExtendedApplicationContext{
		ApplicationContext: appCtx,
		RuntimeURLs:        prepareRuntimeURLs(appCtx, apiHosts),
	}

	return newClientCertificateContext(extendedCtx, subject), nil
}

func prepareRuntimeURLs(appCtx ApplicationContext, apiHosts ApiURLs) RuntimeURLs {
>>>>>>> a9c40842
	metadataURL := ""
	eventsURL := ""
	eventsInfoURL := ""

	if apiHosts.MetadataBaseURL != "" {
		metadataURL = fmt.Sprintf(MetadataURLFormat, apiHosts.MetadataBaseURL, appCtx.GetApplication())
	}

	if apiHosts.EventsBaseURL != "" {
		eventsURL = fmt.Sprintf(EventsURLFormat, apiHosts.EventsBaseURL, appCtx.GetApplication())
    eventsInfoURL = fmt.Sprintf(EventsInfoURLFormat, apiHosts.EventsBaseURL, appCtx.GetApplication())
	}

	return RuntimeURLs{
<<<<<<< HEAD
		MetadataURL: metadataURL,
		EventsURL:   eventsURL,
=======
		MetadataURL:   metadataURL,
		EventsURL:     eventsURL,
		EventsInfoURL: eventsInfoURL,
>>>>>>> a9c40842
	}
}

func (ext *ContextExtractor) prepareSubject(org, orgUnit, commonName string) certificates.CSRSubject {
	organization := org
	organizationalUnit := orgUnit

	if isEmpty(organization) {
		organization = ext.subjectDefaults.Organization
	}

	if isEmpty(organizationalUnit) {
		organizationalUnit = ext.subjectDefaults.OrganizationalUnit
	}

	return certificates.CSRSubject{
		Organization:       organization,
		OrganizationalUnit: organizationalUnit,
		CommonName:         commonName,
		Country:            ext.subjectDefaults.Country,
		Locality:           ext.subjectDefaults.Locality,
		Province:           ext.subjectDefaults.Province,
	}
}

func (ext *ContextExtractor) CreateClusterClientContextService(ctx context.Context) (ClientCertContextService, apperrors.AppError) {
	clusterCtx, ok := ctx.Value(ClusterContextKey).(ClusterContext)
	if !ok {
		return nil, apperrors.Internal("Failed to extract ClusterContext from request")
	}

	subject := ext.prepareSubject(clusterCtx.Tenant, clusterCtx.Group, RuntimeDefaultCommonName)

	return newClientCertificateContext(clusterCtx, subject), nil
}

func ExtractApplicationContext(ctx context.Context) (ApplicationContext, apperrors.AppError) {
	appCtx, ok := ctx.Value(ApplicationContextKey).(ApplicationContext)
	if !ok {
		return ApplicationContext{}, apperrors.Internal("Failed to extract ApplicationContext from request")
	}
	return appCtx, nil
}

func isEmpty(str string) bool {
	return str == ""
}<|MERGE_RESOLUTION|>--- conflicted
+++ resolved
@@ -10,14 +10,9 @@
 )
 
 const (
-<<<<<<< HEAD
-	MetadataURLFormat = "https://%s/%s/v1/metadata/services"
-	EventsURLFormat   = "https://%s/%s/v1/events"
-=======
 	MetadataURLFormat = "%s/%s/v1/metadata/services"
 	EventsURLFormat   = "%s/%s/v1/events"
   EventsInfoURLFormat = "%s/%s/v1/events/subscribed"
->>>>>>> a9c40842
 
 	RuntimeDefaultCommonName = "*Runtime*"
 )
@@ -44,22 +39,6 @@
 
 	subject := ext.prepareSubject(appCtx.Tenant, appCtx.Group, appCtx.Application)
 
-<<<<<<< HEAD
-	apiHosts, ok := ctx.Value(APIHostsKey).(APIHosts)
-	if !ok {
-		return newClientCertificateContext(appCtx, subject), nil
-	}
-
-	extendedCtx := &ExtendedApplicationContext{
-		ApplicationContext: appCtx,
-		RuntimeURLs:        prepareRuntimeURLs(appCtx, apiHosts),
-	}
-
-	return newClientCertificateContext(extendedCtx, subject), nil
-}
-
-func prepareRuntimeURLs(appCtx ApplicationContext, apiHosts APIHosts) RuntimeURLs {
-=======
 	apiHosts, ok := ctx.Value(ApiURLsKey).(ApiURLs)
 	if !ok {
 		return newClientCertificateContext(appCtx, subject), nil
@@ -74,7 +53,6 @@
 }
 
 func prepareRuntimeURLs(appCtx ApplicationContext, apiHosts ApiURLs) RuntimeURLs {
->>>>>>> a9c40842
 	metadataURL := ""
 	eventsURL := ""
 	eventsInfoURL := ""
@@ -89,14 +67,9 @@
 	}
 
 	return RuntimeURLs{
-<<<<<<< HEAD
-		MetadataURL: metadataURL,
-		EventsURL:   eventsURL,
-=======
 		MetadataURL:   metadataURL,
 		EventsURL:     eventsURL,
 		EventsInfoURL: eventsInfoURL,
->>>>>>> a9c40842
 	}
 }
 
