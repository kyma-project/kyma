# Connector Service

## Overview

This is the repository for the Kyma Connector Service.

## Prerequisites

The Connector Service requires Go 1.8 or higher.

## Usage

This section explains how to use the Connector Service.

### Start the Connector Service
To start the Connector Service, run this command:

```
./connectorservice
```

The Connector Service has the following parameters:
- **appName** - This is the name of the application used by Kubernetes deployments and services. The default value is `connector-service`.
- **externalAPIPort** - This port exposes the Connector Service API to an external solution. The default port is `8081`.
- **internalAPIPort** - This port exposes the Connector Service within Kubernetes cluster. The default port is `8080`.
- **namespace** - Namespace where Connector Service is deployed. The default Namespace is `kyma-integration`.
- **tokenLength** - Length of registration tokens. The default value is `64`.
- **appTokenExpirationMinutes** - Time after which tokens for applications expire and are no longer valid. The default value is `5` minutes.
- **runtimeTokenExpirationMinutes** - Time after which tokens for runtimes expire and are no longer valid. The default value is `10` minutes.
- **caSecretName** - Name of the secret which contains the root Certificate Authority (CA). The default value is `nginx-auth-ca`.
- **requestLogging** - Flag for logging incoming requests. It is set to `False` by default.
- **connectorServiceHost** - Host under which this service is accessible. It is used for generating the URL. The default host is `cert-service.wormhole.cluster.kyma.cx`.
<<<<<<< HEAD
- **appRegistryHost** - Host under which the Application Registry is accessible. The default value is an empty string.
- **eventsHost** - Host under which the Event Service is accessible. The default value is an empty string.
- **getInfoURL** - URL at which the management information is available. If not provided, it bases on `connectorServiceHost`.
- **group** - Group for which certificates are generated. If the chart does not provide the default value, you must specify it in the request header to the token endpoint.
- **tenant** - Tenant for which certificates are generated. If the chart does not provide the default value, you must specify it in the request header to the token endpoint.
- **certificateValidityTime** - Time after which certificates issued by Connector Service will expire. Allowed time units are: `d`, `h`, `m` for days, hours and minutes, only single time unit can be used. Default value is `92d`.

=======
- **gatewayHost** - Host at which the Gateway Service is accessible. The default value is `gateway.wormhole.cluster.kyma.cx`.
- **certificateProtectedHost** - Host secured with the client certificate, used for the certificate renewal. The default host is `gateway.wormhole.cluster.kyma.cx`.
- **appsInfoURL** - URL at which the management information for applications is available. If not provided, it bases on `connectorServiceHost`.
- **runtimesInfoURL** - URL at which the management information for runtimes is available. If not provided, it bases on `connectorServiceHost`.
- **certificateValidityTime** - Time until which the certificates that the service issues are valid. The default value is 90 days.
- **central** - Determines whether the Connector Service works in the central mode.
>>>>>>> 9111e0d8

Connector Service also uses following environmental variables for CSR - related information config:
- **COUNTRY** (two-letter-long country code)
- **ORGANIZATION**
- **ORGANIZATIONALUNIT**
- **LOCALITY**
- **PROVINCE**

## Testing on local deployment

When you develop the Application Connector components, you can test the changes you introduced on a local Kyma deployment before you push them to a production cluster.
To test the component you modified, run the `run-with-local-tests.sh` script located in the `scripts` directory.

Running the script builds the Docker image of the component, pushes it to the Minikube registry, and updates the component deployment in the Minikube cluster. It then triggers the `run-local-tests.sh` script, which builds the image of the acceptance tests to the Minikube registry, creates a Pod with the tests, and fetches the logs from that Pod.

Alternatively, you can run only the `run-local-tests.sh` script for the given component to build the image of the component's acceptance tests to the Minikube registry, create a Pod with the tests, and fetch the logs from that Pod.<|MERGE_RESOLUTION|>--- conflicted
+++ resolved
@@ -30,22 +30,12 @@
 - **caSecretName** - Name of the secret which contains the root Certificate Authority (CA). The default value is `nginx-auth-ca`.
 - **requestLogging** - Flag for logging incoming requests. It is set to `False` by default.
 - **connectorServiceHost** - Host under which this service is accessible. It is used for generating the URL. The default host is `cert-service.wormhole.cluster.kyma.cx`.
-<<<<<<< HEAD
-- **appRegistryHost** - Host under which the Application Registry is accessible. The default value is an empty string.
-- **eventsHost** - Host under which the Event Service is accessible. The default value is an empty string.
-- **getInfoURL** - URL at which the management information is available. If not provided, it bases on `connectorServiceHost`.
-- **group** - Group for which certificates are generated. If the chart does not provide the default value, you must specify it in the request header to the token endpoint.
-- **tenant** - Tenant for which certificates are generated. If the chart does not provide the default value, you must specify it in the request header to the token endpoint.
-- **certificateValidityTime** - Time after which certificates issued by Connector Service will expire. Allowed time units are: `d`, `h`, `m` for days, hours and minutes, only single time unit can be used. Default value is `92d`.
-
-=======
 - **gatewayHost** - Host at which the Gateway Service is accessible. The default value is `gateway.wormhole.cluster.kyma.cx`.
 - **certificateProtectedHost** - Host secured with the client certificate, used for the certificate renewal. The default host is `gateway.wormhole.cluster.kyma.cx`.
 - **appsInfoURL** - URL at which the management information for applications is available. If not provided, it bases on `connectorServiceHost`.
 - **runtimesInfoURL** - URL at which the management information for runtimes is available. If not provided, it bases on `connectorServiceHost`.
 - **certificateValidityTime** - Time until which the certificates that the service issues are valid. The default value is 90 days.
 - **central** - Determines whether the Connector Service works in the central mode.
->>>>>>> 9111e0d8
 
 Connector Service also uses following environmental variables for CSR - related information config:
 - **COUNTRY** (two-letter-long country code)
