--- conflicted
+++ resolved
@@ -80,7 +80,6 @@
 		caSecretName:                  *caSecretName,
 		requestLogging:                *requestLogging,
 		connectorServiceHost:          *connectorServiceHost,
-<<<<<<< HEAD
 		certificateProtectedHost:      *certificateProtectedHost,
 		group:           *group,
 		tenant:          *tenant,
@@ -88,36 +87,19 @@
 		eventsHost:      *eventsHost,
 		appsInfoURL:     *appsInfoURL,
 		runtimesInfoURL: *runtimesInfoURL,
-=======
-		group:                         *group,
-		tenant:                        *tenant,
-		appRegistryHost:               *appRegistryHost,
-		eventsHost:                    *eventsHost,
-		appsInfoURL:                   *appsInfoURL,
-		runtimesInfoURL:               *runtimesInfoURL,
 		certificateValidityTime:       validityTime,
->>>>>>> 777336a2
 	}
 }
 
 func (o *options) String() string {
 	return fmt.Sprintf("--appName=%s --externalAPIPort=%d --internalAPIPort=%d --namespace=%s --tokenLength=%d "+
 		"--appTokenExpirationMinutes=%d --runtimeTokenExpirationMinutes=%d --caSecretName=%s --requestLogging=%t "+
-<<<<<<< HEAD
 		"--connectorServiceHost=%s --certificateProtectedHost=%s --appRegistryHost=%s --eventsHost=%s "+
-		"--appsInfoURL=%s --runtimesInfoURL=%s --group=%s --tenant=%s",
+		"--appsInfoURL=%s --runtimesInfoURL=%s --group=%s --tenant=%s --certificateValidityTime=%s",
 		o.appName, o.externalAPIPort, o.internalAPIPort, o.namespace, o.tokenLength,
 		o.appTokenExpirationMinutes, o.runtimeTokenExpirationMinutes, o.caSecretName, o.requestLogging,
 		o.connectorServiceHost, o.certificateProtectedHost, o.appRegistryHost, o.eventsHost,
-		o.appsInfoURL, o.runtimesInfoURL, o.group, o.tenant)
-=======
-		"--connectorServiceHost=%s --appRegistryHost=%s --eventsHost=%s "+
-		"--appsInfoURL=%s --runtimesInfoURL=%s --group=%s --tenant=%s --certificateValidityTime=%s",
-		o.appName, o.externalAPIPort, o.internalAPIPort, o.namespace, o.tokenLength,
-		o.appTokenExpirationMinutes, o.runtimeTokenExpirationMinutes, o.caSecretName, o.requestLogging,
-		o.connectorServiceHost, o.appRegistryHost, o.eventsHost,
 		o.appsInfoURL, o.runtimesInfoURL, o.group, o.tenant, o.certificateValidityTime)
->>>>>>> 777336a2
 }
 
 func parseEnv() *environment {
