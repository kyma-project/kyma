--- conflicted
+++ resolved
@@ -7,16 +7,13 @@
 	"net/http"
 	"time"
 
-<<<<<<< HEAD
 	"github.com/gorilla/mux"
 	"github.com/kyma-project/kyma/components/ui-api-layer/internal/authn"
 
 	"k8s.io/apiserver/pkg/authentication/authenticator"
 
+	"github.com/kyma-project/kyma/components/ui-api-layer/internal/experimental"
 	"k8s.io/client-go/kubernetes"
-=======
-	"github.com/kyma-project/kyma/components/ui-api-layer/internal/experimental"
->>>>>>> a1eec456
 
 	"github.com/99designs/gqlgen/graphql"
 	"github.com/golang/glog"
@@ -48,11 +45,8 @@
 	InformerResyncPeriod time.Duration `envconfig:"default=10m"`
 	ServerTimeout        time.Duration `envconfig:"default=10s"`
 	Application          application.Config
-<<<<<<< HEAD
 	OIDC                 authn.OIDCConfig
-=======
 	FeatureToggles       experimental.FeatureToggles
->>>>>>> a1eec456
 }
 
 func main() {
