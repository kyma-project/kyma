# Scalars

scalar JSON

scalar Labels

scalar Timestamp

# Directives

directive @checkRBAC(attributes: RBACAttributes!) on FIELD_DEFINITION

input RBACAttributes {
	verb: String!
	apiGroup: String!
	apiVersion: String!
	resource: String!
	subresource: String! = ""
    nameArg: String
    namespaceArg: String
}
#TODO: resourceRequest and path should be handled in the future (possibility of checking non-resource requests)
#https://kubernetes.io/docs/reference/generated/kubernetes-api/v1.10/#nonresourceattributes-v1beta1-authorization-k8s-io
#resourceRequest: Boolean!
#path: String!

# Content


type Title {
    name: String!
    anchor: String!
    titles: [Title!]
}

type Section {
    name: String!
    anchor: String!
    titles: [Title!]!
    topicType: String!
}

type TopicEntry {
    contentType: String!
    id: String!
    sections: [Section!]!
}

# Service Catalog

type ServiceInstance {
    name: String!
    environment: String!
    planSpec: JSON
    creationTimestamp: Timestamp!
    labels: [String!]!
    status: ServiceInstanceStatus!
    classReference: ServiceInstanceResourceRef
    planReference: ServiceInstanceResourceRef
    serviceClass: ServiceClass
    clusterServiceClass: ClusterServiceClass
    servicePlan: ServicePlan
    clusterServicePlan: ClusterServicePlan
    bindable: Boolean!
    serviceBindings: ServiceBindings!

    # Depends on servicecatalogaddons domain
    serviceBindingUsages: [ServiceBindingUsage!]
}

type ServiceInstanceResourceRef {
    name: String!
    displayName: String!
    clusterWide: Boolean!
}

type ServiceInstanceStatus {
    type: InstanceStatusType!
    reason: String!
    message: String!
}

enum InstanceStatusType {
    RUNNING
    PROVISIONING
    DEPROVISIONING
    PENDING
    FAILED
}

type ServiceInstanceEvent {
    type: SubscriptionEventType!
    serviceInstance: ServiceInstance!
}

type ServiceBrokerEvent {
    type: SubscriptionEventType!
    serviceBroker: ServiceBroker!
}

type ClusterServiceBrokerEvent {
    type: SubscriptionEventType!
    clusterServiceBroker: ClusterServiceBroker!
}

enum SubscriptionEventType {
    ADD
    UPDATE
    DELETE
}

input ServiceInstanceCreateInput {
    name: String!
    environment: String!
    classRef: ServiceInstanceCreateInputResourceRef!
    planRef: ServiceInstanceCreateInputResourceRef!
    labels: [String!]!
    parameterSchema: JSON
}

input ServiceInstanceCreateInputResourceRef {
    externalName: String!
    clusterWide: Boolean!
}

type ServiceClass {
    name: String!
    environment: String!
    externalName: String!
    displayName: String
    creationTimestamp: Timestamp!
    description: String!
    longDescription: String
    imageUrl: String
    documentationUrl: String
    supportUrl: String
    providerDisplayName: String
    tags: [String!]!
    labels: Labels!
    plans: [ServicePlan!]!
    activated: Boolean!
    apiSpec: JSON
    asyncApiSpec: JSON
    content: JSON
}

type ClusterServiceClass {
    name: String!
    externalName: String!
    displayName: String
    creationTimestamp: Timestamp!
    description: String!
    longDescription: String
    imageUrl: String
    documentationUrl: String
    supportUrl: String
    providerDisplayName: String
    tags: [String!]!
    labels: Labels!
    plans: [ClusterServicePlan!]!
    activated: Boolean!
    apiSpec: JSON
    asyncApiSpec: JSON
    content: JSON
}

type ServicePlan {
    name: String!
    environment: String!
    displayName: String
    externalName: String!
    description: String!
    relatedServiceClassName: String!
    instanceCreateParameterSchema: JSON
    bindingCreateParameterSchema: JSON
}

type ClusterServicePlan {
    name: String!
    displayName: String
    externalName: String!
    description: String!
    relatedClusterServiceClassName: String!
    instanceCreateParameterSchema: JSON
    bindingCreateParameterSchema: JSON
}

type ServiceBroker {
    name: String!
    environment: String!
    status: ServiceBrokerStatus!
    creationTimestamp: Timestamp!
    url: String!
    labels: Labels!
}

type ClusterServiceBroker {
    name: String!
    status: ServiceBrokerStatus!
    creationTimestamp: Timestamp!
    url: String!
    labels: Labels!
}

type ServiceBrokerStatus {
    ready: Boolean!
    reason: String!
    message: String!
}

type ServiceBindings {
    items: [ServiceBinding!]!
    stats: ServiceBindingsStats!
}

type ServiceBindingsStats {
    ready: Int!
    failed: Int!
    pending: Int!
    unknown: Int!
}

type ServiceBinding {
    name: String!
    serviceInstanceName: String!
    environment: String!
    secret: Secret
    status: ServiceBindingStatus!
    parameters: JSON
}

type ServiceBindingStatus {
    type: ServiceBindingStatusType!
    reason: String!
    message: String!
}

enum ServiceBindingStatusType {
    READY
    PENDING
    FAILED
    UNKNOWN
}

type ServiceBindingEvent {
    type: SubscriptionEventType!
    serviceBinding: ServiceBinding!
}

# We cannot use ServiceBinding as a result of create action
# because secret at the moment of mutation execution is not available.
type CreateServiceBindingOutput {
    name: String!
    serviceInstanceName: String!
    environment: String!
}

type Secret {
    name: String!
    environment: String!
    data: JSON!
}

type DeleteServiceBindingOutput {
    name: String!
    environment: String!
}

type DeleteServiceBindingUsageOutput {
    name: String!
    environment: String!
}

type ServiceBindingUsage {
    name: String!
    environment: String!
    serviceBinding: ServiceBinding
    usedBy: LocalObjectReference!
    parameters: ServiceBindingUsageParameters
    status: ServiceBindingUsageStatus!
}

type ServiceBindingUsageEvent {
    type: SubscriptionEventType!
    serviceBindingUsage: ServiceBindingUsage!
}

type ServiceBindingUsageStatus {
    type: ServiceBindingUsageStatusType!
    reason: String!
    message: String!
}

enum ServiceBindingUsageStatusType {
    READY
    PENDING
    FAILED
    UNKNOWN
}

type LocalObjectReference {
    kind: String!
    name: String!
}

type ServiceBindingUsageParameters {
    envPrefix: EnvPrefix
}

type EnvPrefix {
    name: String!
}

type LimitRange {
    name: String!
    limits: [LimitRangeItem!]!
}

type LimitRangeItem {
    limitType: LimitType!
    max: ResourceType!
    default: ResourceType!
    defaultRequest: ResourceType!
}

enum LimitType {
    Container
    Pod
}

type ResourceType {
    memory: String
    cpu: String
}

input CreateServiceBindingUsageInput {
    name: String
    environment: String!
    serviceBindingRef: ServiceBindingRefInput!
    usedBy: LocalObjectReferenceInput!
    parameters: ServiceBindingUsageParametersInput
}

input ServiceBindingRefInput {
    name: String!
}

input LocalObjectReferenceInput {
    kind: String!
    name: String!
}

input ServiceBindingUsageParametersInput {
    envPrefix: EnvPrefixInput
}

input EnvPrefixInput {
    name: String!
}

type Container {
    name: String!
    image: String!
}

type DeploymentStatus {
    replicas: Int!
    updatedReplicas: Int!
    readyReplicas: Int!
    availableReplicas: Int!
    conditions: [DeploymentCondition!]!
}

type DeploymentCondition {
    status: String!
    type: String!
    lastTransitionTimestamp: Timestamp!
    lastUpdateTimestamp: Timestamp!
    message: String!
    reason: String!
}

type Deployment {
    name: String!
    environment: String!
    creationTimestamp: Timestamp!
    status: DeploymentStatus!
    labels: Labels!
    containers: [Container!]!

    # Depends on servicecatalog and servicecatalogaddons modules
    boundServiceInstanceNames: [String!]
}

type ResourceValues {
    memory: String
    cpu: String
}

type ResourceQuota {
    name: String!
    pods: String
    limits: ResourceValues!
    requests: ResourceValues!
}

type ResourceQuotasStatus {
    exceeded: Boolean!
    exceededQuotas: [ExceededQuota!]!
}

type ExceededQuota {
    quotaName: String!
    resourceName: String!
    affectedResources: [String!]!
}

# Applications

type Environment {
    name: String!

    # Depends on application module
    applications: [String!]
}

type Application {
    name: String!
    description: String!
    labels: Labels!
    services: [ApplicationService!]!
    enabledInEnvironments: [String!]!
    status: ApplicationStatus!
}

type ConnectorService {
    url: String!
}

type ApplicationMapping {
    environment: String!
    application: String!
}

type ApplicationService {
    id: String!
    displayName: String!
    longDescription: String!
    providerDisplayName: String!
    tags: [String!]!
    entries: [ApplicationEntry!]!
}

type ApplicationEntry {
    type: String!
    gatewayUrl: String
    accessLabel: String
}

enum ApplicationStatus {
    SERVING
    NOT_SERVING
    GATEWAY_NOT_CONFIGURED
}

type ApplicationEvent {
    type: SubscriptionEventType!
    application: Application!
}

type ApplicationMutationOutput {
    name: String!
    description: String!
    labels: Labels!
}

type DeleteApplicationOutput {
    name: String!
}

type EventActivationEvent {
    eventType: String!
    version: String!
    description: String!
}

type EventActivation {
    name: String!
    displayName: String!
    sourceId: String!
    events: [EventActivationEvent!] # content module
}

type UsageKind {
    name: String!
    group: String!
    kind: String!
    version: String!
    displayName: String!
}

type UsageKindResource {
    name: String!
    namespace: String!
}

type BindableResourcesOutputItem {
    kind: String!
    displayName: String!
    resources: [UsageKindResource!]!
}

# IDP PRESETS

type IDPPreset {
    name: String!
    issuer: String!
    jwksUri: String!
}

# Kubeless

type Function {
    name: String!
    trigger: String!
    creationTimestamp: Timestamp!
    labels: Labels!
    environment: String!
}

input InputTopic {
    id: String!
    type: String!
}

# API controller

type Service {
    name: String!
    port: Int!
}

enum AuthenticationPolicyType {
    JWT
}

type AuthenticationPolicy  {
    type: AuthenticationPolicyType!
    issuer: String!
    jwksURI: String!
}

type API {
    name: String!
    hostname: String!
    service: Service!
    authenticationPolicies: [AuthenticationPolicy!]!
}

# Backend Module
type BackendModule {
    name: String!
}

# Queries

type Query {
    serviceInstance(name: String!, environment: String!): ServiceInstance @checkRBAC(attributes: {resource: "ServiceInstance", verb: "get", apiGroup: "servicecatalog.k8s.io", apiVersion: "v1beta1", namespaceArg: "environment", nameArg: "name"})
    serviceInstances(environment: String!, first: Int, offset: Int, status: InstanceStatusType): [ServiceInstance!]! @checkRBAC(attributes: {resource: "ServiceInstance", verb: "list", apiGroup: "servicecatalog.k8s.io", apiVersion: "v1beta1", namespaceArg: "environment"})

    clusterServiceClasses(first: Int, offset: Int): [ClusterServiceClass!]!
    clusterServiceClass(name: String!): ClusterServiceClass
    serviceClasses(environment: String!, first: Int, offset: Int): [ServiceClass!]!
    serviceClass(environment: String!, name: String!): ServiceClass

    clusterServiceBrokers(first: Int, offset: Int): [ClusterServiceBroker!]!
    clusterServiceBroker(name: String!): ClusterServiceBroker
    serviceBrokers(environment: String!, first: Int, offset: Int): [ServiceBroker!]!
    serviceBroker(name: String!, environment: String!): ServiceBroker

    serviceBindingUsage(name: String!, environment: String!): ServiceBindingUsage
    serviceBinding(name: String!, environment: String!): ServiceBinding @checkRBAC(attributes: {resource: "ServiceBinding", verb: "get", apiGroup: "servicecatalog.k8s.io", apiVersion: "v1beta1", namespaceArg: "environment", nameArg: "name"})
    usageKinds(first: Int, offset: Int): [UsageKind!]!

    # The query returns all instances of the resources specified by the usageKind parameter in the given environment. The result contains the resources which do not have the metadata.ownerReference.
    # DEPRECATED - will be changed by bindable resources query.
    usageKindResources(usageKind: String!, environment: String!): [UsageKindResource!]!

    # The query returns all instance of the resources which could be bound (proper UsageKind exists).
    bindableResources(environment: String!): [BindableResourcesOutputItem!]!

    apis(environment: String!, serviceName: String, hostname: String): [API!]!

    application(name: String!): Application
    applications(environment: String, first: Int, offset: Int): [Application!]!
    connectorService(application: String!): ConnectorService!

    # Depends on 'application'
    environments(application: String): [Environment!]!

    deployments(environment: String!, excludeFunctions: Boolean): [Deployment!]!
    resourceQuotas(environment: String!): [ResourceQuota!]!
    resourceQuotasStatus(environment: String!): ResourceQuotasStatus!

    functions(environment: String!, first: Int, offset: Int): [Function!]!

    content(contentType: String!, id: String!): JSON
    topics(input: [InputTopic!]!, internal: Boolean): [TopicEntry!]
    eventActivations(environment: String!): [EventActivation!]!

    limitRanges(environment: String!): [LimitRange!]! @checkRBAC(attributes: {resource: "LimitRange", verb: "list", apiGroup: "", apiVersion: "v1", namespaceArg: "environment"})

<<<<<<< HEAD
    IDPPreset(name: String!): IDPPreset @checkRBAC(attributes: {resource: "IDPPreset", verb: "get", apiGroup: "authentication.kyma-project.io", apiVersion: "v1alpha1"})
    IDPPresets(first: Int, offset: Int): [IDPPreset!]! @checkRBAC(attributes: {resource: "IDPPresets", verb: "list", apiGroup: "authentication.kyma-project.io", apiVersion: "v1alpha1"})
=======
    IDPPreset(name: String!): IDPPreset
    IDPPresets(first: Int, offset: Int): [IDPPreset!]!

    backendModules: [BackendModule!]!
>>>>>>> a1eec456
}

# Mutations

type Mutation {
    createServiceInstance(params: ServiceInstanceCreateInput!): ServiceInstance
    deleteServiceInstance(name: String!, environment: String!): ServiceInstance
    createServiceBinding(serviceBindingName: String, serviceInstanceName: String!, environment: String!, parameters: JSON): CreateServiceBindingOutput
    deleteServiceBinding(serviceBindingName: String!, environment: String!): DeleteServiceBindingOutput
    createServiceBindingUsage(createServiceBindingUsageInput: CreateServiceBindingUsageInput): ServiceBindingUsage
    deleteServiceBindingUsage(serviceBindingUsageName: String!, environment: String!): DeleteServiceBindingUsageOutput

    createApplication(name: String!, description: String, labels: Labels): ApplicationMutationOutput!
    updateApplication(name: String!, description: String, labels: Labels): ApplicationMutationOutput!
    deleteApplication(name: String!): DeleteApplicationOutput!

    enableApplication(application: String!, environment: String!): ApplicationMapping
    disableApplication(application: String!, environment: String!): ApplicationMapping

    # TODO: should we use specific name to check if user is permissed to create a resource?
    createIDPPreset(name: String!, issuer: String!, jwksUri: String!): IDPPreset @checkRBAC(attributes: {resource: "IDPPreset", verb: "create", apiGroup: "authentication.kyma-project.io", apiVersion: "v1alpha1"})
    deleteIDPPreset(name: String!): IDPPreset @checkRBAC(attributes: {resource: "IDPPreset", verb: "delete", apiGroup: "authentication.kyma-project.io", apiVersion: "v1alpha1", nameArg: "name"})
}

# Subscriptions

type Subscription {
    serviceInstanceEvent(environment: String!): ServiceInstanceEvent!
    serviceBindingEvent(environment: String!): ServiceBindingEvent!
    serviceBindingUsageEvent(environment: String!): ServiceBindingUsageEvent!
    serviceBrokerEvent(environment: String!): ServiceBrokerEvent!
    clusterServiceBrokerEvent: ClusterServiceBrokerEvent!,
    applicationEvent: ApplicationEvent!,
}

# Schema

schema {
    query: Query
    mutation: Mutation
}<|MERGE_RESOLUTION|>--- conflicted
+++ resolved
@@ -610,15 +610,10 @@
 
     limitRanges(environment: String!): [LimitRange!]! @checkRBAC(attributes: {resource: "LimitRange", verb: "list", apiGroup: "", apiVersion: "v1", namespaceArg: "environment"})
 
-<<<<<<< HEAD
     IDPPreset(name: String!): IDPPreset @checkRBAC(attributes: {resource: "IDPPreset", verb: "get", apiGroup: "authentication.kyma-project.io", apiVersion: "v1alpha1"})
     IDPPresets(first: Int, offset: Int): [IDPPreset!]! @checkRBAC(attributes: {resource: "IDPPresets", verb: "list", apiGroup: "authentication.kyma-project.io", apiVersion: "v1alpha1"})
-=======
-    IDPPreset(name: String!): IDPPreset
-    IDPPresets(first: Int, offset: Int): [IDPPreset!]!
 
     backendModules: [BackendModule!]!
->>>>>>> a1eec456
 }
 
 # Mutations
