# Scalars

scalar JSON

scalar Labels

scalar Timestamp

# Directives

directive @HasAccess(attributes: ResourceAttributes!) on FIELD_DEFINITION

input ResourceAttributes {
	verb: String!
	apiGroup: String!
	apiVersion: String!
	resource: String!
	subresource: String! = ""
	nameArg: String
	namespaceArg: String
}

# Content


type Title {
    name: String!
    anchor: String!
    titles: [Title!]
}

type Section {
    name: String!
    anchor: String!
    titles: [Title!]!
    topicType: String!
}

type TopicEntry {
    contentType: String!
    id: String!
    sections: [Section!]!
}

# Service Catalog

type ServiceInstance {
    name: String!
    environment: String!
    planSpec: JSON
    creationTimestamp: Timestamp!
    labels: [String!]!
    status: ServiceInstanceStatus!
    classReference: ServiceInstanceResourceRef
    planReference: ServiceInstanceResourceRef
    serviceClass: ServiceClass
    clusterServiceClass: ClusterServiceClass
    servicePlan: ServicePlan
    clusterServicePlan: ClusterServicePlan
    bindable: Boolean!
    serviceBindings: ServiceBindings!

    # Depends on servicecatalogaddons domain
    serviceBindingUsages: [ServiceBindingUsage!]
}

type ServiceInstanceResourceRef {
    name: String!
    displayName: String!
    clusterWide: Boolean!
}

type ServiceInstanceStatus {
    type: InstanceStatusType!
    reason: String!
    message: String!
}

enum InstanceStatusType {
    RUNNING
    PROVISIONING
    DEPROVISIONING
    PENDING
    FAILED
}

type ServiceInstanceEvent {
    type: SubscriptionEventType!
    serviceInstance: ServiceInstance!
}

type ServiceBrokerEvent {
    type: SubscriptionEventType!
    serviceBroker: ServiceBroker!
}

type ClusterServiceBrokerEvent {
    type: SubscriptionEventType!
    clusterServiceBroker: ClusterServiceBroker!
}

enum SubscriptionEventType {
    ADD
    UPDATE
    DELETE
}

input ServiceInstanceCreateInput {
    name: String!
    environment: String!
    classRef: ServiceInstanceCreateInputResourceRef!
    planRef: ServiceInstanceCreateInputResourceRef!
    labels: [String!]!
    parameterSchema: JSON
}

input ServiceInstanceCreateInputResourceRef {
    externalName: String!
    clusterWide: Boolean!
}

type ServiceClass {
    name: String!
    environment: String!
    externalName: String!
    displayName: String
    creationTimestamp: Timestamp!
    description: String!
    longDescription: String
    imageUrl: String
    documentationUrl: String
    supportUrl: String
    providerDisplayName: String
    tags: [String!]!
    labels: Labels!
    plans: [ServicePlan!]!
    activated: Boolean!
    apiSpec: JSON
    asyncApiSpec: JSON
    content: JSON
}

type ClusterServiceClass {
    name: String!
    externalName: String!
    displayName: String
    creationTimestamp: Timestamp!
    description: String!
    longDescription: String
    imageUrl: String
    documentationUrl: String
    supportUrl: String
    providerDisplayName: String
    tags: [String!]!
    labels: Labels!
    plans: [ClusterServicePlan!]!
    activated: Boolean!
    apiSpec: JSON
    asyncApiSpec: JSON
    content: JSON
}

type ServicePlan {
    name: String!
    environment: String!
    displayName: String
    externalName: String!
    description: String!
    relatedServiceClassName: String!
    instanceCreateParameterSchema: JSON
    bindingCreateParameterSchema: JSON
}

type ClusterServicePlan {
    name: String!
    displayName: String
    externalName: String!
    description: String!
    relatedClusterServiceClassName: String!
    instanceCreateParameterSchema: JSON
    bindingCreateParameterSchema: JSON
}

type ServiceBroker {
    name: String!
    environment: String!
    status: ServiceBrokerStatus!
    creationTimestamp: Timestamp!
    url: String!
    labels: Labels!
}

type ClusterServiceBroker {
    name: String!
    status: ServiceBrokerStatus!
    creationTimestamp: Timestamp!
    url: String!
    labels: Labels!
}

type ServiceBrokerStatus {
    ready: Boolean!
    reason: String!
    message: String!
}

type ServiceBindings {
    items: [ServiceBinding!]!
    stats: ServiceBindingsStats!
}

type ServiceBindingsStats {
    ready: Int!
    failed: Int!
    pending: Int!
    unknown: Int!
}

type ServiceBinding {
    name: String!
    serviceInstanceName: String!
    environment: String!
    secret: Secret
    status: ServiceBindingStatus!
    parameters: JSON
}

type ServiceBindingStatus {
    type: ServiceBindingStatusType!
    reason: String!
    message: String!
}

enum ServiceBindingStatusType {
    READY
    PENDING
    FAILED
    UNKNOWN
}

type ServiceBindingEvent {
    type: SubscriptionEventType!
    serviceBinding: ServiceBinding!
}

# We cannot use ServiceBinding as a result of create action
# because secret at the moment of mutation execution is not available.
type CreateServiceBindingOutput {
    name: String!
    serviceInstanceName: String!
    environment: String!
}

type Secret {
    name: String!
    environment: String!
    data: JSON!
}

type DeleteServiceBindingOutput {
    name: String!
    environment: String!
}

type DeleteServiceBindingUsageOutput {
    name: String!
    environment: String!
}

type ServiceBindingUsage {
    name: String!
    environment: String!
    serviceBinding: ServiceBinding
    usedBy: LocalObjectReference!
    parameters: ServiceBindingUsageParameters
    status: ServiceBindingUsageStatus!
}

type ServiceBindingUsageEvent {
    type: SubscriptionEventType!
    serviceBindingUsage: ServiceBindingUsage!
}

type ServiceBindingUsageStatus {
    type: ServiceBindingUsageStatusType!
    reason: String!
    message: String!
}

enum ServiceBindingUsageStatusType {
    READY
    PENDING
    FAILED
    UNKNOWN
}

type LocalObjectReference {
    kind: String!
    name: String!
}

type ServiceBindingUsageParameters {
    envPrefix: EnvPrefix
}

type EnvPrefix {
    name: String!
}

type LimitRange {
    name: String!
    limits: [LimitRangeItem!]!
}

type LimitRangeItem {
    limitType: LimitType!
    max: ResourceType!
    default: ResourceType!
    defaultRequest: ResourceType!
}

enum LimitType {
    Container
    Pod
}

type ResourceType {
    memory: String
    cpu: String
}

input CreateServiceBindingUsageInput {
    name: String
    environment: String!
    serviceBindingRef: ServiceBindingRefInput!
    usedBy: LocalObjectReferenceInput!
    parameters: ServiceBindingUsageParametersInput
}

input ServiceBindingRefInput {
    name: String!
}

input LocalObjectReferenceInput {
    kind: String!
    name: String!
}

input ServiceBindingUsageParametersInput {
    envPrefix: EnvPrefixInput
}

input EnvPrefixInput {
    name: String!
}

type Container {
    name: String!
    image: String!
}

type DeploymentStatus {
    replicas: Int!
    updatedReplicas: Int!
    readyReplicas: Int!
    availableReplicas: Int!
    conditions: [DeploymentCondition!]!
}

type DeploymentCondition {
    status: String!
    type: String!
    lastTransitionTimestamp: Timestamp!
    lastUpdateTimestamp: Timestamp!
    message: String!
    reason: String!
}

type Deployment {
    name: String!
    environment: String!
    creationTimestamp: Timestamp!
    status: DeploymentStatus!
    labels: Labels!
    containers: [Container!]!

    # Depends on servicecatalog and servicecatalogaddons modules
    boundServiceInstanceNames: [String!]
}

type Pod {
    name: String!
    nodeName: String!
    namespace: String!
    restartCount: Int!
    creationTimestamp: Timestamp!
    labels: Labels!
    status: PodStatusType!
    containerStates: [ContainerState!]!
    json: JSON!
}

enum PodStatusType {
    PENDING
    RUNNING
    SUCCEEDED
    FAILED
    UNKNOWN
}

type PodEvent {
    type: SubscriptionEventType!
    pod: Pod!
}

type ContainerState {
    state: ContainerStateType!
    reason: String!
    message: String!
}

enum ContainerStateType {
    WAITING
    RUNNING
    TERMINATED
}

type ResourceValues {
    memory: String
    cpu: String
}

type ResourceQuota {
    name: String!
    pods: String
    limits: ResourceValues!
    requests: ResourceValues!
}

type ResourceQuotasStatus {
    exceeded: Boolean!
    exceededQuotas: [ExceededQuota!]!
}

type ExceededQuota {
    quotaName: String!
    resourceName: String!
    affectedResources: [String!]!
}

# Applications

type Environment {
    name: String!

    # Depends on application module
    applications: [String!]
}

type Application {
    name: String!
    description: String!
    labels: Labels!
    services: [ApplicationService!]!
    enabledInEnvironments: [String!]!
    status: ApplicationStatus!
}

type ConnectorService {
    url: String!
}

type ApplicationMapping {
    namespace: String!
    application: String!
}

type ApplicationService {
    id: String!
    displayName: String!
    longDescription: String!
    providerDisplayName: String!
    tags: [String!]!
    entries: [ApplicationEntry!]!
}

type ApplicationEntry {
    type: String!
    gatewayUrl: String
    accessLabel: String
}

enum ApplicationStatus {
    SERVING
    NOT_SERVING
    GATEWAY_NOT_CONFIGURED
}

type ApplicationEvent {
    type: SubscriptionEventType!
    application: Application!
}

type ApplicationMutationOutput {
    name: String!
    description: String!
    labels: Labels!
}

type DeleteApplicationOutput {
    name: String!
}

type EventActivationEvent {
    eventType: String!
    version: String!
    description: String!
}

type EventActivation {
    name: String!
    displayName: String!
    sourceId: String!
    events: [EventActivationEvent!] # content module
}

type UsageKind {
    name: String!
    group: String!
    kind: String!
    version: String!
    displayName: String!
}

type UsageKindResource {
    name: String!
    namespace: String!
}

type BindableResourcesOutputItem {
    kind: String!
    displayName: String!
    resources: [UsageKindResource!]!
}

# IDP PRESETS

type IDPPreset {
    name: String!
    issuer: String!
    jwksUri: String!
}

# Kubeless

type Function {
    name: String!
    trigger: String!
    creationTimestamp: Timestamp!
    labels: Labels!
    namespace: String!
}

input InputTopic {
    id: String!
    type: String!
}

# API controller

type Service {
    name: String!
    port: Int!
}

enum AuthenticationPolicyType {
    JWT
}

type AuthenticationPolicy  {
    type: AuthenticationPolicyType!
    issuer: String!
    jwksURI: String!
}

type API {
    name: String!
    hostname: String!
    service: Service!
    authenticationPolicies: [AuthenticationPolicy!]!
}

# Backend Module
type BackendModule {
    name: String!
}

# Queries

type Query {
    serviceInstance(name: String!, environment: String!): ServiceInstance @HasAccess(attributes: {resource: "ServiceInstance", verb: "get", apiGroup: "servicecatalog.k8s.io", apiVersion: "v1beta1", namespaceArg: "environment", nameArg: "name"})
    serviceInstances(environment: String!, first: Int, offset: Int, status: InstanceStatusType): [ServiceInstance!]! @HasAccess(attributes: {resource: "ServiceInstance", verb: "list", apiGroup: "servicecatalog.k8s.io", apiVersion: "v1beta1", namespaceArg: "environment"})

    clusterServiceClasses(first: Int, offset: Int): [ClusterServiceClass!]!
    clusterServiceClass(name: String!): ClusterServiceClass
    serviceClasses(environment: String!, first: Int, offset: Int): [ServiceClass!]!
    serviceClass(environment: String!, name: String!): ServiceClass

    clusterServiceBrokers(first: Int, offset: Int): [ClusterServiceBroker!]!
    clusterServiceBroker(name: String!): ClusterServiceBroker
    serviceBrokers(environment: String!, first: Int, offset: Int): [ServiceBroker!]!
    serviceBroker(name: String!, environment: String!): ServiceBroker

    serviceBindingUsage(name: String!, environment: String!): ServiceBindingUsage
    serviceBinding(name: String!, environment: String!): ServiceBinding @HasAccess(attributes: {resource: "ServiceBinding", verb: "get", apiGroup: "servicecatalog.k8s.io", apiVersion: "v1beta1", namespaceArg: "environment", nameArg: "name"})
    usageKinds(first: Int, offset: Int): [UsageKind!]!

    # The query returns all instances of the resources specified by the usageKind parameter in the given environment. The result contains the resources which do not have the metadata.ownerReference.
    # DEPRECATED - will be changed by bindable resources query.
    usageKindResources(usageKind: String!, environment: String!): [UsageKindResource!]!

    # The query returns all instance of the resources which could be bound (proper UsageKind exists).
    bindableResources(environment: String!): [BindableResourcesOutputItem!]!

    apis(namespace: String!, serviceName: String, hostname: String): [API!]!

    application(name: String!): Application
    applications(namespace: String, first: Int, offset: Int): [Application!]!
    connectorService(application: String!): ConnectorService!

    # Depends on 'application'
    environments(application: String): [Environment!]!

    deployments(environment: String!, excludeFunctions: Boolean): [Deployment!]!
    pod(name: String!, namespace: String!): Pod
    pods(namespace: String!, first: Int, offset: Int): [Pod!]!
    resourceQuotas(environment: String!): [ResourceQuota!]!
    resourceQuotasStatus(environment: String!): ResourceQuotasStatus!

    functions(environment: String!, first: Int, offset: Int): [Function!]!

    content(contentType: String!, id: String!): JSON
    topics(input: [InputTopic!]!, internal: Boolean): [TopicEntry!]
    eventActivations(namespace: String!): [EventActivation!]!

    limitRanges(environment: String!): [LimitRange!]! @HasAccess(attributes: {resource: "LimitRange", verb: "list", apiGroup: "", apiVersion: "v1", namespaceArg: "environment"})

    backendModules: [BackendModule!]!

    IDPPreset(name: String!): IDPPreset @HasAccess(attributes: {resource: "IDPPreset", verb: "get", apiGroup: "authentication.kyma-project.io", apiVersion: "v1alpha1"})
    IDPPresets(first: Int, offset: Int): [IDPPreset!]! @HasAccess(attributes: {resource: "IDPPresets", verb: "list", apiGroup: "authentication.kyma-project.io", apiVersion: "v1alpha1"})
}

# Mutations

type Mutation {
    createServiceInstance(params: ServiceInstanceCreateInput!): ServiceInstance
    deleteServiceInstance(name: String!, environment: String!): ServiceInstance
    createServiceBinding(serviceBindingName: String, serviceInstanceName: String!, environment: String!, parameters: JSON): CreateServiceBindingOutput
    deleteServiceBinding(serviceBindingName: String!, environment: String!): DeleteServiceBindingOutput
    createServiceBindingUsage(createServiceBindingUsageInput: CreateServiceBindingUsageInput): ServiceBindingUsage
    deleteServiceBindingUsage(serviceBindingUsageName: String!, environment: String!): DeleteServiceBindingUsageOutput

    createApplication(name: String!, description: String, labels: Labels): ApplicationMutationOutput!
    updateApplication(name: String!, description: String, labels: Labels): ApplicationMutationOutput!
    deleteApplication(name: String!): DeleteApplicationOutput!

    enableApplication(application: String!, namespace: String!): ApplicationMapping
    disableApplication(application: String!, namespace: String!): ApplicationMapping

<<<<<<< HEAD
    # TODO: should we use specific name to check if user is allowed to create a resource?
    createIDPPreset(name: String!, issuer: String!, jwksUri: String!): IDPPreset @HasAccess(attributes: {resource: "IDPPreset", verb: "create", apiGroup: "authentication.kyma-project.io", apiVersion: "v1alpha1"})
    deleteIDPPreset(name: String!): IDPPreset @HasAccess(attributes: {resource: "IDPPreset", verb: "delete", apiGroup: "authentication.kyma-project.io", apiVersion: "v1alpha1", nameArg: "name"})
=======
    updatePod(name: String!, namespace: String!, pod: JSON!): Pod
    deletePod(name: String!, namespace: String!): Pod

    createIDPPreset(name: String!, issuer: String!, jwksUri: String!): IDPPreset
    deleteIDPPreset(name: String!): IDPPreset
>>>>>>> a44f2188
}

# Subscriptions

type Subscription {
    serviceInstanceEvent(environment: String!): ServiceInstanceEvent!
    serviceBindingEvent(environment: String!): ServiceBindingEvent! @HasAccess(attributes: {resource: "ServiceBinding", verb: "watch", apiGroup: "servicecatalog.k8s.io", apiVersion: "v1beta1", namespaceArg: "environment"})
    serviceBindingUsageEvent(environment: String!): ServiceBindingUsageEvent!
    serviceBrokerEvent(environment: String!): ServiceBrokerEvent!
    clusterServiceBrokerEvent: ClusterServiceBrokerEvent!,
    applicationEvent: ApplicationEvent!,
    podEvent(namespace: String!): PodEvent!
}

# Schema

schema {
    query: Query
    mutation: Mutation
}<|MERGE_RESOLUTION|>--- conflicted
+++ resolved
@@ -668,17 +668,11 @@
     enableApplication(application: String!, namespace: String!): ApplicationMapping
     disableApplication(application: String!, namespace: String!): ApplicationMapping
 
-<<<<<<< HEAD
-    # TODO: should we use specific name to check if user is allowed to create a resource?
+    updatePod(name: String!, namespace: String!, pod: JSON!): Pod
+    deletePod(name: String!, namespace: String!): Pod
+
     createIDPPreset(name: String!, issuer: String!, jwksUri: String!): IDPPreset @HasAccess(attributes: {resource: "IDPPreset", verb: "create", apiGroup: "authentication.kyma-project.io", apiVersion: "v1alpha1"})
     deleteIDPPreset(name: String!): IDPPreset @HasAccess(attributes: {resource: "IDPPreset", verb: "delete", apiGroup: "authentication.kyma-project.io", apiVersion: "v1alpha1", nameArg: "name"})
-=======
-    updatePod(name: String!, namespace: String!, pod: JSON!): Pod
-    deletePod(name: String!, namespace: String!): Pod
-
-    createIDPPreset(name: String!, issuer: String!, jwksUri: String!): IDPPreset
-    deleteIDPPreset(name: String!): IDPPreset
->>>>>>> a44f2188
 }
 
 # Subscriptions
