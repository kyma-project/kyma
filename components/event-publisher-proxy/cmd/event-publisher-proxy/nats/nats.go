package nats

import (
	"context"

	"k8s.io/client-go/dynamic"
	_ "k8s.io/client-go/plugin/pkg/client/auth/gcp" // TODO: remove as this is only required in a dev setup
	"sigs.k8s.io/controller-runtime/pkg/client/config"

	"github.com/kelseyhightower/envconfig"
	"github.com/sirupsen/logrus"

	"github.com/kyma-project/kyma/components/event-publisher-proxy/pkg/application"
	"github.com/kyma-project/kyma/components/event-publisher-proxy/pkg/env"
	"github.com/kyma-project/kyma/components/event-publisher-proxy/pkg/handler/nats"
	"github.com/kyma-project/kyma/components/event-publisher-proxy/pkg/informers"
	"github.com/kyma-project/kyma/components/event-publisher-proxy/pkg/legacy-events"
	"github.com/kyma-project/kyma/components/event-publisher-proxy/pkg/metrics"
	pkgnats "github.com/kyma-project/kyma/components/event-publisher-proxy/pkg/nats"
	"github.com/kyma-project/kyma/components/event-publisher-proxy/pkg/options"
	"github.com/kyma-project/kyma/components/event-publisher-proxy/pkg/receiver"
	"github.com/kyma-project/kyma/components/event-publisher-proxy/pkg/sender"
	"github.com/kyma-project/kyma/components/event-publisher-proxy/pkg/signals"
	"github.com/kyma-project/kyma/components/event-publisher-proxy/pkg/subscribed"
)

// Commander implements the Commander interface.
type Commander struct {
	cancel           context.CancelFunc
	metricsCollector *metrics.Collector
	logger           *logrus.Logger
	envCfg           *env.NatsConfig
	opts             *options.Options
}

// NewCommander creates the Commander for publisher to NATS.
func NewCommander(opts *options.Options, metricsCollector *metrics.Collector, logger *logrus.Logger) *Commander {
	return &Commander{
		envCfg:           new(env.NatsConfig),
		logger:           logger,
		metricsCollector: metricsCollector,
		opts:             opts,
	}
}

// Init implements the Commander interface and initializes the publisher to NATS.
func (c *Commander) Init() error {
	if err := envconfig.Process("", c.envCfg); err != nil {
		c.logger.Errorf("Read NATS configuration failed with error: %s", err)
		return err
	}
	return nil
}

// Start implements the Commander interface and starts the publisher.
func (c *Commander) Start() error {
	c.logger.Infof("Starting Event Publisher to NATS, envCfg: %v; opts: %#v", c.envCfg.String(), c.opts)

	// assure uniqueness
	var ctx context.Context
	ctx, c.cancel = context.WithCancel(signals.NewContext())

	// configure message receiver
	messageReceiver := receiver.NewHTTPMessageReceiver(c.envCfg.Port)

	// connect to nats
<<<<<<< HEAD
	natsConn := pkgnats.NewConnection(
		c.envCfg.URL,
		pkgnats.WithMaxReconnects(c.envCfg.MaxReconnects),
		pkgnats.WithRetryOnFailedConnect(c.envCfg.RetryOnFailedConnect),
		pkgnats.WithReconnectWait(c.envCfg.ReconnectWait),
	)
	if err := natsConn.Connect(); err != nil {
		c.logger.Errorf("Failed to connect to NATS server with error: %s", err)
		return err
	}
	defer natsConn.Connection.Close()

	// configure message sender
	messageSenderToNats := sender.NewNatsMessageSender(ctx, natsConn, c.logger)
=======
	connection, err := pkgnats.Connect(c.envCfg.URL, c.envCfg.RetryOnFailedConnect, c.envCfg.MaxReconnects, c.envCfg.ReconnectWait)
	if err != nil {
		c.logger.Errorf("Failed to connect to NATS server with error: %s", err)
		return err
	}
	defer connection.Close()

	// configure message sender
	messageSenderToNats := sender.NewNatsMessageSender(ctx, connection, c.logger)
>>>>>>> f0e9bb37

	// cluster config
	k8sConfig := config.GetConfigOrDie()

	// setup application lister
	dynamicClient := dynamic.NewForConfigOrDie(k8sConfig)
	applicationLister := application.NewLister(ctx, dynamicClient)

	// configure legacyTransformer
	legacyTransformer := legacy.NewTransformer(
		c.envCfg.ToConfig().BEBNamespace,
		c.envCfg.ToConfig().EventTypePrefix,
		applicationLister,
	)

	// configure Subscription Lister
	subDynamicSharedInfFactory := subscribed.GenerateSubscriptionInfFactory(k8sConfig)
	subLister := subDynamicSharedInfFactory.ForResource(subscribed.GVR).Lister()
	subscribedProcessor := &subscribed.Processor{
		SubscriptionLister: &subLister,
		Config:             c.envCfg.ToConfig(),
		Logger:             c.logger,
	}

	// sync informer cache or die
	c.logger.Info("Waiting for informers caches to sync")
	informers.WaitForCacheSyncOrDie(ctx, subDynamicSharedInfFactory)
	c.logger.Info("Informers are synced successfully")

	// start handler which blocks until it receives a shutdown signal
	if err := nats.NewHandler(messageReceiver, messageSenderToNats, c.envCfg.RequestTimeout, legacyTransformer, c.opts,
		subscribedProcessor, c.logger, c.metricsCollector).Start(ctx); err != nil {
		c.logger.Errorf("Start handler failed with error: %s", err)
		return err
	}

	c.logger.Info("Event Publisher NATS shutdown")

	return nil
}

// Stop implements the Commander interface and stops the publisher.
func (c *Commander) Stop() error {
	c.cancel()
	return nil
}<|MERGE_RESOLUTION|>--- conflicted
+++ resolved
@@ -64,22 +64,6 @@
 	messageReceiver := receiver.NewHTTPMessageReceiver(c.envCfg.Port)
 
 	// connect to nats
-<<<<<<< HEAD
-	natsConn := pkgnats.NewConnection(
-		c.envCfg.URL,
-		pkgnats.WithMaxReconnects(c.envCfg.MaxReconnects),
-		pkgnats.WithRetryOnFailedConnect(c.envCfg.RetryOnFailedConnect),
-		pkgnats.WithReconnectWait(c.envCfg.ReconnectWait),
-	)
-	if err := natsConn.Connect(); err != nil {
-		c.logger.Errorf("Failed to connect to NATS server with error: %s", err)
-		return err
-	}
-	defer natsConn.Connection.Close()
-
-	// configure message sender
-	messageSenderToNats := sender.NewNatsMessageSender(ctx, natsConn, c.logger)
-=======
 	connection, err := pkgnats.Connect(c.envCfg.URL, c.envCfg.RetryOnFailedConnect, c.envCfg.MaxReconnects, c.envCfg.ReconnectWait)
 	if err != nil {
 		c.logger.Errorf("Failed to connect to NATS server with error: %s", err)
@@ -89,7 +73,6 @@
 
 	// configure message sender
 	messageSenderToNats := sender.NewNatsMessageSender(ctx, connection, c.logger)
->>>>>>> f0e9bb37
 
 	// cluster config
 	k8sConfig := config.GetConfigOrDie()
