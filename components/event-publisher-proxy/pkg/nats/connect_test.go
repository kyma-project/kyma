--- conflicted
+++ resolved
@@ -11,30 +11,10 @@
 	publishertesting "github.com/kyma-project/kyma/components/event-publisher-proxy/testing"
 )
 
-<<<<<<< HEAD
-	c := NewConnection(
-		natsServer.ClientURL(),
-		WithRetryOnFailedConnect(true),
-		WithMaxReconnects(1),
-		WithReconnectWait(3),
-	)
-	err := c.Connect()
-	assert.Nil(t, err)
-	assert.NotNil(t, c.Connection)
-	assert.Equal(t, c.Connection.Status(), nats.CONNECTED)
-
-	c.Connection.Close()
-
-	err = c.Connect()
-	assert.Nil(t, err)
-	assert.NotNil(t, c.Connection)
-	assert.Equal(t, c.Connection.Status(), nats.CONNECTED)
-
-	defer c.Connection.Close()
-=======
 func TestConnect(t *testing.T) {
 	testCases := []struct {
 		name                     string
+		// TODO(nils): these are actually givens
 		wantRetryOnFailedConnect bool
 		wantMaxReconnect         int
 		wantReconnectWait        time.Duration
@@ -54,6 +34,7 @@
 	}
 	for _, tc := range testCases {
 		t.Run(tc.name, func(t *testing.T) {
+			// TODO(nils): apply GWT pattern
 			natsServer := publishertesting.StartNatsServer()
 			assert.NotNil(t, natsServer)
 			defer natsServer.Shutdown()
@@ -72,5 +53,4 @@
 			assert.Equal(t, tc.wantReconnectWait, connection.Opts.ReconnectWait)
 		})
 	}
->>>>>>> f0e9bb37
 }