--- conflicted
+++ resolved
@@ -12,7 +12,6 @@
 	"time"
 
 	cloudevents "github.com/cloudevents/sdk-go/v2"
-	"github.com/nats-io/nats-server/v2/server"
 	"github.com/sirupsen/logrus"
 	"github.com/stretchr/testify/assert"
 
@@ -20,109 +19,6 @@
 	testingutils "github.com/kyma-project/kyma/components/event-publisher-proxy/testing"
 )
 
-<<<<<<< HEAD
-// TestEnvironment contains the necessary entities to perform NATS integration tests
-type TestEnvironment struct {
-	context context.Context
-	logger  *logrus.Logger
-
-	// natsServer is a real NATS server for integration testing.
-	natsServer *server.Server
-	// natsSendConnection is a connection to the NATS server which shall be used to send events.
-	natsSendConnection *pkgnats.Connection
-	// natsRecvConnection is a connection to the NATS server which shall be used to receive events.
-	natsRecvConnection *pkgnats.Connection
-	// natsMessageSender is a sender for publishing events to the NATS server.
-	natsMessageSender *NatsMessageSender
-}
-
-// setupTestEnvironment creates the test environment for the integration tests in this file.
-// It performs the follow steps:
-// - create logger
-// - create and start NATS server
-// - establish two connections to the NATS server: one for sending and one for receiving events
-// - create a sender to publish messsages to NATS
-func setupTestEnvironment(t *testing.T, connectionOpts ...pkgnats.Opt) TestEnvironment {
-
-	// Create logger
-	logger := logrus.New()
-
-	// Start Nats server
-	natsServer := testingutils.StartNatsServer()
-	assert.NotNil(t, natsServer)
-	t.Cleanup(func() {
-		natsServer.Shutdown()
-		natsServer.WaitForShutdown()
-	})
-
-	allConnectionOpts := []pkgnats.Opt{
-		pkgnats.WithMaxReconnects(1),
-		pkgnats.WithRetryOnFailedConnect(true),
-		pkgnats.WithReconnectWait(time.Second),
-	}
-	allConnectionOpts = append(allConnectionOpts, connectionOpts...)
-
-	// setup natsSendConnection
-	natsSendConnection := pkgnats.NewConnection(
-		natsServer.ClientURL(),
-		allConnectionOpts...,
-	)
-	err := natsSendConnection.Connect()
-	assert.Nil(t, err)
-	assert.NotNil(t, natsSendConnection.Connection)
-	t.Cleanup(func() {
-		natsSendConnection.Connection.Close()
-	})
-
-	// setup natsRecvConnection
-	natsRecvConnection := pkgnats.NewConnection(
-		natsServer.ClientURL(),
-		allConnectionOpts...,
-	)
-	err = natsRecvConnection.Connect()
-	assert.NotNil(t, natsRecvConnection)
-	assert.Nil(t, err)
-
-	t.Cleanup(func() {
-		natsRecvConnection.Connection.Close()
-	})
-
-	// create message natsMessageSender
-	ctx := context.Background()
-	natsMessageSender := NewNatsMessageSender(ctx, natsSendConnection, logger)
-	logger.Info("TestNatsSender started")
-
-	return TestEnvironment{
-		context:            ctx,
-		natsServer:         natsServer,
-		natsSendConnection: natsSendConnection,
-		natsRecvConnection: natsRecvConnection,
-		natsMessageSender:  natsMessageSender,
-		logger:             logger,
-	}
-}
-
-// TestSendCloudEventsToNats tests that sending cloud events to a NATS server works.
-func TestSendCloudEventsToNats(t *testing.T) {
-	testCases := []struct {
-		name                              string
-		givenRetries                      int
-		wantHTTPStatusCode                int
-		wantClosedConnectionBeforeSending bool
-	}{
-		{
-			name:                              "sending event to NATS works",
-			givenRetries:                      1,
-			wantHTTPStatusCode:                http.StatusNoContent,
-			wantClosedConnectionBeforeSending: false,
-		},
-		{
-			name:               "sending event to NATS works given a closed connection",
-			givenRetries:       10,
-			wantHTTPStatusCode: http.StatusNoContent,
-			// Close connection before sending so we can check the reconnect behaviour of the NATS connection.
-			wantClosedConnectionBeforeSending: true,
-=======
 func TestNatsMessageSender(t *testing.T) {
 	t.Parallel()
 
@@ -143,60 +39,23 @@
 			givenNatsConnectionClosed: true,
 			wantError:                 true,
 			wantStatusCode:            http.StatusBadGateway,
->>>>>>> f0e9bb37
 		},
 	}
 	for _, tc := range testCases {
+		// TODO(nils): prevent goroutine loop bug
 		t.Run(tc.name, func(t *testing.T) {
-<<<<<<< HEAD
-			testEnv := setupTestEnvironment(t, pkgnats.WithMaxReconnects(tc.givenRetries))
-
-			// subscribe to subject
-			subject := fmt.Sprintf(`"%s"`, testingutils.CloudEventData)
-			// NOTE: we are using the testEnv.natsRecvConnection instead of testEnv.natsSendConnection because the latter will get reconnected based on wantClosedConnectionBeforeSending, this will fail the test when trying to receive a message.
-			done := subscribeToSubject(t, testEnv.natsRecvConnection, subject)
-
-			// create cloudevent with default data (testing.CloudEventData)
-			ce := cloudevents.NewEvent()
-			ce.SetType(testingutils.CloudEventType)
-			err := json.Unmarshal([]byte(testingutils.StructuredCloudEventPayloadWithCleanEventType), &ce)
-			assert.Nil(t, err)
-
-			if tc.wantClosedConnectionBeforeSending {
-				// close connection
-				testEnv.natsSendConnection.Connection.Close()
-				// ensure connection is closed
-				// this is important because we want to test that the connection gets re-established as soon as we send an event
-				assert.True(t, testEnv.natsSendConnection.Connection.IsClosed())
-			}
-
-			// send the event to NATS and asserts that the expectedStatus is returned from NATS
-			status, err := testEnv.natsMessageSender.Send(testEnv.context, &ce)
-			assert.Nil(t, err)
-			assert.Equal(t, tc.wantHTTPStatusCode, status)
-
-			// wait for subscriber to receive the messages
-			err = testingutils.WaitForChannelOrTimeout(done, time.Second*3)
-			assert.NoError(t, err, "Subscriber did not receive the message")
-		})
-	}
-}
-
-// subscribeToSubject subscribes to the NATS subject using the connection.
-// It then ensures that the data is received on the subject and validated using the natsMessageDataValidator.
-func subscribeToSubject(t *testing.T, connection *pkgnats.Connection, subject string) chan bool {
-	done := make(chan bool, 1)
-	natsMessageDataValidator := testingutils.ValidateNatsMessageDataOrFail(t, subject, done)
-	testingutils.SubscribeToEventOrFail(t, connection.Connection, testingutils.CloudEventType, natsMessageDataValidator)
-	return done
-=======
 			t.Parallel()
 
 			natsServer := testingutils.StartNatsServer()
 			assert.NotNil(t, natsServer)
 			defer natsServer.Shutdown()
 
-			connection, err := pkgnats.Connect(natsServer.ClientURL(), true, 1, time.Second)
+			// TODO(nils): was named NewConnection in my PR
+			connection, err := pkgnats.Connect(natsServer.ClientURL(),
+				pkgnats.WithMaxReconnects(1),
+				pkgnats.WithRetryOnFailedConnect(true),
+				pkgnats.WithReconnectWait(time.Second),
+			)
 			assert.NoError(t, err)
 			assert.NotNil(t, connection)
 
@@ -225,5 +84,4 @@
 			assert.Equal(t, tc.wantError, err != nil)
 		})
 	}
->>>>>>> f0e9bb37
 }