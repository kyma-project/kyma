package beb

import (
	"context"

	"github.com/kyma-project/kyma/components/event-publisher-proxy/pkg/cloudevents/builder"

	"github.com/kyma-project/kyma/components/eventing-controller/pkg/backend/cleaner"
	"k8s.io/client-go/tools/cache"

	"github.com/kelseyhightower/envconfig"
	"golang.org/x/xerrors"

	"github.com/kyma-project/kyma/components/eventing-controller/logger"
	"go.uber.org/zap"
	"k8s.io/client-go/dynamic"
	_ "k8s.io/client-go/plugin/pkg/client/auth/gcp" // TODO: remove as this is only used in a development setup
	"sigs.k8s.io/controller-runtime/pkg/client/config"

	"github.com/kyma-project/kyma/components/event-publisher-proxy/pkg/application"
	"github.com/kyma-project/kyma/components/event-publisher-proxy/pkg/cloudevents/eventtype"
	"github.com/kyma-project/kyma/components/event-publisher-proxy/pkg/env"
	"github.com/kyma-project/kyma/components/event-publisher-proxy/pkg/handler"
	"github.com/kyma-project/kyma/components/event-publisher-proxy/pkg/handler/health"
	"github.com/kyma-project/kyma/components/event-publisher-proxy/pkg/informers"
	"github.com/kyma-project/kyma/components/event-publisher-proxy/pkg/legacy"
	"github.com/kyma-project/kyma/components/event-publisher-proxy/pkg/metrics"
	"github.com/kyma-project/kyma/components/event-publisher-proxy/pkg/oauth"
	"github.com/kyma-project/kyma/components/event-publisher-proxy/pkg/options"
	"github.com/kyma-project/kyma/components/event-publisher-proxy/pkg/receiver"
	"github.com/kyma-project/kyma/components/event-publisher-proxy/pkg/sender/beb"
	"github.com/kyma-project/kyma/components/event-publisher-proxy/pkg/signals"
	"github.com/kyma-project/kyma/components/event-publisher-proxy/pkg/subscribed"
)

const (
	bebBackend       = "beb"
	bebCommanderName = bebBackend + "-commander"
)

// Commander implements the Commander interface.
type Commander struct {
	cancel           context.CancelFunc
	envCfg           *env.BEBConfig
	logger           *logger.Logger
	metricsCollector *metrics.Collector
	opts             *options.Options
}

// NewCommander creates the Commander for publisher to BEB.
func NewCommander(opts *options.Options, metricsCollector *metrics.Collector, logger *logger.Logger) *Commander {
	return &Commander{
		metricsCollector: metricsCollector,
		logger:           logger,
		envCfg:           new(env.BEBConfig),
		opts:             opts,
	}
}

// Init implements the Commander interface and initializes the publisher to BEB.
func (c *Commander) Init() error {
	if err := envconfig.Process("", c.envCfg); err != nil {
		return xerrors.Errorf("failed to read configuration for %s : %v", bebCommanderName, err)
	}
	return nil
}

// Start implements the Commander interface and starts the publisher.
func (c *Commander) Start() error {
	c.namedLogger().Infow("Starting Event Publisher", "configuration", c.envCfg.String(), "startup arguments", c.opts)

	// configure message receiver
	messageReceiver := receiver.NewHTTPMessageReceiver(c.envCfg.Port)

	// assure uniqueness
	var ctx context.Context
	ctx, c.cancel = context.WithCancel(signals.NewContext())

	// configure auth client
	client := oauth.NewClient(ctx, c.envCfg)
	defer client.CloseIdleConnections()

	// configure message sender
	messageSender := beb.NewSender(c.envCfg.EmsPublishURL, client)

	// cluster config
	k8sConfig := config.GetConfigOrDie()

	// setup application lister
	dynamicClient := dynamic.NewForConfigOrDie(k8sConfig)
	applicationLister := application.NewLister(ctx, dynamicClient)

	// configure legacyTransformer
	legacyTransformer := legacy.NewTransformer(
		c.envCfg.BEBNamespace,
		c.envCfg.EventTypePrefix,
		applicationLister,
	)

	// Configure Subscription Lister
	subDynamicSharedInfFactory := subscribed.GenerateSubscriptionInfFactory(k8sConfig, c.opts.EnableNewCRDVersion)
	var subLister cache.GenericLister
	if c.opts.EnableNewCRDVersion {
		subLister = subDynamicSharedInfFactory.ForResource(subscribed.GVR).Lister()
	} else {
		subLister = subDynamicSharedInfFactory.ForResource(subscribed.GVRV1alpha1).Lister()
	}
	subscribedProcessor := &subscribed.Processor{
		SubscriptionLister: &subLister,
		Prefix:             c.envCfg.EventTypePrefix,
		Namespace:          c.envCfg.BEBNamespace,
		Logger:             c.logger,
	}
	// Sync informer cache or die
	c.namedLogger().Info("Waiting for informers caches to sync")
	informers.WaitForCacheSyncOrDie(ctx, subDynamicSharedInfFactory, c.logger)
	c.namedLogger().Info("Informers were successfully synced")

	// configure event type cleaner
	eventTypeCleanerV1 := eventtype.NewCleaner(c.envCfg.EventTypePrefix, applicationLister, c.logger)

	// configure event type cleaner for subscription CRD v1alpha2
	eventTypeCleaner := cleaner.NewEventMeshCleaner(c.logger)

	// configure cloud event builder for subscription CRD v1alpha2
	ceBuilder := builder.NewEventMeshBuilder(c.envCfg.EventTypePrefix, c.envCfg.BEBNamespace, eventTypeCleaner,
		applicationLister, c.logger)

	// configure event type cleaner for subscription CRD v1alpha2
	eventTypeCleanerV2 := cleaner.NewEventMeshCleaner(c.logger)

	// configure cloud event builder for subscription CRD v1alpha2
	ceBuilder := builder.NewEventMeshBuilder(c.envCfg.EventTypePrefix, c.envCfg.BEBNamespace, eventTypeCleanerV2,
		applicationLister, c.logger)

	// start handler which blocks until it receives a shutdown signal
	if err := handler.NewHandler(messageReceiver, messageSender, health.NewChecker(), c.envCfg.RequestTimeout, legacyTransformer, c.opts,
<<<<<<< HEAD
		subscribedProcessor, c.logger, c.metricsCollector, eventTypeCleaner, ceBuilder, env.EventMeshBackend).Start(ctx); err != nil {
=======
		subscribedProcessor, c.logger, c.metricsCollector, eventTypeCleanerV1, ceBuilder).Start(ctx); err != nil {
>>>>>>> f9c536d9
		return xerrors.Errorf("failed to start handler for %s : %v", bebCommanderName, err)
	}
	c.namedLogger().Info("Event Publisher was shut down")
	return nil
}

// Stop implements the Commander interface and stops the publisher.
func (c *Commander) Stop() error {
	c.cancel()
	return nil
}

func (c *Commander) namedLogger() *zap.SugaredLogger {
	return c.logger.WithContext().Named(bebCommanderName).With("backend", bebBackend)
}<|MERGE_RESOLUTION|>--- conflicted
+++ resolved
@@ -126,20 +126,9 @@
 	ceBuilder := builder.NewEventMeshBuilder(c.envCfg.EventTypePrefix, c.envCfg.BEBNamespace, eventTypeCleaner,
 		applicationLister, c.logger)
 
-	// configure event type cleaner for subscription CRD v1alpha2
-	eventTypeCleanerV2 := cleaner.NewEventMeshCleaner(c.logger)
-
-	// configure cloud event builder for subscription CRD v1alpha2
-	ceBuilder := builder.NewEventMeshBuilder(c.envCfg.EventTypePrefix, c.envCfg.BEBNamespace, eventTypeCleanerV2,
-		applicationLister, c.logger)
-
 	// start handler which blocks until it receives a shutdown signal
 	if err := handler.NewHandler(messageReceiver, messageSender, health.NewChecker(), c.envCfg.RequestTimeout, legacyTransformer, c.opts,
-<<<<<<< HEAD
-		subscribedProcessor, c.logger, c.metricsCollector, eventTypeCleaner, ceBuilder, env.EventMeshBackend).Start(ctx); err != nil {
-=======
-		subscribedProcessor, c.logger, c.metricsCollector, eventTypeCleanerV1, ceBuilder).Start(ctx); err != nil {
->>>>>>> f9c536d9
+		subscribedProcessor, c.logger, c.metricsCollector, eventTypeCleanerV1, ceBuilder, env.EventMeshBackend).Start(ctx); err != nil {
 		return xerrors.Errorf("failed to start handler for %s : %v", bebCommanderName, err)
 	}
 	c.namedLogger().Info("Event Publisher was shut down")
