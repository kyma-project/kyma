--- conflicted
+++ resolved
@@ -128,11 +128,7 @@
 
 	// start handler which blocks until it receives a shutdown signal
 	if err := handler.NewHandler(messageReceiver, messageSender, health.NewChecker(), c.envCfg.RequestTimeout, legacyTransformer, c.opts,
-<<<<<<< HEAD
-		subscribedProcessor, c.logger, c.metricsCollector, eventTypeCleanerV1, ceBuilder, env.EventMeshBackend).Start(ctx); err != nil {
-=======
-		subscribedProcessor, c.logger, c.metricsCollector, eventTypeCleanerV1, ceBuilder, c.envCfg.EventTypePrefix).Start(ctx); err != nil {
->>>>>>> b32000d7
+		subscribedProcessor, c.logger, c.metricsCollector, eventTypeCleanerV1, ceBuilder, c.envCfg.EventTypePrefix, env.EventMeshBackend).Start(ctx); err != nil {
 		return xerrors.Errorf("failed to start handler for %s : %v", bebCommanderName, err)
 	}
 	c.namedLogger().Info("Event Publisher was shut down")
