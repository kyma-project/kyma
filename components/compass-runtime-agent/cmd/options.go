package main

import (
	"fmt"
	"strings"
	"time"

	"kyma-project.io/compass-runtime-agent/internal/compass/director"

	"k8s.io/apimachinery/pkg/types"
)

const (
	defaultNamespace = "default"
)

type Config struct {
<<<<<<< HEAD
	ConnectionConfigMap          string        `envconfig:"default=compass-system/compass-agent-configuration"`
	ControllerSyncPeriod         time.Duration `envconfig:"default=20s"`
	MinimalCompassSyncTime       time.Duration `envconfig:"default=10s"`
	CertValidityRenewalThreshold float64       `envconfig:"default=0.3"`
	ClusterCertificatesSecret    string        `envconfig:"default=compass-system/cluster-client-certificates"`
	CaCertificatesSecret         string        `envconfig:"default=istio-system/ca-certificates"`
	SkipCompassTLSVerify         bool          `envconfig:"default=false"`
	GatewayPort                  int           `envconfig:"default=8080"`
	UploadServiceUrl             string        `envconfig:"default=http://rafter-upload-service.kyma-system.svc.cluster.local:80"`
	QueryLogging                 bool          `envconfig:"default=false"`
	DirectorProxy                director.ProxyConfig
	MetricsLoggingTimeInterval   time.Duration `envconfig:"default=30m"`
=======
	ConnectionConfigMap            string        `envconfig:"default=compass-system/compass-agent-configuration"`
	ControllerSyncPeriod           time.Duration `envconfig:"default=20s"`
	MinimalCompassSyncTime         time.Duration `envconfig:"default=10s"`
	CertValidityRenewalThreshold   float64       `envconfig:"default=0.3"`
	ClusterCertificatesSecret      string        `envconfig:"default=compass-system/cluster-client-certificates"`
	CaCertificatesSecret           string        `envconfig:"default=istio-system/ca-certificates"`
	InsecureConnectorCommunication bool          `envconfig:"default=false"`
	GatewayPort                    int           `envconfig:"default=8080"`
	InsecureConfigurationFetch     bool          `envconfig:"default=false"`
	UploadServiceUrl               string        `envconfig:"default=http://rafter-upload-service.kyma-system.svc.cluster.local:80"`
	QueryLogging                   bool          `envconfig:"default=false"`
	DirectorProxy                  director.ProxyConfig
	MetricsLoggingTimeInterval     time.Duration `envconfig:"default=30m"`
	HealthPort                     string        `envconfig:"default=8090"`
>>>>>>> 3fb407e1

	Runtime director.RuntimeURLsConfig
}

func (o *Config) String() string {
	return fmt.Sprintf("ConnectionConfigMap=%s, "+
		"ControllerSyncPeriod=%s, MinimalCompassSyncTime=%s, "+
		"CertValidityRenewalThreshold=%f, ClusterCertificatesSecret=%s, CaCertificatesSecret=%s, "+
		"SkipCompassTLSVerify=%v, GatewayPort=%d, UploadServiceUrl=%s, "+
		"QueryLogging=%v, MetricsLoggingTimeInterval=%s, "+
		"RuntimeEventsURL=%s, RuntimeConsoleURL=%s"+
		"DirectorProxyPort=%v,  DirectorProxyInsecureSkipVerify=%v, HealthPort=%s",
		o.ConnectionConfigMap,
		o.ControllerSyncPeriod.String(), o.MinimalCompassSyncTime.String(),
		o.CertValidityRenewalThreshold, o.ClusterCertificatesSecret, o.CaCertificatesSecret,
		o.SkipCompassTLSVerify, o.GatewayPort, o.UploadServiceUrl,
		o.QueryLogging, o.MetricsLoggingTimeInterval,
		o.Runtime.EventsURL, o.Runtime.ConsoleURL,
		o.DirectorProxy.Port, o.DirectorProxy.InsecureSkipVerify, o.HealthPort)
}

func parseNamespacedName(value string) types.NamespacedName {
	parts := strings.Split(value, string(types.Separator))

	if singleValueProvided(parts) {
		return types.NamespacedName{
			Name:      parts[0],
			Namespace: defaultNamespace,
		}
	}

	namespace := get(parts, 0)
	if namespace == "" {
		namespace = defaultNamespace
	}

	return types.NamespacedName{
		Namespace: namespace,
		Name:      get(parts, 1),
	}
}

func singleValueProvided(split []string) bool {
	return len(split) == 1 || get(split, 1) == ""
}

func get(array []string, index int) string {
	if len(array) > index {
		return array[index]
	}
	return ""
}<|MERGE_RESOLUTION|>--- conflicted
+++ resolved
@@ -15,7 +15,6 @@
 )
 
 type Config struct {
-<<<<<<< HEAD
 	ConnectionConfigMap          string        `envconfig:"default=compass-system/compass-agent-configuration"`
 	ControllerSyncPeriod         time.Duration `envconfig:"default=20s"`
 	MinimalCompassSyncTime       time.Duration `envconfig:"default=10s"`
@@ -28,22 +27,7 @@
 	QueryLogging                 bool          `envconfig:"default=false"`
 	DirectorProxy                director.ProxyConfig
 	MetricsLoggingTimeInterval   time.Duration `envconfig:"default=30m"`
-=======
-	ConnectionConfigMap            string        `envconfig:"default=compass-system/compass-agent-configuration"`
-	ControllerSyncPeriod           time.Duration `envconfig:"default=20s"`
-	MinimalCompassSyncTime         time.Duration `envconfig:"default=10s"`
-	CertValidityRenewalThreshold   float64       `envconfig:"default=0.3"`
-	ClusterCertificatesSecret      string        `envconfig:"default=compass-system/cluster-client-certificates"`
-	CaCertificatesSecret           string        `envconfig:"default=istio-system/ca-certificates"`
-	InsecureConnectorCommunication bool          `envconfig:"default=false"`
-	GatewayPort                    int           `envconfig:"default=8080"`
-	InsecureConfigurationFetch     bool          `envconfig:"default=false"`
-	UploadServiceUrl               string        `envconfig:"default=http://rafter-upload-service.kyma-system.svc.cluster.local:80"`
-	QueryLogging                   bool          `envconfig:"default=false"`
-	DirectorProxy                  director.ProxyConfig
-	MetricsLoggingTimeInterval     time.Duration `envconfig:"default=30m"`
 	HealthPort                     string        `envconfig:"default=8090"`
->>>>>>> 3fb407e1
 
 	Runtime director.RuntimeURLsConfig
 }
