package synchronization

import (
	"github.com/kyma-incubator/compass/components/director/pkg/graphql"
	"github.com/kyma-project/kyma/components/application-operator/pkg/apis/applicationconnector/v1alpha1"
)

const (
	specAPIType                   = "API"
	specEventsType                = "Events"
	CredentialsOAuthType          = "OAuth"
	CredentialsBasicType          = "Basic"
	CredentialsCertificateGenType = "CertificateGen"
)

type Converter interface {
	Do(application Application) v1alpha1.Application
}

type converter struct {
}

<<<<<<< HEAD
func (c converter) Do(application compass.Application) v1alpha1.Application {

=======
func (c converter) Do(application Application) v1alpha1.Application {
>>>>>>> f059bbb9
	return v1alpha1.Application{}
}

func (c converter) apiToService(definition graphql.APIDefinition) v1alpha1.Service {

	description := ""

	if definition.Description != nil {
		description = *definition.Description
	}

	newService := v1alpha1.Service{
		ID: definition.ID,
		// Application Registry allows to specify Identifier field which represents external system identifier
		// What about UI?
		Identifier: "",
		// What application registry places here??
		Name: definition.Name,
		// Application Registry stores Name attribute from payload here
		DisplayName: "", // ??
		// Application Registry adds here ShortDescription from the payload
		Description: description,
		// Application Registry adds here an union of two things: labels specified in the payload and connectedApp label
		Labels: nil, // ??
		// Application Registry adds here Description from the payload
		LongDescription: "", // ??
		// Application Registry add here Provider from the payload
		ProviderDisplayName: "", // ??
		// Application Registry adds an empty slice here
		Tags:    nil, // ??
		Entries: nil, // Fill entries in
	}

	return newService
}

//Type       string `json:"type"`
//GatewayUrl string `json:"gatewayUrl"`
//// AccessLabel is not required for Events, 'omitempty' is needed because of regexp validation
//AccessLabel                 string      `json:"accessLabel,omitempty"`
//TargetUrl                   string      `json:"targetUrl"`
//SpecificationUrl            string      `json:"specificationUrl,omitempty"`
//ApiType                     string      `json:"apiType,omitempty"`
//Credentials                 Credentials `json:"credentials,omitempty"`
//RequestParametersSecretName string      `json:"requestParametersSecretName,omitempty"

func (c converter) apiToServiceEntry(definition graphql.APIDefinition) v1alpha1.Entry {
	entry := v1alpha1.Entry{
		Type: specAPIType,
		// TODO what is put here by the Application Registry
		AccessLabel: "",
		TargetUrl:   definition.TargetURL,
		// Director returns BLOB here
		SpecificationUrl: "",
		// Application Registry puts a value from payload here
		ApiType: "",
		// Application Registry puts a value from payload here
		Credentials: v1alpha1.Credentials{},
		// Application Registry puts a value from payload here
		RequestParametersSecretName: "",
	}

	return entry
}

func (c converter) eventApiToService(definition graphql.EventAPIDefinition) v1alpha1.Service {

	description := ""

	if definition.Description != nil {
		description = *definition.Description
	}

	newService := v1alpha1.Service{
		ID: definition.ID,
		// Application Registry allows to specify Identifier field which represents external system identifier
		// What about UI?
		Identifier: "",
		// What application registry places here??
		Name: definition.Name,
		// Application Registry stores Name attribute from payload here
		DisplayName: "", // ??
		// Application Registry adds here ShortDescription from the payload
		Description: description,
		// Application Registry adds here an union of two things: labels specified in the payload and connectedApp label
		Labels: nil, // ??
		// Application Registry adds here Description from the payload
		LongDescription: "", // ??
		// Application Registry add here Provider from the payload
		ProviderDisplayName: "", // ??
		// Application Registry adds an empty slice here
		Tags:    nil, // ??
		Entries: nil, // Fill entries in
	}

	return newService
}

func (c converter) eventAPIToServiceEntry(definition graphql.EventAPIDefinition) v1alpha1.Entry {
	entry := v1alpha1.Entry{
		Type: specEventsType,
		// TODO what is put here by the Application Registry
		AccessLabel: "",
		// Director returns BLOB here
		SpecificationUrl: "",
	}

	return entry
}

func NewConverter() Converter {
	return converter{}
}<|MERGE_RESOLUTION|>--- conflicted
+++ resolved
@@ -20,12 +20,7 @@
 type converter struct {
 }
 
-<<<<<<< HEAD
-func (c converter) Do(application compass.Application) v1alpha1.Application {
-
-=======
 func (c converter) Do(application Application) v1alpha1.Application {
->>>>>>> f059bbb9
 	return v1alpha1.Application{}
 }
 
