--- conflicted
+++ resolved
@@ -165,13 +165,7 @@
 			t.Logf("error while deleting Compass Connection: %s", err.Error())
 		}
 	}()
-<<<<<<< HEAD
-
-	ctx, cancelFunc := context.WithCancel(context.Background())
-	StartTestManager(t, ctx, ctrlManager)
-=======
 	cancelFunc, _ := StartTestManager(t, ctrlManager)
->>>>>>> da9a13cf
 	defer cancelFunc()
 
 	connection, err := supervisor.InitializeCompassConnection()
@@ -441,13 +435,7 @@
 			t.Logf("error while deleting Compass Connection: %s", err.Error())
 		}
 	}()
-<<<<<<< HEAD
-
-	ctx, cancelFunc := context.WithCancel(context.Background())
-	StartTestManager(t, ctx, ctrlManager)
-=======
 	cancelFunc, _ := StartTestManager(t, ctrlManager)
->>>>>>> da9a13cf
 	defer cancelFunc()
 
 	initConnectionIfNotExist := func() {
@@ -676,13 +664,9 @@
 }
 
 // StartTestManager
-<<<<<<< HEAD
-func StartTestManager(t *testing.T, ctx context.Context, mgr manager.Manager) {
-=======
 func StartTestManager(t *testing.T, mgr manager.Manager) (context.CancelFunc, *sync.WaitGroup) {
 	ctx, cancel := context.WithCancel(context.Background())
 
->>>>>>> da9a13cf
 	wg := &sync.WaitGroup{}
 	wg.Add(1)
 	go func() {
@@ -690,8 +674,5 @@
 		err := mgr.Start(ctx)
 		require.NoError(t, err)
 	}()
-<<<<<<< HEAD
-=======
 	return cancel, wg
->>>>>>> da9a13cf
 }