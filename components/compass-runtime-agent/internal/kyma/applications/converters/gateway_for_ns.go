package converters

import (
	"strings"

	"github.com/kyma-project/kyma/components/application-operator/pkg/apis/applicationconnector/v1alpha1"
	metav1 "k8s.io/apimachinery/pkg/apis/meta/v1"
	"kyma-project.io/compass-runtime-agent/internal/kyma/model"
)

<<<<<<< HEAD
const (
	connectedApp = "connected-app"
)

//go:generate mockery -name=Converter
type Converter interface {
	Do(application model.Application) v1alpha1.Application
}

=======
const defaultDescription = "Description not provided"
>>>>>>> 16805be8

type gatewayForNsConverter struct {
}

func NewGatewayForNsConverter() Converter {
	return gatewayForNsConverter{}
}

func (c gatewayForNsConverter) Do(application model.Application) v1alpha1.Application {

	prepareLabels := func(directorLabels model.Labels) map[string]string {
		labels := make(map[string]string)

		for key, value := range directorLabels {
			switch value.(type) {
			case string:
				labels[key] = value.(string)
				break
			case []string:
				newVal := strings.Join(value.([]string), ",")
				labels[key] = newVal
				break
			}
		}

		labels[connectedApp] = application.Name

		return labels
	}

	description := application.Description
	if description == "" {
		description = defaultDescription
	}

	return v1alpha1.Application{
		TypeMeta: metav1.TypeMeta{
			Kind:       "Application",
			APIVersion: "applicationconnector.kyma-project.io/v1alpha1",
		},
		ObjectMeta: metav1.ObjectMeta{
			Name: application.Name,
		},
		Spec: v1alpha1.ApplicationSpec{
			Description:      description,
			SkipInstallation: false,
			Labels:           prepareLabels(application.Labels),
			Services:         c.toServices(application.Name, application.ProviderDisplayName, application.APIPackages),
			CompassMetadata:  c.toCompassMetadata(application.ID, application.SystemAuthsIDs),
		},
	}
}

func (c gatewayForNsConverter) toServices(applicationName, appProvider string, packages []model.APIPackage) []v1alpha1.Service {
	services := make([]v1alpha1.Service, 0, len(packages))

	for _, p := range packages {
		services = append(services, c.toService(applicationName, appProvider, p))
	}

	return services
}

func (c gatewayForNsConverter) toService(applicationName, appProvider string, apiPackage model.APIPackage) v1alpha1.Service {

	description := defaultDescription
	if apiPackage.Description != nil && *apiPackage.Description != "" {
		description = *apiPackage.Description
	}

	return v1alpha1.Service{
		ID:                        apiPackage.ID,
		Identifier:                "", // not available in the Director's API
		Name:                      createServiceName(apiPackage.Name, apiPackage.ID),
		AuthCreateParameterSchema: apiPackage.InstanceAuthRequestInputSchema,
		DisplayName:               apiPackage.Name,
		Description:               description,
		Entries:                   c.toServiceEntries(apiPackage.APIDefinitions, apiPackage.EventDefinitions),
	}
}

func (c gatewayForNsConverter) toServiceEntries(apiDefinitions []model.APIDefinition, eventAPIDefinitions []model.EventAPIDefinition) []v1alpha1.Entry {
	entries := make([]v1alpha1.Entry, 0, len(apiDefinitions)+len(eventAPIDefinitions))

	for _, apiDefinition := range apiDefinitions {
		entries = append(entries, c.toAPIEntry(apiDefinition))
	}

	for _, eventAPIDefinition := range eventAPIDefinitions {
		entries = append(entries, c.toEventServiceEntry(eventAPIDefinition))
	}

	return entries
}

func (c gatewayForNsConverter) toAPIEntry(apiDefinition model.APIDefinition) v1alpha1.Entry {

	getApiType := func() string {
		if apiDefinition.APISpec != nil {
			return string(apiDefinition.APISpec.Type)
		}

		return ""
	}

	entry := v1alpha1.Entry{
		ID:               apiDefinition.ID,
		Name:             apiDefinition.Name,
		Type:             SpecAPIType,
		ApiType:          getApiType(),
		TargetUrl:        apiDefinition.TargetUrl,
		SpecificationUrl: "", // Director returns BLOB here
	}

	return entry
}

func (c gatewayForNsConverter) toEventServiceEntry(eventsDefinition model.EventAPIDefinition) v1alpha1.Entry {
	return v1alpha1.Entry{
		ID:               eventsDefinition.ID,
		Name:             eventsDefinition.Name,
		Type:             SpecEventsType,
		SpecificationUrl: "", // Director returns BLOB here
	}
}

func (c gatewayForNsConverter) toCompassMetadata(applicationID string, systemAuthsIDs []string) *v1alpha1.CompassMetadata {
	return &v1alpha1.CompassMetadata{
		ApplicationID: applicationID,
		Authentication: v1alpha1.Authentication{
			ClientIds: systemAuthsIDs,
		},
	}
}<|MERGE_RESOLUTION|>--- conflicted
+++ resolved
@@ -8,7 +8,8 @@
 	"kyma-project.io/compass-runtime-agent/internal/kyma/model"
 )
 
-<<<<<<< HEAD
+const defaultDescription = "Description not provided"
+
 const (
 	connectedApp = "connected-app"
 )
@@ -18,9 +19,6 @@
 	Do(application model.Application) v1alpha1.Application
 }
 
-=======
-const defaultDescription = "Description not provided"
->>>>>>> 16805be8
 
 type gatewayForNsConverter struct {
 }
