package applications

import (
	"github.com/kyma-project/kyma/components/application-operator/pkg/apis/applicationconnector/v1alpha1"
	"github.com/kyma-project/kyma/components/application-operator/pkg/normalization"
	"github.com/kyma-project/kyma/components/compass-runtime-agent/internal/k8sconsts"
	"github.com/kyma-project/kyma/components/compass-runtime-agent/internal/kyma/model"
	metav1 "k8s.io/apimachinery/pkg/apis/meta/v1"
)

const defaultDescription = "Description not provided"

const (
	connectedApp = "connected-app"
)

//go:generate mockery --name=Converter
type Converter interface {
	Do(application model.Application) v1alpha1.Application
}

type converter struct {
<<<<<<< HEAD
	nameResolver     k8sconsts.NameResolver
	appSkipTLSVerify bool
}

func NewConverter(nameResolver k8sconsts.NameResolver, skipVerify bool) Converter {
	return converter{nameResolver: nameResolver, appSkipTLSVerify: skipVerify}
=======
	nameResolver             k8sconsts.NameResolver
	centralGatewayServiceUrl string
}

func NewConverter(nameResolver k8sconsts.NameResolver, centralGatewayServiceUrl string) Converter {
	return converter{
		nameResolver:             nameResolver,
		centralGatewayServiceUrl: centralGatewayServiceUrl,
	}
>>>>>>> 35cc1ffd
}

func (c converter) Do(application model.Application) v1alpha1.Application {

	prepareLabels := func(directorLabels model.Labels) map[string]string {
		labels := make(map[string]string)

		labels[connectedApp] = application.Name

		return labels
	}

	description := application.Description
	if description == "" {
		description = defaultDescription
	}

	return v1alpha1.Application{
		TypeMeta: metav1.TypeMeta{
			Kind:       "Application",
			APIVersion: "applicationconnector.kyma-project.io/v1alpha1",
		},
		ObjectMeta: metav1.ObjectMeta{
			Name: application.Name,
		},
		Spec: v1alpha1.ApplicationSpec{
			Description:      description,
			SkipInstallation: false,
			SkipVerify:       c.appSkipTLSVerify, // Taken from config. Maybe later we use value from labels of the Director's app
			Labels:           prepareLabels(application.Labels),
			Services:         c.toServices(application.Name, application.APIPackages),
			CompassMetadata:  c.toCompassMetadata(application.ID, application.SystemAuthsIDs),
		},
	}
}

func (c converter) toServices(applicationName string, packages []model.APIPackage) []v1alpha1.Service {
	services := make([]v1alpha1.Service, 0, len(packages))

	for _, p := range packages {
		services = append(services, c.toService(applicationName, p))
	}

	return services
}

func (c converter) toService(applicationName string, apiPackage model.APIPackage) v1alpha1.Service {

	description := defaultDescription
	if apiPackage.Description != nil && *apiPackage.Description != "" {
		description = *apiPackage.Description
	}

	return v1alpha1.Service{
		ID:                        apiPackage.ID,
		Identifier:                "", // not available in the Director's API
		Name:                      normalization.NormalizeServiceNameWithId(apiPackage.Name, apiPackage.ID),
		AuthCreateParameterSchema: apiPackage.InstanceAuthRequestInputSchema,
		DisplayName:               apiPackage.Name,
		Description:               description,
		Entries:                   c.toServiceEntries(applicationName, apiPackage),
	}
}

func (c converter) toServiceEntries(applicationName string, apiPackage model.APIPackage) []v1alpha1.Entry {
	entries := make([]v1alpha1.Entry, 0, len(apiPackage.APIDefinitions)+len(apiPackage.EventDefinitions))

	for _, apiDefinition := range apiPackage.APIDefinitions {
		entries = append(entries, c.toAPIEntry(applicationName, apiPackage, apiDefinition))
	}

	for _, eventAPIDefinition := range apiPackage.EventDefinitions {
		entries = append(entries, c.toEventServiceEntry(eventAPIDefinition))
	}

	return entries
}

func (c converter) toAPIEntry(applicationName string, apiPackage model.APIPackage, apiDefinition model.APIDefinition) v1alpha1.Entry {

	getApiType := func() string {
		if apiDefinition.APISpec != nil {
			return string(apiDefinition.APISpec.Type)
		}

		return ""
	}

	entry := v1alpha1.Entry{
		ID:                          apiDefinition.ID,
		Name:                        apiDefinition.Name,
		Type:                        SpecAPIType,
		ApiType:                     getApiType(),
		TargetUrl:                   apiDefinition.TargetUrl,
		CentralGatewayUrl:           c.toCentralGatewayURL(applicationName, apiPackage.Name, apiDefinition.Name),
		SpecificationUrl:            "", // Director returns BLOB here
		Credentials:                 c.toCredential(applicationName, apiPackage),
		RequestParametersSecretName: c.toRequestParametersSecretName(applicationName, apiPackage),
	}

	return entry
}

func (c converter) toRequestParametersSecretName(applicationName string, apiPackage model.APIPackage) string {
	if apiPackage.DefaultInstanceAuth != nil && apiPackage.DefaultInstanceAuth.RequestParameters != nil && !apiPackage.DefaultInstanceAuth.RequestParameters.IsEmpty() {
		return c.nameResolver.GetRequestParametersSecretName(applicationName, apiPackage.ID)
	}
	return ""
}

func (c converter) toCentralGatewayURL(applicationName string, apiPackageName string, apiDefinitionName string) string {

	return c.centralGatewayServiceUrl + "/" + applicationName +
		"/" + normalization.NormalizeName(apiPackageName) +
		"/" + normalization.NormalizeName(apiDefinitionName)
}

func (c converter) toCredential(applicationName string, apiPackage model.APIPackage) v1alpha1.Credentials {
	result := v1alpha1.Credentials{}

	if apiPackage.DefaultInstanceAuth != nil && apiPackage.DefaultInstanceAuth.Credentials != nil {
		csrfInfo := func(csrfInfo *model.CSRFInfo) *v1alpha1.CSRFInfo {
			if csrfInfo != nil {
				return &v1alpha1.CSRFInfo{TokenEndpointURL: csrfInfo.TokenEndpointURL}
			}
			return nil
		}
		if apiPackage.DefaultInstanceAuth.Credentials.Oauth != nil {
			return v1alpha1.Credentials{
				Type:              CredentialsOAuthType,
				SecretName:        c.nameResolver.GetCredentialsSecretName(applicationName, apiPackage.ID),
				AuthenticationUrl: apiPackage.DefaultInstanceAuth.Credentials.Oauth.URL,
				CSRFInfo:          csrfInfo(apiPackage.DefaultInstanceAuth.Credentials.CSRFInfo),
			}
		} else if apiPackage.DefaultInstanceAuth.Credentials.Basic != nil {
			return v1alpha1.Credentials{
				Type:       CredentialsBasicType,
				SecretName: c.nameResolver.GetCredentialsSecretName(applicationName, apiPackage.ID),
				CSRFInfo:   csrfInfo(apiPackage.DefaultInstanceAuth.Credentials.CSRFInfo),
			}
		}
	}
	return result
}

func (c converter) toEventServiceEntry(eventsDefinition model.EventAPIDefinition) v1alpha1.Entry {
	return v1alpha1.Entry{
		ID:               eventsDefinition.ID,
		Name:             eventsDefinition.Name,
		Type:             SpecEventsType,
		SpecificationUrl: "", // Director returns BLOB here
	}
}

func (c converter) toCompassMetadata(applicationID string, systemAuthsIDs []string) *v1alpha1.CompassMetadata {
	return &v1alpha1.CompassMetadata{
		ApplicationID: applicationID,
		Authentication: v1alpha1.Authentication{
			ClientIds: systemAuthsIDs,
		},
	}
}<|MERGE_RESOLUTION|>--- conflicted
+++ resolved
@@ -20,24 +20,16 @@
 }
 
 type converter struct {
-<<<<<<< HEAD
-	nameResolver     k8sconsts.NameResolver
+	nameResolver k8sconsts.NameResolver
+	centralGatewayServiceUrl string
 	appSkipTLSVerify bool
 }
 
-func NewConverter(nameResolver k8sconsts.NameResolver, skipVerify bool) Converter {
-	return converter{nameResolver: nameResolver, appSkipTLSVerify: skipVerify}
-=======
-	nameResolver             k8sconsts.NameResolver
-	centralGatewayServiceUrl string
-}
-
-func NewConverter(nameResolver k8sconsts.NameResolver, centralGatewayServiceUrl string) Converter {
-	return converter{
-		nameResolver:             nameResolver,
+func NewConverter(nameResolver k8sconsts.NameResolver, centralGatewayServiceUrl string, skipVerify bool) Converter {
+	return converter{nameResolver: nameResolver,
 		centralGatewayServiceUrl: centralGatewayServiceUrl,
+		appSkipTLSVerify: skipVerify,
 	}
->>>>>>> 35cc1ffd
 }
 
 func (c converter) Do(application model.Application) v1alpha1.Application {
