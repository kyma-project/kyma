--- conflicted
+++ resolved
@@ -15,15 +15,9 @@
 	github.com/stretchr/testify v1.8.4
 	github.com/vrischmann/envconfig v1.3.0
 	k8s.io/api v0.26.7
-<<<<<<< HEAD
-	k8s.io/apimachinery v0.27.3
-	k8s.io/client-go v0.26.6
-	k8s.io/metrics v0.26.6
-=======
 	k8s.io/apimachinery v0.27.4
 	k8s.io/client-go v0.26.7
 	k8s.io/metrics v0.26.7
->>>>>>> 3559a1b6
 	sigs.k8s.io/controller-runtime v0.14.6
 )
 
