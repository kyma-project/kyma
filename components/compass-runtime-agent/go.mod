--- conflicted
+++ resolved
@@ -17,11 +17,7 @@
 	k8s.io/api v0.26.5
 	k8s.io/apimachinery v0.27.2
 	k8s.io/client-go v0.26.5
-<<<<<<< HEAD
-	k8s.io/metrics v0.26.3
-=======
 	k8s.io/metrics v0.26.5
->>>>>>> 54423840
 	sigs.k8s.io/controller-runtime v0.14.6
 )
 
