--- conflicted
+++ resolved
@@ -74,24 +74,6 @@
 	echo -e "${GREEN}√ go test${NC}"
 fi
 
-<<<<<<< HEAD
-filesToCheck=$(find . -type f -name "*.go" | egrep -v "\/vendor\/|_*/mocks/|_*/automock/|_*/testdata/|/pkg\/|_*export_test.go")
-#
-# GO IMPORTS
-#
-go build -o goimports-vendored ./vendor/golang.org/x/tools/cmd/goimports
-goImportsResult=$(echo "${filesToCheck}" | xargs -L1 ./goimports-vendored -w -l)
-rm goimports-vendored
-
-if [[ $(echo ${#goImportsResult}) != 0 ]]
-	then
-    	echo -e "${RED}✗ goimports ${NC}\n$goImportsResult${NC}"
-    	exit 1;
-	else echo -e "${GREEN}√ goimports ${NC}"
-fi
-
-=======
->>>>>>> e2bf4899
 #
 # GO FMT
 #
