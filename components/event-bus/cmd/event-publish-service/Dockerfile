--- conflicted
+++ resolved
@@ -1,46 +1,4 @@
-<<<<<<< HEAD
-FROM golang:1.10 as builder
-
-WORKDIR /go/src/github.com/kyma-project/kyma/components/event-bus/
-COPY vendor           ./vendor
-COPY api              ./api
-COPY apis             ./apis
-COPY client           ./client
-
-COPY internal/trace   ./internal/trace
-COPY internal/knative ./internal/knative
-COPY licenses         ./licenses
-
-WORKDIR /go/src/github.com/kyma-project/kyma/components/event-bus/cmd/event-publish-service/
-COPY main.go     .
-COPY application ./application
-COPY handlers    ./handlers
-COPY httpserver  ./httpserver
-COPY metrics     ./metrics
-COPY publisher   ./publisher
-COPY validators  ./validators
-COPY util        ./util
-
-RUN CGO_ENABLED=0 GOOS=linux go build -v -a -installsuffix cgo -o event-publish-service .
-
-FROM alpine:3.7
-LABEL source=git@github.com:kyma-project/kyma.git
-
-ARG version
-ENV APP_VERSION $version
-
-WORKDIR /root/
-RUN apk --no-cache upgrade && apk --no-cache add curl
-
-COPY --from=builder /go/src/github.com/kyma-project/kyma/components/event-bus/cmd/event-publish-service/event-publish-service .
-COPY --from=builder /go/src/github.com/kyma-project/kyma/components/event-bus/licenses ./licenses
-
-EXPOSE 8080
-
-ENTRYPOINT ["/root/event-publish-service"]
-=======
 FROM curlimages/curl:7.66.0
 COPY event-publish-service /
 COPY licenses ./licenses
-ENTRYPOINT ["/event-publish-service"]
->>>>>>> 0e1d4314
+ENTRYPOINT ["/event-publish-service"]