<<<<<<< HEAD
# Build the manager binary
FROM golang:1.10.3 as builder

# Copy in the go src
WORKDIR /go/src/github.com/kyma-project/kyma/components/event-bus
COPY vendor/ vendor/
COPY api/    api/
COPY apis/   apis/
COPY client/ client/

COPY internal/ internal/
COPY licenses/ licenses/

WORKDIR /go/src/github.com/kyma-project/kyma/components/event-bus/cmd/subscription-controller
COPY cmd/    cmd/

# Build
RUN CGO_ENABLED=0 GOOS=linux GOARCH=amd64 go build -a -o manager github.com/kyma-project/kyma/components/event-bus/cmd/subscription-controller/cmd/manager

# Copy the controller-manager into a thin image
FROM alpine:3.7
LABEL source=git@github.com:kyma-project/kyma.git

WORKDIR /root/
RUN apk --no-cache upgrade && apk --no-cache add curl

COPY --from=builder /go/src/github.com/kyma-project/kyma/components/event-bus/cmd/subscription-controller/manager .
COPY --from=builder /go/src/github.com/kyma-project/kyma/components/event-bus/licenses ./licenses

EXPOSE 8080

ENTRYPOINT ["./manager"]
=======
FROM curlimages/curl:7.66.0
COPY subscription-controller /
COPY licenses ./licenses
ENTRYPOINT ["/subscription-controller"]
>>>>>>> 0e1d4314
<|MERGE_RESOLUTION|>--- conflicted
+++ resolved
@@ -1,39 +1,4 @@
-<<<<<<< HEAD
-# Build the manager binary
-FROM golang:1.10.3 as builder
-
-# Copy in the go src
-WORKDIR /go/src/github.com/kyma-project/kyma/components/event-bus
-COPY vendor/ vendor/
-COPY api/    api/
-COPY apis/   apis/
-COPY client/ client/
-
-COPY internal/ internal/
-COPY licenses/ licenses/
-
-WORKDIR /go/src/github.com/kyma-project/kyma/components/event-bus/cmd/subscription-controller
-COPY cmd/    cmd/
-
-# Build
-RUN CGO_ENABLED=0 GOOS=linux GOARCH=amd64 go build -a -o manager github.com/kyma-project/kyma/components/event-bus/cmd/subscription-controller/cmd/manager
-
-# Copy the controller-manager into a thin image
-FROM alpine:3.7
-LABEL source=git@github.com:kyma-project/kyma.git
-
-WORKDIR /root/
-RUN apk --no-cache upgrade && apk --no-cache add curl
-
-COPY --from=builder /go/src/github.com/kyma-project/kyma/components/event-bus/cmd/subscription-controller/manager .
-COPY --from=builder /go/src/github.com/kyma-project/kyma/components/event-bus/licenses ./licenses
-
-EXPOSE 8080
-
-ENTRYPOINT ["./manager"]
-=======
 FROM curlimages/curl:7.66.0
 COPY subscription-controller /
 COPY licenses ./licenses
-ENTRYPOINT ["/subscription-controller"]
->>>>>>> 0e1d4314
+ENTRYPOINT ["/subscription-controller"]