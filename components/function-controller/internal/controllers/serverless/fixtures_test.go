--- conflicted
+++ resolved
@@ -52,22 +52,10 @@
 					Resources: corev1.ResourceRequirements{},
 				},
 			},
-<<<<<<< HEAD
-			MinReplicas: &one,
-			MaxReplicas: &two,
-=======
 			ScaleConfig: &serverlessv1alpha2.ScaleConfig{
 				MinReplicas: &one,
 				MaxReplicas: &two,
 			},
-			Template: serverlessv1alpha2.Template{
-				Labels: map[string]string{
-					testBindingLabel1: "foobar",
-					testBindingLabel2: testBindingLabelValue,
-					"foo":             "bar",
-				},
-			},
->>>>>>> 774a1f1e
 		},
 	}
 }
@@ -112,22 +100,10 @@
 					Resources: corev1.ResourceRequirements{},
 				},
 			},
-<<<<<<< HEAD
-			MinReplicas: &one,
-			MaxReplicas: &two,
-=======
 			ScaleConfig: &serverlessv1alpha2.ScaleConfig{
 				MinReplicas: &one,
 				MaxReplicas: &two,
 			},
-			Template: serverlessv1alpha2.Template{
-				Labels: map[string]string{
-					testBindingLabel1: "foobar",
-					testBindingLabel2: testBindingLabelValue,
-					"foo":             "bar",
-				},
-			},
->>>>>>> 774a1f1e
 		},
 	}
 }
