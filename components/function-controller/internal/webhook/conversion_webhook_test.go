package webhook

import (
	"fmt"
	"testing"

	"go.uber.org/zap"

	serverlessv1alpha1 "github.com/kyma-project/kyma/components/function-controller/pkg/apis/serverless/v1alpha1"
	serverlessv1alpha2 "github.com/kyma-project/kyma/components/function-controller/pkg/apis/serverless/v1alpha2"
	"github.com/stretchr/testify/require"
	corev1 "k8s.io/api/core/v1"
	"k8s.io/apimachinery/pkg/api/resource"
	metav1 "k8s.io/apimachinery/pkg/apis/meta/v1"
	"k8s.io/apimachinery/pkg/runtime"
	"sigs.k8s.io/controller-runtime/pkg/client/fake"
)

const (
	testRepoName = "test-repo"
)

func TestConvertingWebhook_convertFunction(t *testing.T) {
	testGitRepo := &serverlessv1alpha1.GitRepository{
		ObjectMeta: metav1.ObjectMeta{Name: testRepoName, Namespace: "test"},

		Spec: serverlessv1alpha1.GitRepositorySpec{
			URL: "https://github.com/kyma-project/kyma.git",
			Auth: &serverlessv1alpha1.RepositoryAuth{
				Type:       serverlessv1alpha1.RepositoryAuthBasic,
				SecretName: "secret_name",
			},
		},
	}

	testTransitionTime := metav1.Now()
	scheme := runtime.NewScheme()
	_ = serverlessv1alpha1.AddToScheme(scheme)
	_ = serverlessv1alpha2.AddToScheme(scheme)

	client := fake.NewClientBuilder().WithScheme(scheme).WithObjects(testGitRepo).Build()
	fakeLogger := zap.NewNop().Sugar()
	w := NewConvertingWebhook(client, scheme, fakeLogger)
	tests := []struct {
		name        string
		src         runtime.Object
		wantDst     runtime.Object
		wantVersion string
		wantErr     bool
	}{
		{
			name: "v1alpha1 to v1alpha2 inline function",
			src: &serverlessv1alpha1.Function{
				ObjectMeta: metav1.ObjectMeta{Name: "test", Namespace: "test"},
				Spec: serverlessv1alpha1.FunctionSpec{
					Runtime: serverlessv1alpha1.Nodejs12,
					Source:  "test-source",
					Deps:    "test-deps",
				},
			},
			wantDst: &serverlessv1alpha2.Function{
				ObjectMeta: metav1.ObjectMeta{Name: "test", Namespace: "test"},
				Spec: serverlessv1alpha2.FunctionSpec{
					Runtime: serverlessv1alpha2.NodeJs12,
					Source: serverlessv1alpha2.Source{
						Inline: &serverlessv1alpha2.InlineSource{
							Source:       "test-source",
							Dependencies: "test-deps",
						},
					},
				},
			},
			wantVersion: serverlessv1alpha2.GroupVersion.String(),
		},
		{
			name: "v1alpha2 to v1alpha1 inline function",
			src: &serverlessv1alpha2.Function{
				ObjectMeta: metav1.ObjectMeta{Name: "test", Namespace: "test"},
				Spec: serverlessv1alpha2.FunctionSpec{
					Runtime: serverlessv1alpha2.NodeJs12,
					Source: serverlessv1alpha2.Source{
						Inline: &serverlessv1alpha2.InlineSource{
							Source:       "test-source",
							Dependencies: "test-deps",
						},
					},
				},
			},
			wantDst: &serverlessv1alpha1.Function{
				ObjectMeta: metav1.ObjectMeta{Name: "test", Namespace: "test"},
				Spec: serverlessv1alpha1.FunctionSpec{
					Runtime: serverlessv1alpha1.Nodejs12,
					Source:  "test-source",
					Deps:    "test-deps",
				},
			},
			wantVersion: serverlessv1alpha1.GroupVersion.String(),
		},
		{
			name: "v1alpha1 to v1alpha2 inline function - with Resources and Status",
			src: &serverlessv1alpha1.Function{
				ObjectMeta: metav1.ObjectMeta{Name: "test", Namespace: "test"},
				Spec: serverlessv1alpha1.FunctionSpec{
					Runtime: serverlessv1alpha1.Nodejs12,
					Resources: corev1.ResourceRequirements{
						Limits: corev1.ResourceList{
							corev1.ResourceCPU:    resource.MustParse("100m"),
							corev1.ResourceMemory: resource.MustParse("128Mi"),
						},
						Requests: corev1.ResourceList{
							corev1.ResourceCPU:    resource.MustParse("50m"),
							corev1.ResourceMemory: resource.MustParse("64Mi"),
						},
					},
					BuildResources: corev1.ResourceRequirements{
						Limits: corev1.ResourceList{
							corev1.ResourceCPU:    resource.MustParse("300m"),
							corev1.ResourceMemory: resource.MustParse("300Mi"),
						},
						Requests: corev1.ResourceList{
							corev1.ResourceCPU:    resource.MustParse("200m"),
							corev1.ResourceMemory: resource.MustParse("200Mi"),
						},
					},

					Source: "test-source",
					Deps:   "test-deps",
				},
				Status: serverlessv1alpha1.FunctionStatus{
					Conditions: []serverlessv1alpha1.Condition{
						{
							Type:               serverlessv1alpha1.ConditionConfigurationReady,
							Status:             corev1.ConditionTrue,
							Message:            "Configured successfully",
							LastTransitionTime: testTransitionTime,
						},
					},
					Source:  "test-source",
					Runtime: serverlessv1alpha1.RuntimeExtendedNodejs12,
				},
			},
			wantDst: &serverlessv1alpha2.Function{
				ObjectMeta: metav1.ObjectMeta{Name: "test", Namespace: "test"},
				Spec: serverlessv1alpha2.FunctionSpec{
					ResourceConfiguration: &serverlessv1alpha2.ResourceConfiguration{
						Build: &serverlessv1alpha2.ResourceRequirements{
							Resources: &corev1.ResourceRequirements{
								Limits: corev1.ResourceList{
									corev1.ResourceCPU:    resource.MustParse("300m"),
									corev1.ResourceMemory: resource.MustParse("300Mi"),
								},
								Requests: corev1.ResourceList{
									corev1.ResourceCPU:    resource.MustParse("200m"),
									corev1.ResourceMemory: resource.MustParse("200Mi"),
								},
							},
						},
						Function: &serverlessv1alpha2.ResourceRequirements{
							Resources: &corev1.ResourceRequirements{
								Limits: corev1.ResourceList{
									corev1.ResourceCPU:    resource.MustParse("100m"),
									corev1.ResourceMemory: resource.MustParse("128Mi"),
								},
								Requests: corev1.ResourceList{
									corev1.ResourceCPU:    resource.MustParse("50m"),
									corev1.ResourceMemory: resource.MustParse("64Mi"),
								},
							},
						},
					},
					Runtime: serverlessv1alpha2.NodeJs12,
					Source: serverlessv1alpha2.Source{
						Inline: &serverlessv1alpha2.InlineSource{
							Source:       "test-source",
							Dependencies: "test-deps",
						},
					},
				},
				Status: serverlessv1alpha2.FunctionStatus{
					Conditions: []serverlessv1alpha2.Condition{
						{
							Type:               serverlessv1alpha2.ConditionConfigurationReady,
							Status:             corev1.ConditionTrue,
							Message:            "Configured successfully",
							LastTransitionTime: testTransitionTime,
						},
					},
				},
			},
			wantVersion: serverlessv1alpha2.GroupVersion.String(),
		},
		{
			name: "v1alpha2 to v1alpha1 inline function - with ResourceConfiguration and Status",
			src: &serverlessv1alpha2.Function{
				ObjectMeta: metav1.ObjectMeta{Name: "test", Namespace: "test"},
				Spec: serverlessv1alpha2.FunctionSpec{
					ResourceConfiguration: &serverlessv1alpha2.ResourceConfiguration{
						Build: &serverlessv1alpha2.ResourceRequirements{
							Resources: &corev1.ResourceRequirements{
								Limits: corev1.ResourceList{
									corev1.ResourceCPU:    resource.MustParse("300m"),
									corev1.ResourceMemory: resource.MustParse("300Mi"),
								},
								Requests: corev1.ResourceList{
									corev1.ResourceCPU:    resource.MustParse("200m"),
									corev1.ResourceMemory: resource.MustParse("200Mi"),
								},
							},
						},
						Function: &serverlessv1alpha2.ResourceRequirements{
							Resources: &corev1.ResourceRequirements{
								Limits: corev1.ResourceList{
									corev1.ResourceCPU:    resource.MustParse("100m"),
									corev1.ResourceMemory: resource.MustParse("128Mi"),
								},
								Requests: corev1.ResourceList{
									corev1.ResourceCPU:    resource.MustParse("50m"),
									corev1.ResourceMemory: resource.MustParse("64Mi"),
								},
							},
						},
					},
					Runtime: serverlessv1alpha2.NodeJs12,
					Source: serverlessv1alpha2.Source{
						Inline: &serverlessv1alpha2.InlineSource{
							Source:       "test-source",
							Dependencies: "test-deps",
						},
					},
				},
				Status: serverlessv1alpha2.FunctionStatus{
					Conditions: []serverlessv1alpha2.Condition{
						{
							Type:               serverlessv1alpha2.ConditionConfigurationReady,
							Status:             corev1.ConditionTrue,
							Message:            "Configured successfully",
							LastTransitionTime: testTransitionTime,
						},
					},
				},
			},
			wantDst: &serverlessv1alpha1.Function{
				ObjectMeta: metav1.ObjectMeta{Name: "test", Namespace: "test"},
				Spec: serverlessv1alpha1.FunctionSpec{
					Runtime: serverlessv1alpha1.Nodejs12,
					Resources: corev1.ResourceRequirements{
						Limits: corev1.ResourceList{
							corev1.ResourceCPU:    resource.MustParse("100m"),
							corev1.ResourceMemory: resource.MustParse("128Mi"),
						},
						Requests: corev1.ResourceList{
							corev1.ResourceCPU:    resource.MustParse("50m"),
							corev1.ResourceMemory: resource.MustParse("64Mi"),
						},
					},
					BuildResources: corev1.ResourceRequirements{
						Limits: corev1.ResourceList{
							corev1.ResourceCPU:    resource.MustParse("300m"),
							corev1.ResourceMemory: resource.MustParse("300Mi"),
						},
						Requests: corev1.ResourceList{
							corev1.ResourceCPU:    resource.MustParse("200m"),
							corev1.ResourceMemory: resource.MustParse("200Mi"),
						},
					},

					Source: "test-source",
					Deps:   "test-deps",
				},
				Status: serverlessv1alpha1.FunctionStatus{
					Conditions: []serverlessv1alpha1.Condition{
						{
							Type:               serverlessv1alpha1.ConditionConfigurationReady,
							Status:             corev1.ConditionTrue,
							Message:            "Configured successfully",
							LastTransitionTime: testTransitionTime,
						},
					},
					Source:  "test-source",
					Runtime: serverlessv1alpha1.RuntimeExtendedNodejs12,
				},
			},
			wantVersion: serverlessv1alpha1.GroupVersion.String(),
		},
		{
			name: "v1alpha1 to v1alpha2 Git function",
			src: &serverlessv1alpha1.Function{
				ObjectMeta: metav1.ObjectMeta{Name: "test", Namespace: "test"},
				Spec: serverlessv1alpha1.FunctionSpec{
					Runtime: serverlessv1alpha1.Nodejs12,
					Type:    serverlessv1alpha1.SourceTypeGit,
					Source:  testRepoName,
					Repository: serverlessv1alpha1.Repository{
						BaseDir:   "/code/",
						Reference: "main",
					},
				},
			},
			wantDst: &serverlessv1alpha2.Function{
				ObjectMeta: metav1.ObjectMeta{
					Name: "test", Namespace: "test",
					Annotations: map[string]string{
						v1alpha1GitRepoNameAnnotation: testRepoName,
					},
				},
				Spec: serverlessv1alpha2.FunctionSpec{
					Runtime: serverlessv1alpha2.NodeJs12,
					Source: serverlessv1alpha2.Source{
						GitRepository: &serverlessv1alpha2.GitRepositorySource{
							URL: testGitRepo.Spec.URL,
							Repository: serverlessv1alpha2.Repository{
								BaseDir:   "/code/",
								Reference: "main",
							},
							Auth: &serverlessv1alpha2.RepositoryAuth{
								Type:       serverlessv1alpha2.RepositoryAuthType(testGitRepo.Spec.Auth.Type),
								SecretName: testGitRepo.Spec.Auth.SecretName,
							},
						},
					},
				},
			},
			wantVersion: serverlessv1alpha2.GroupVersion.String(),
		},
		{
			name: "v1alpha2 to v1alpha1 Git function",
			src: &serverlessv1alpha2.Function{
				ObjectMeta: metav1.ObjectMeta{
					Name: "test", Namespace: "test",
					Annotations: map[string]string{
						v1alpha1GitRepoNameAnnotation: testRepoName,
					},
				},
				Spec: serverlessv1alpha2.FunctionSpec{
					Runtime: serverlessv1alpha2.NodeJs12,
					Source: serverlessv1alpha2.Source{
						GitRepository: &serverlessv1alpha2.GitRepositorySource{
							URL: testGitRepo.Spec.URL,
							Repository: serverlessv1alpha2.Repository{
								BaseDir:   "/code/",
								Reference: "main",
							},
							Auth: &serverlessv1alpha2.RepositoryAuth{
								Type:       serverlessv1alpha2.RepositoryAuthType(testGitRepo.Spec.Auth.Type),
								SecretName: testGitRepo.Spec.Auth.SecretName,
							},
						},
					},
				},
			},
			wantDst: &serverlessv1alpha1.Function{
				ObjectMeta: metav1.ObjectMeta{Name: "test", Namespace: "test"},
				Spec: serverlessv1alpha1.FunctionSpec{
					Runtime: serverlessv1alpha1.Nodejs12,
					Type:    serverlessv1alpha1.SourceTypeGit,
					Source:  testRepoName,
					Repository: serverlessv1alpha1.Repository{
						BaseDir:   "/code/",
						Reference: "main",
					},
				},
			},
			wantVersion: serverlessv1alpha1.GroupVersion.String(),
		},
		{
			name: "v1alpha1 to v1alpha2 - with function-resources-preset label",
			src: &serverlessv1alpha1.Function{
				ObjectMeta: metav1.ObjectMeta{
					Name:      "test",
					Namespace: "test",
					Labels: map[string]string{
						serverlessv1alpha1.FunctionResourcesPresetLabel: "some-preset-value",
					},
				},
				Spec: serverlessv1alpha1.FunctionSpec{
					Runtime: serverlessv1alpha1.Nodejs12,
					Source:  "test-source",
					Deps:    "test-deps",
				},
				Status: serverlessv1alpha1.FunctionStatus{
					Conditions: []serverlessv1alpha1.Condition{
						{
							Type:               serverlessv1alpha1.ConditionConfigurationReady,
							Status:             corev1.ConditionTrue,
							Message:            "Configured successfully",
							LastTransitionTime: testTransitionTime,
						},
					},
					Source:  "test-source",
					Runtime: serverlessv1alpha1.RuntimeExtendedNodejs12,
				},
			},
			wantDst: &serverlessv1alpha2.Function{
				ObjectMeta: metav1.ObjectMeta{Name: "test", Namespace: "test"},
				Spec: serverlessv1alpha2.FunctionSpec{
					ResourceConfiguration: &serverlessv1alpha2.ResourceConfiguration{
						Function: &serverlessv1alpha2.ResourceRequirements{
							Profile: "some-preset-value",
						},
					},
					Runtime: serverlessv1alpha2.NodeJs12,
					Source: serverlessv1alpha2.Source{
						Inline: &serverlessv1alpha2.InlineSource{
							Source:       "test-source",
							Dependencies: "test-deps",
						},
					},
				},
				Status: serverlessv1alpha2.FunctionStatus{
					Conditions: []serverlessv1alpha2.Condition{
						{
							Type:               serverlessv1alpha2.ConditionConfigurationReady,
							Status:             corev1.ConditionTrue,
							Message:            "Configured successfully",
							LastTransitionTime: testTransitionTime,
						},
					},
				},
			},
			wantVersion: serverlessv1alpha2.GroupVersion.String(),
		},
		{
			name: "v1alpha2 to v1alpha1 - with function-resources-preset label",
			src: &serverlessv1alpha2.Function{
				ObjectMeta: metav1.ObjectMeta{
					Name:      "test",
					Namespace: "test",
					Labels: map[string]string{
						serverlessv1alpha2.FunctionResourcesPresetLabel: "some-preset-value",
					},
				},
				Spec: serverlessv1alpha2.FunctionSpec{
					Runtime: serverlessv1alpha2.NodeJs12,
					Source: serverlessv1alpha2.Source{
						Inline: &serverlessv1alpha2.InlineSource{
							Source:       "test-source",
							Dependencies: "test-deps",
						},
					},
				},
				Status: serverlessv1alpha2.FunctionStatus{
					Conditions: []serverlessv1alpha2.Condition{
						{
							Type:               serverlessv1alpha2.ConditionConfigurationReady,
							Status:             corev1.ConditionTrue,
							Message:            "Configured successfully",
							LastTransitionTime: testTransitionTime,
						},
					},
				},
			},
			wantDst: &serverlessv1alpha1.Function{
				ObjectMeta: metav1.ObjectMeta{
					Name:      "test",
					Namespace: "test",
					Labels: map[string]string{
						serverlessv1alpha1.FunctionResourcesPresetLabel: "some-preset-value",
					},
				},
				Spec: serverlessv1alpha1.FunctionSpec{
					Runtime: serverlessv1alpha1.Nodejs12,
					Source:  "test-source",
					Deps:    "test-deps",
				},
				Status: serverlessv1alpha1.FunctionStatus{
					Conditions: []serverlessv1alpha1.Condition{
						{
							Type:               serverlessv1alpha1.ConditionConfigurationReady,
							Status:             corev1.ConditionTrue,
							Message:            "Configured successfully",
							LastTransitionTime: testTransitionTime,
						},
					},
					Source:  "test-source",
					Runtime: serverlessv1alpha1.RuntimeExtendedNodejs12,
				},
			},
			wantVersion: serverlessv1alpha1.GroupVersion.String(),
		},
		{
			name: "v1alpha2 to v1alpha1 - with Spec.ResourceConfiguration.Function.Profile",
			src: &serverlessv1alpha2.Function{
				ObjectMeta: metav1.ObjectMeta{Name: "test", Namespace: "test"},
				Spec: serverlessv1alpha2.FunctionSpec{
					ResourceConfiguration: &serverlessv1alpha2.ResourceConfiguration{
						Function: &serverlessv1alpha2.ResourceRequirements{
							Profile: "another-preset-value",
						},
					},
					Runtime: serverlessv1alpha2.NodeJs12,
					Source: serverlessv1alpha2.Source{
						Inline: &serverlessv1alpha2.InlineSource{
							Source:       "test-source",
							Dependencies: "test-deps",
						},
					},
				},
				Status: serverlessv1alpha2.FunctionStatus{
					Conditions: []serverlessv1alpha2.Condition{
						{
							Type:               serverlessv1alpha2.ConditionConfigurationReady,
							Status:             corev1.ConditionTrue,
							Message:            "Configured successfully",
							LastTransitionTime: testTransitionTime,
						},
					},
				},
			},
			wantDst: &serverlessv1alpha1.Function{
				ObjectMeta: metav1.ObjectMeta{
					Name:      "test",
					Namespace: "test",
					Labels: map[string]string{
						serverlessv1alpha1.FunctionResourcesPresetLabel: "another-preset-value",
					},
				},
				Spec: serverlessv1alpha1.FunctionSpec{
					Runtime: serverlessv1alpha1.Nodejs12,
					Source:  "test-source",
					Deps:    "test-deps",
				},
				Status: serverlessv1alpha1.FunctionStatus{
					Conditions: []serverlessv1alpha1.Condition{
						{
							Type:               serverlessv1alpha1.ConditionConfigurationReady,
							Status:             corev1.ConditionTrue,
							Message:            "Configured successfully",
							LastTransitionTime: testTransitionTime,
						},
					},
					Source:  "test-source",
					Runtime: serverlessv1alpha1.RuntimeExtendedNodejs12,
				},
			},
			wantVersion: serverlessv1alpha1.GroupVersion.String(),
		},
<<<<<<< HEAD
		{
			name: "v1alpha1 to v1alpha2 - with function-resources-preset label and Spec.Resources",
=======
		//TODO(#15288): "v1alpha1 to v1alpha2 - with function-resources-preset label and partially filled Spec.Resources",
		//TODO(#15288): "v1alpha2 to v1alpha1 - with function-resources-preset label and Spec.ResourceConfiguration.Function.Profile",
		//TODO(#15288): "v1alpha2 to v1alpha1 - with function-resources-preset label and partially filled Spec.ResourceConfiguration.Function.Resources",
		//TODO(#15288): check validation for "v1alpha2 - with Spec.ResourceConfiguration.Function.Profile and Spec.ResourceConfiguration.Function.Resources"
		{
			name: "v1alpha1 to v1alpha2 - with build-resources-preset label",
>>>>>>> bd2991ac
			src: &serverlessv1alpha1.Function{
				ObjectMeta: metav1.ObjectMeta{
					Name:      "test",
					Namespace: "test",
					Labels: map[string]string{
<<<<<<< HEAD
						serverlessv1alpha1.FunctionResourcesPresetLabel: "some-preset-value",
=======
						serverlessv1alpha1.BuildResourcesPresetLabel: "some-preset-value",
>>>>>>> bd2991ac
					},
				},
				Spec: serverlessv1alpha1.FunctionSpec{
					Runtime: serverlessv1alpha1.Nodejs12,
<<<<<<< HEAD
					Resources: corev1.ResourceRequirements{
=======
					Source:  "test-source",
					Deps:    "test-deps",
				},
				Status: serverlessv1alpha1.FunctionStatus{
					Conditions: []serverlessv1alpha1.Condition{
						{
							Type:               serverlessv1alpha1.ConditionConfigurationReady,
							Status:             corev1.ConditionTrue,
							Message:            "Configured successfully",
							LastTransitionTime: testTransitionTime,
						},
					},
					Source:  "test-source",
					Runtime: serverlessv1alpha1.RuntimeExtendedNodejs12,
				},
			},
			wantDst: &serverlessv1alpha2.Function{
				ObjectMeta: metav1.ObjectMeta{Name: "test", Namespace: "test"},
				Spec: serverlessv1alpha2.FunctionSpec{
					ResourceConfiguration: &serverlessv1alpha2.ResourceConfiguration{
						Build: &serverlessv1alpha2.ResourceRequirements{
							Profile: "some-preset-value",
						},
					},
					Runtime: serverlessv1alpha2.NodeJs12,
					Source: serverlessv1alpha2.Source{
						Inline: &serverlessv1alpha2.InlineSource{
							Source:       "test-source",
							Dependencies: "test-deps",
						},
					},
				},
				Status: serverlessv1alpha2.FunctionStatus{
					Conditions: []serverlessv1alpha2.Condition{
						{
							Type:               serverlessv1alpha2.ConditionConfigurationReady,
							Status:             corev1.ConditionTrue,
							Message:            "Configured successfully",
							LastTransitionTime: testTransitionTime,
						},
					},
				},
			},
			wantVersion: serverlessv1alpha2.GroupVersion.String(),
		},
		{
			name: "v1alpha2 to v1alpha1 - with build-resources-preset label",
			src: &serverlessv1alpha2.Function{
				ObjectMeta: metav1.ObjectMeta{
					Name:      "test",
					Namespace: "test",
					Labels: map[string]string{
						serverlessv1alpha2.BuildResourcesPresetLabel: "some-preset-value",
					},
				},
				Spec: serverlessv1alpha2.FunctionSpec{
					Runtime: serverlessv1alpha2.NodeJs12,
					Source: serverlessv1alpha2.Source{
						Inline: &serverlessv1alpha2.InlineSource{
							Source:       "test-source",
							Dependencies: "test-deps",
						},
					},
				},
				Status: serverlessv1alpha2.FunctionStatus{
					Conditions: []serverlessv1alpha2.Condition{
						{
							Type:               serverlessv1alpha2.ConditionConfigurationReady,
							Status:             corev1.ConditionTrue,
							Message:            "Configured successfully",
							LastTransitionTime: testTransitionTime,
						},
					},
				},
			},
			wantDst: &serverlessv1alpha1.Function{
				ObjectMeta: metav1.ObjectMeta{
					Name:      "test",
					Namespace: "test",
					Labels: map[string]string{
						serverlessv1alpha1.BuildResourcesPresetLabel: "some-preset-value",
					},
				},
				Spec: serverlessv1alpha1.FunctionSpec{
					Runtime: serverlessv1alpha1.Nodejs12,
					Source:  "test-source",
					Deps:    "test-deps",
				},
				Status: serverlessv1alpha1.FunctionStatus{
					Conditions: []serverlessv1alpha1.Condition{
						{
							Type:               serverlessv1alpha1.ConditionConfigurationReady,
							Status:             corev1.ConditionTrue,
							Message:            "Configured successfully",
							LastTransitionTime: testTransitionTime,
						},
					},
					Source:  "test-source",
					Runtime: serverlessv1alpha1.RuntimeExtendedNodejs12,
				},
			},
			wantVersion: serverlessv1alpha1.GroupVersion.String(),
		},
		{
			name: "v1alpha2 to v1alpha1 - with Spec.ResourceConfiguration.Build.Profile",
			src: &serverlessv1alpha2.Function{
				ObjectMeta: metav1.ObjectMeta{Name: "test", Namespace: "test"},
				Spec: serverlessv1alpha2.FunctionSpec{
					ResourceConfiguration: &serverlessv1alpha2.ResourceConfiguration{
						Build: &serverlessv1alpha2.ResourceRequirements{
							Profile: "another-preset-value",
						},
					},
					Runtime: serverlessv1alpha2.NodeJs12,
					Source: serverlessv1alpha2.Source{
						Inline: &serverlessv1alpha2.InlineSource{
							Source:       "test-source",
							Dependencies: "test-deps",
						},
					},
				},
				Status: serverlessv1alpha2.FunctionStatus{
					Conditions: []serverlessv1alpha2.Condition{
						{
							Type:               serverlessv1alpha2.ConditionConfigurationReady,
							Status:             corev1.ConditionTrue,
							Message:            "Configured successfully",
							LastTransitionTime: testTransitionTime,
						},
					},
				},
			},
			wantDst: &serverlessv1alpha1.Function{
				ObjectMeta: metav1.ObjectMeta{
					Name:      "test",
					Namespace: "test",
					Labels: map[string]string{
						serverlessv1alpha1.BuildResourcesPresetLabel: "another-preset-value",
					},
				},
				Spec: serverlessv1alpha1.FunctionSpec{
					Runtime: serverlessv1alpha1.Nodejs12,
					Source:  "test-source",
					Deps:    "test-deps",
				},
				Status: serverlessv1alpha1.FunctionStatus{
					Conditions: []serverlessv1alpha1.Condition{
						{
							Type:               serverlessv1alpha1.ConditionConfigurationReady,
							Status:             corev1.ConditionTrue,
							Message:            "Configured successfully",
							LastTransitionTime: testTransitionTime,
						},
					},
					Source:  "test-source",
					Runtime: serverlessv1alpha1.RuntimeExtendedNodejs12,
				},
			},
			wantVersion: serverlessv1alpha1.GroupVersion.String(),
		},
		{
			name: "v1alpha1 to v1alpha2 - with build-resources-preset label and Spec.Resources",
			src: &serverlessv1alpha1.Function{
				ObjectMeta: metav1.ObjectMeta{
					Name:      "test",
					Namespace: "test",
					Labels: map[string]string{
						serverlessv1alpha1.BuildResourcesPresetLabel: "some-preset-value",
					},
				},
				Spec: serverlessv1alpha1.FunctionSpec{
					Runtime: serverlessv1alpha1.Nodejs12,
					BuildResources: corev1.ResourceRequirements{
>>>>>>> bd2991ac
						Limits: corev1.ResourceList{
							corev1.ResourceCPU:    resource.MustParse("123m"),
							corev1.ResourceMemory: resource.MustParse("124Mi"),
						},
						Requests: corev1.ResourceList{
							corev1.ResourceCPU:    resource.MustParse("121m"),
							corev1.ResourceMemory: resource.MustParse("122Mi"),
						},
					},
					Source: "test-source",
					Deps:   "test-deps",
				},
				Status: serverlessv1alpha1.FunctionStatus{
					Conditions: []serverlessv1alpha1.Condition{
						{
							Type:               serverlessv1alpha1.ConditionConfigurationReady,
							Status:             corev1.ConditionTrue,
							Message:            "Configured successfully",
							LastTransitionTime: testTransitionTime,
						},
					},
					Source:  "test-source",
					Runtime: serverlessv1alpha1.RuntimeExtendedNodejs12,
				},
			},
			wantDst: &serverlessv1alpha2.Function{
				ObjectMeta: metav1.ObjectMeta{Name: "test", Namespace: "test"},
				Spec: serverlessv1alpha2.FunctionSpec{
					ResourceConfiguration: &serverlessv1alpha2.ResourceConfiguration{
<<<<<<< HEAD
						Function: &serverlessv1alpha2.ResourceRequirements{
=======
						Build: &serverlessv1alpha2.ResourceRequirements{
>>>>>>> bd2991ac
							Profile: "some-preset-value",
							Resources: &corev1.ResourceRequirements{
								Limits: corev1.ResourceList{
									corev1.ResourceCPU:    resource.MustParse("123m"),
									corev1.ResourceMemory: resource.MustParse("124Mi"),
								},
								Requests: corev1.ResourceList{
									corev1.ResourceCPU:    resource.MustParse("121m"),
									corev1.ResourceMemory: resource.MustParse("122Mi"),
								},
							},
						},
					},
					Runtime: serverlessv1alpha2.NodeJs12,
					Source: serverlessv1alpha2.Source{
						Inline: &serverlessv1alpha2.InlineSource{
							Source:       "test-source",
							Dependencies: "test-deps",
						},
					},
				},
				Status: serverlessv1alpha2.FunctionStatus{
					Conditions: []serverlessv1alpha2.Condition{
						{
							Type:               serverlessv1alpha2.ConditionConfigurationReady,
							Status:             corev1.ConditionTrue,
							Message:            "Configured successfully",
							LastTransitionTime: testTransitionTime,
						},
					},
				},
			},
			wantVersion: serverlessv1alpha2.GroupVersion.String(),
		},
		{
<<<<<<< HEAD
			name: "v1alpha2 to v1alpha1 - with function-resources-preset label and Spec.ResourceConfiguration.Function.Profile (should has highest priority)",
=======
			name: "v1alpha2 to v1alpha1 - with build-resources-preset label and Spec.ResourceConfiguration.Function.Profile (should has highest priority)",
>>>>>>> bd2991ac
			src: &serverlessv1alpha2.Function{
				ObjectMeta: metav1.ObjectMeta{
					Name:      "test",
					Namespace: "test",
					Labels: map[string]string{
<<<<<<< HEAD
						serverlessv1alpha2.FunctionResourcesPresetLabel: "some-preset-value",
=======
						serverlessv1alpha2.BuildResourcesPresetLabel: "some-preset-value",
>>>>>>> bd2991ac
					},
				},
				Spec: serverlessv1alpha2.FunctionSpec{
					ResourceConfiguration: &serverlessv1alpha2.ResourceConfiguration{
<<<<<<< HEAD
						Function: &serverlessv1alpha2.ResourceRequirements{
=======
						Build: &serverlessv1alpha2.ResourceRequirements{
>>>>>>> bd2991ac
							Profile: "another-preset-value",
						},
					},
					Runtime: serverlessv1alpha2.NodeJs12,
					Source: serverlessv1alpha2.Source{
						Inline: &serverlessv1alpha2.InlineSource{
							Source:       "test-source",
							Dependencies: "test-deps",
						},
					},
				},
				Status: serverlessv1alpha2.FunctionStatus{
					Conditions: []serverlessv1alpha2.Condition{
						{
							Type:               serverlessv1alpha2.ConditionConfigurationReady,
							Status:             corev1.ConditionTrue,
							Message:            "Configured successfully",
							LastTransitionTime: testTransitionTime,
						},
					},
				},
			},
			wantDst: &serverlessv1alpha1.Function{
				ObjectMeta: metav1.ObjectMeta{
					Name:      "test",
					Namespace: "test",
					Labels: map[string]string{
<<<<<<< HEAD
						serverlessv1alpha1.FunctionResourcesPresetLabel: "another-preset-value",
=======
						serverlessv1alpha1.BuildResourcesPresetLabel: "another-preset-value",
>>>>>>> bd2991ac
					},
				},
				Spec: serverlessv1alpha1.FunctionSpec{
					Runtime: serverlessv1alpha1.Nodejs12,
					Source:  "test-source",
					Deps:    "test-deps",
				},
				Status: serverlessv1alpha1.FunctionStatus{
					Conditions: []serverlessv1alpha1.Condition{
						{
							Type:               serverlessv1alpha1.ConditionConfigurationReady,
							Status:             corev1.ConditionTrue,
							Message:            "Configured successfully",
							LastTransitionTime: testTransitionTime,
						},
					},
					Source:  "test-source",
					Runtime: serverlessv1alpha1.RuntimeExtendedNodejs12,
				},
			},
			wantVersion: serverlessv1alpha1.GroupVersion.String(),
		},
		{
<<<<<<< HEAD
			name: "v1alpha2 to v1alpha1 - with function-resources-preset label and Spec.ResourceConfiguration.Function.Resources",
=======
			name: "v1alpha2 to v1alpha1 - with build-resources-preset label and Spec.ResourceConfiguration.Function.Resources",
>>>>>>> bd2991ac
			src: &serverlessv1alpha2.Function{
				ObjectMeta: metav1.ObjectMeta{
					Name:      "test",
					Namespace: "test",
					Labels: map[string]string{
<<<<<<< HEAD
						serverlessv1alpha2.FunctionResourcesPresetLabel: "some-preset-value",
=======
						serverlessv1alpha2.BuildResourcesPresetLabel: "some-preset-value",
>>>>>>> bd2991ac
					},
				},
				Spec: serverlessv1alpha2.FunctionSpec{
					ResourceConfiguration: &serverlessv1alpha2.ResourceConfiguration{
<<<<<<< HEAD
						Function: &serverlessv1alpha2.ResourceRequirements{
=======
						Build: &serverlessv1alpha2.ResourceRequirements{
>>>>>>> bd2991ac
							Resources: &corev1.ResourceRequirements{
								Requests: corev1.ResourceList{
									corev1.ResourceCPU:    resource.MustParse("731m"),
									corev1.ResourceMemory: resource.MustParse("732Mi"),
								},
							},
						},
					},
					Runtime: serverlessv1alpha2.NodeJs12,
					Source: serverlessv1alpha2.Source{
						Inline: &serverlessv1alpha2.InlineSource{
							Source:       "test-source",
							Dependencies: "test-deps",
						},
					},
				},
				Status: serverlessv1alpha2.FunctionStatus{
					Conditions: []serverlessv1alpha2.Condition{
						{
							Type:               serverlessv1alpha2.ConditionConfigurationReady,
							Status:             corev1.ConditionTrue,
							Message:            "Configured successfully",
							LastTransitionTime: testTransitionTime,
						},
					},
				},
			},
			wantDst: &serverlessv1alpha1.Function{
				ObjectMeta: metav1.ObjectMeta{
					Name:      "test",
					Namespace: "test",
					Labels: map[string]string{
<<<<<<< HEAD
						serverlessv1alpha1.FunctionResourcesPresetLabel: "some-preset-value",
					},
				},
				Spec: serverlessv1alpha1.FunctionSpec{
					Resources: corev1.ResourceRequirements{
=======
						serverlessv1alpha1.BuildResourcesPresetLabel: "some-preset-value",
					},
				},
				Spec: serverlessv1alpha1.FunctionSpec{
					BuildResources: corev1.ResourceRequirements{
>>>>>>> bd2991ac
						Requests: corev1.ResourceList{
							corev1.ResourceCPU:    resource.MustParse("731m"),
							corev1.ResourceMemory: resource.MustParse("732Mi"),
						},
					},
					Runtime: serverlessv1alpha1.Nodejs12,
					Source:  "test-source",
					Deps:    "test-deps",
				},
				Status: serverlessv1alpha1.FunctionStatus{
					Conditions: []serverlessv1alpha1.Condition{
						{
							Type:               serverlessv1alpha1.ConditionConfigurationReady,
							Status:             corev1.ConditionTrue,
							Message:            "Configured successfully",
							LastTransitionTime: testTransitionTime,
						},
					},
					Source:  "test-source",
					Runtime: serverlessv1alpha1.RuntimeExtendedNodejs12,
				},
			},
			wantVersion: serverlessv1alpha1.GroupVersion.String(),
		},
	}
	for _, tt := range tests {
		t.Run(tt.name, func(t *testing.T) {
			dst, err := w.allocateDstObject(tt.wantVersion, "Function")
			require.NoError(t, err)
			if err := w.convertFunction(tt.src, dst); (err != nil) != tt.wantErr {
				t.Errorf("ConvertingWebhook.convertFunction() error = %v, wantErr %v", err, tt.wantErr)
			}
			if _, ok := tt.wantDst.(*serverlessv1alpha1.Function); ok {
				require.Equal(t, tt.wantDst.(*serverlessv1alpha1.Function).Spec, dst.(*serverlessv1alpha1.Function).Spec)
				require.Equal(t, tt.wantDst.(*serverlessv1alpha1.Function).ObjectMeta, dst.(*serverlessv1alpha1.Function).ObjectMeta)
			} else if _, ok := tt.wantDst.(*serverlessv1alpha2.Function); ok {
				require.Equal(t, tt.wantDst.(*serverlessv1alpha2.Function).Spec, dst.(*serverlessv1alpha2.Function).Spec)
				require.Equal(t, tt.wantDst.(*serverlessv1alpha2.Function).ObjectMeta, dst.(*serverlessv1alpha2.Function).ObjectMeta)

				require.NoError(t, checkGitRepoAnnotation(dst.(*serverlessv1alpha2.Function), testRepoName))

			}
		})
	}
}

func TestConvertingWebhook_convertFunctionWithRemovedAuth(t *testing.T) {
	testGitRepoNoAuth := &serverlessv1alpha1.GitRepository{
		ObjectMeta: metav1.ObjectMeta{Name: testRepoName, Namespace: "test"},

		Spec: serverlessv1alpha1.GitRepositorySpec{
			URL: "https://github.com/kyma-project/kyma.git",
		},
	}

	scheme := runtime.NewScheme()
	_ = serverlessv1alpha1.AddToScheme(scheme)
	_ = serverlessv1alpha2.AddToScheme(scheme)

	client := fake.NewClientBuilder().WithScheme(scheme).WithObjects(testGitRepoNoAuth).Build()
	fakeLogger := zap.NewNop().Sugar()
	w := NewConvertingWebhook(client, scheme, fakeLogger)
	tests := []struct {
		name        string
		src         runtime.Object
		repo        serverlessv1alpha1.GitRepository
		wantDst     runtime.Object
		wantVersion string
		wantErr     bool
	}{
		{
			name: "v1alpha1 to v1alpha2 Git function without auth",
			src: &serverlessv1alpha1.Function{
				ObjectMeta: metav1.ObjectMeta{Name: "test", Namespace: "test"},
				Spec: serverlessv1alpha1.FunctionSpec{
					Runtime: serverlessv1alpha1.Nodejs12,
					Type:    serverlessv1alpha1.SourceTypeGit,
					Source:  testRepoName,
					Repository: serverlessv1alpha1.Repository{
						BaseDir:   "/code/",
						Reference: "main",
					},
				},
			},
			wantDst: &serverlessv1alpha2.Function{
				ObjectMeta: metav1.ObjectMeta{
					Name: "test", Namespace: "test",
					Annotations: map[string]string{
						v1alpha1GitRepoNameAnnotation: testRepoName,
					},
				},
				Spec: serverlessv1alpha2.FunctionSpec{
					Runtime: serverlessv1alpha2.NodeJs12,
					Source: serverlessv1alpha2.Source{
						GitRepository: &serverlessv1alpha2.GitRepositorySource{
							URL: testGitRepoNoAuth.Spec.URL,
							Repository: serverlessv1alpha2.Repository{
								BaseDir:   "/code/",
								Reference: "main",
							},
						},
					},
				},
			},
			wantVersion: serverlessv1alpha2.GroupVersion.String(),
		},
	}
	for _, tt := range tests {
		t.Run(tt.name, func(t *testing.T) {
			dst, err := w.allocateDstObject(tt.wantVersion, "Function")
			require.NoError(t, err)
			if err := w.convertFunction(tt.src, dst); (err != nil) != tt.wantErr {
				t.Errorf("ConvertingWebhook.convertFunction() error = %v, wantErr %v", err, tt.wantErr)
			}
			desSpec := dst.(*serverlessv1alpha2.Function).Spec
			wantSpec := tt.wantDst.(*serverlessv1alpha2.Function).Spec
			require.Equal(t, wantSpec, wantSpec)
			require.Nil(t, desSpec.Source.GitRepository.Auth)

		})
	}
}

func checkGitRepoAnnotation(f *serverlessv1alpha2.Function, repoName string) error {
	if !f.TypeOf(serverlessv1alpha2.FunctionTypeGit) {
		return nil
	}

	if n, ok := f.Annotations[v1alpha1GitRepoNameAnnotation]; !ok || n != repoName {
		return fmt.Errorf("can't find the GitRepo annotation or the value is incorrect")
	}
	return nil
}<|MERGE_RESOLUTION|>--- conflicted
+++ resolved
@@ -534,208 +534,19 @@
 			},
 			wantVersion: serverlessv1alpha1.GroupVersion.String(),
 		},
-<<<<<<< HEAD
 		{
 			name: "v1alpha1 to v1alpha2 - with function-resources-preset label and Spec.Resources",
-=======
-		//TODO(#15288): "v1alpha1 to v1alpha2 - with function-resources-preset label and partially filled Spec.Resources",
-		//TODO(#15288): "v1alpha2 to v1alpha1 - with function-resources-preset label and Spec.ResourceConfiguration.Function.Profile",
-		//TODO(#15288): "v1alpha2 to v1alpha1 - with function-resources-preset label and partially filled Spec.ResourceConfiguration.Function.Resources",
-		//TODO(#15288): check validation for "v1alpha2 - with Spec.ResourceConfiguration.Function.Profile and Spec.ResourceConfiguration.Function.Resources"
-		{
-			name: "v1alpha1 to v1alpha2 - with build-resources-preset label",
->>>>>>> bd2991ac
 			src: &serverlessv1alpha1.Function{
 				ObjectMeta: metav1.ObjectMeta{
 					Name:      "test",
 					Namespace: "test",
 					Labels: map[string]string{
-<<<<<<< HEAD
 						serverlessv1alpha1.FunctionResourcesPresetLabel: "some-preset-value",
-=======
-						serverlessv1alpha1.BuildResourcesPresetLabel: "some-preset-value",
->>>>>>> bd2991ac
-					},
-				},
-				Spec: serverlessv1alpha1.FunctionSpec{
-					Runtime: serverlessv1alpha1.Nodejs12,
-<<<<<<< HEAD
+					},
+				},
+				Spec: serverlessv1alpha1.FunctionSpec{
+					Runtime: serverlessv1alpha1.Nodejs12,
 					Resources: corev1.ResourceRequirements{
-=======
-					Source:  "test-source",
-					Deps:    "test-deps",
-				},
-				Status: serverlessv1alpha1.FunctionStatus{
-					Conditions: []serverlessv1alpha1.Condition{
-						{
-							Type:               serverlessv1alpha1.ConditionConfigurationReady,
-							Status:             corev1.ConditionTrue,
-							Message:            "Configured successfully",
-							LastTransitionTime: testTransitionTime,
-						},
-					},
-					Source:  "test-source",
-					Runtime: serverlessv1alpha1.RuntimeExtendedNodejs12,
-				},
-			},
-			wantDst: &serverlessv1alpha2.Function{
-				ObjectMeta: metav1.ObjectMeta{Name: "test", Namespace: "test"},
-				Spec: serverlessv1alpha2.FunctionSpec{
-					ResourceConfiguration: &serverlessv1alpha2.ResourceConfiguration{
-						Build: &serverlessv1alpha2.ResourceRequirements{
-							Profile: "some-preset-value",
-						},
-					},
-					Runtime: serverlessv1alpha2.NodeJs12,
-					Source: serverlessv1alpha2.Source{
-						Inline: &serverlessv1alpha2.InlineSource{
-							Source:       "test-source",
-							Dependencies: "test-deps",
-						},
-					},
-				},
-				Status: serverlessv1alpha2.FunctionStatus{
-					Conditions: []serverlessv1alpha2.Condition{
-						{
-							Type:               serverlessv1alpha2.ConditionConfigurationReady,
-							Status:             corev1.ConditionTrue,
-							Message:            "Configured successfully",
-							LastTransitionTime: testTransitionTime,
-						},
-					},
-				},
-			},
-			wantVersion: serverlessv1alpha2.GroupVersion.String(),
-		},
-		{
-			name: "v1alpha2 to v1alpha1 - with build-resources-preset label",
-			src: &serverlessv1alpha2.Function{
-				ObjectMeta: metav1.ObjectMeta{
-					Name:      "test",
-					Namespace: "test",
-					Labels: map[string]string{
-						serverlessv1alpha2.BuildResourcesPresetLabel: "some-preset-value",
-					},
-				},
-				Spec: serverlessv1alpha2.FunctionSpec{
-					Runtime: serverlessv1alpha2.NodeJs12,
-					Source: serverlessv1alpha2.Source{
-						Inline: &serverlessv1alpha2.InlineSource{
-							Source:       "test-source",
-							Dependencies: "test-deps",
-						},
-					},
-				},
-				Status: serverlessv1alpha2.FunctionStatus{
-					Conditions: []serverlessv1alpha2.Condition{
-						{
-							Type:               serverlessv1alpha2.ConditionConfigurationReady,
-							Status:             corev1.ConditionTrue,
-							Message:            "Configured successfully",
-							LastTransitionTime: testTransitionTime,
-						},
-					},
-				},
-			},
-			wantDst: &serverlessv1alpha1.Function{
-				ObjectMeta: metav1.ObjectMeta{
-					Name:      "test",
-					Namespace: "test",
-					Labels: map[string]string{
-						serverlessv1alpha1.BuildResourcesPresetLabel: "some-preset-value",
-					},
-				},
-				Spec: serverlessv1alpha1.FunctionSpec{
-					Runtime: serverlessv1alpha1.Nodejs12,
-					Source:  "test-source",
-					Deps:    "test-deps",
-				},
-				Status: serverlessv1alpha1.FunctionStatus{
-					Conditions: []serverlessv1alpha1.Condition{
-						{
-							Type:               serverlessv1alpha1.ConditionConfigurationReady,
-							Status:             corev1.ConditionTrue,
-							Message:            "Configured successfully",
-							LastTransitionTime: testTransitionTime,
-						},
-					},
-					Source:  "test-source",
-					Runtime: serverlessv1alpha1.RuntimeExtendedNodejs12,
-				},
-			},
-			wantVersion: serverlessv1alpha1.GroupVersion.String(),
-		},
-		{
-			name: "v1alpha2 to v1alpha1 - with Spec.ResourceConfiguration.Build.Profile",
-			src: &serverlessv1alpha2.Function{
-				ObjectMeta: metav1.ObjectMeta{Name: "test", Namespace: "test"},
-				Spec: serverlessv1alpha2.FunctionSpec{
-					ResourceConfiguration: &serverlessv1alpha2.ResourceConfiguration{
-						Build: &serverlessv1alpha2.ResourceRequirements{
-							Profile: "another-preset-value",
-						},
-					},
-					Runtime: serverlessv1alpha2.NodeJs12,
-					Source: serverlessv1alpha2.Source{
-						Inline: &serverlessv1alpha2.InlineSource{
-							Source:       "test-source",
-							Dependencies: "test-deps",
-						},
-					},
-				},
-				Status: serverlessv1alpha2.FunctionStatus{
-					Conditions: []serverlessv1alpha2.Condition{
-						{
-							Type:               serverlessv1alpha2.ConditionConfigurationReady,
-							Status:             corev1.ConditionTrue,
-							Message:            "Configured successfully",
-							LastTransitionTime: testTransitionTime,
-						},
-					},
-				},
-			},
-			wantDst: &serverlessv1alpha1.Function{
-				ObjectMeta: metav1.ObjectMeta{
-					Name:      "test",
-					Namespace: "test",
-					Labels: map[string]string{
-						serverlessv1alpha1.BuildResourcesPresetLabel: "another-preset-value",
-					},
-				},
-				Spec: serverlessv1alpha1.FunctionSpec{
-					Runtime: serverlessv1alpha1.Nodejs12,
-					Source:  "test-source",
-					Deps:    "test-deps",
-				},
-				Status: serverlessv1alpha1.FunctionStatus{
-					Conditions: []serverlessv1alpha1.Condition{
-						{
-							Type:               serverlessv1alpha1.ConditionConfigurationReady,
-							Status:             corev1.ConditionTrue,
-							Message:            "Configured successfully",
-							LastTransitionTime: testTransitionTime,
-						},
-					},
-					Source:  "test-source",
-					Runtime: serverlessv1alpha1.RuntimeExtendedNodejs12,
-				},
-			},
-			wantVersion: serverlessv1alpha1.GroupVersion.String(),
-		},
-		{
-			name: "v1alpha1 to v1alpha2 - with build-resources-preset label and Spec.Resources",
-			src: &serverlessv1alpha1.Function{
-				ObjectMeta: metav1.ObjectMeta{
-					Name:      "test",
-					Namespace: "test",
-					Labels: map[string]string{
-						serverlessv1alpha1.BuildResourcesPresetLabel: "some-preset-value",
-					},
-				},
-				Spec: serverlessv1alpha1.FunctionSpec{
-					Runtime: serverlessv1alpha1.Nodejs12,
-					BuildResources: corev1.ResourceRequirements{
->>>>>>> bd2991ac
 						Limits: corev1.ResourceList{
 							corev1.ResourceCPU:    resource.MustParse("123m"),
 							corev1.ResourceMemory: resource.MustParse("124Mi"),
@@ -765,11 +576,7 @@
 				ObjectMeta: metav1.ObjectMeta{Name: "test", Namespace: "test"},
 				Spec: serverlessv1alpha2.FunctionSpec{
 					ResourceConfiguration: &serverlessv1alpha2.ResourceConfiguration{
-<<<<<<< HEAD
 						Function: &serverlessv1alpha2.ResourceRequirements{
-=======
-						Build: &serverlessv1alpha2.ResourceRequirements{
->>>>>>> bd2991ac
 							Profile: "some-preset-value",
 							Resources: &corev1.ResourceRequirements{
 								Limits: corev1.ResourceList{
@@ -805,30 +612,18 @@
 			wantVersion: serverlessv1alpha2.GroupVersion.String(),
 		},
 		{
-<<<<<<< HEAD
 			name: "v1alpha2 to v1alpha1 - with function-resources-preset label and Spec.ResourceConfiguration.Function.Profile (should has highest priority)",
-=======
-			name: "v1alpha2 to v1alpha1 - with build-resources-preset label and Spec.ResourceConfiguration.Function.Profile (should has highest priority)",
->>>>>>> bd2991ac
 			src: &serverlessv1alpha2.Function{
 				ObjectMeta: metav1.ObjectMeta{
 					Name:      "test",
 					Namespace: "test",
 					Labels: map[string]string{
-<<<<<<< HEAD
 						serverlessv1alpha2.FunctionResourcesPresetLabel: "some-preset-value",
-=======
-						serverlessv1alpha2.BuildResourcesPresetLabel: "some-preset-value",
->>>>>>> bd2991ac
 					},
 				},
 				Spec: serverlessv1alpha2.FunctionSpec{
 					ResourceConfiguration: &serverlessv1alpha2.ResourceConfiguration{
-<<<<<<< HEAD
 						Function: &serverlessv1alpha2.ResourceRequirements{
-=======
-						Build: &serverlessv1alpha2.ResourceRequirements{
->>>>>>> bd2991ac
 							Profile: "another-preset-value",
 						},
 					},
@@ -856,11 +651,7 @@
 					Name:      "test",
 					Namespace: "test",
 					Labels: map[string]string{
-<<<<<<< HEAD
 						serverlessv1alpha1.FunctionResourcesPresetLabel: "another-preset-value",
-=======
-						serverlessv1alpha1.BuildResourcesPresetLabel: "another-preset-value",
->>>>>>> bd2991ac
 					},
 				},
 				Spec: serverlessv1alpha1.FunctionSpec{
@@ -884,30 +675,18 @@
 			wantVersion: serverlessv1alpha1.GroupVersion.String(),
 		},
 		{
-<<<<<<< HEAD
 			name: "v1alpha2 to v1alpha1 - with function-resources-preset label and Spec.ResourceConfiguration.Function.Resources",
-=======
-			name: "v1alpha2 to v1alpha1 - with build-resources-preset label and Spec.ResourceConfiguration.Function.Resources",
->>>>>>> bd2991ac
 			src: &serverlessv1alpha2.Function{
 				ObjectMeta: metav1.ObjectMeta{
 					Name:      "test",
 					Namespace: "test",
 					Labels: map[string]string{
-<<<<<<< HEAD
 						serverlessv1alpha2.FunctionResourcesPresetLabel: "some-preset-value",
-=======
-						serverlessv1alpha2.BuildResourcesPresetLabel: "some-preset-value",
->>>>>>> bd2991ac
 					},
 				},
 				Spec: serverlessv1alpha2.FunctionSpec{
 					ResourceConfiguration: &serverlessv1alpha2.ResourceConfiguration{
-<<<<<<< HEAD
 						Function: &serverlessv1alpha2.ResourceRequirements{
-=======
-						Build: &serverlessv1alpha2.ResourceRequirements{
->>>>>>> bd2991ac
 							Resources: &corev1.ResourceRequirements{
 								Requests: corev1.ResourceList{
 									corev1.ResourceCPU:    resource.MustParse("731m"),
@@ -940,19 +719,397 @@
 					Name:      "test",
 					Namespace: "test",
 					Labels: map[string]string{
-<<<<<<< HEAD
 						serverlessv1alpha1.FunctionResourcesPresetLabel: "some-preset-value",
 					},
 				},
 				Spec: serverlessv1alpha1.FunctionSpec{
 					Resources: corev1.ResourceRequirements{
-=======
+						Requests: corev1.ResourceList{
+							corev1.ResourceCPU:    resource.MustParse("731m"),
+							corev1.ResourceMemory: resource.MustParse("732Mi"),
+						},
+					},
+					Runtime: serverlessv1alpha1.Nodejs12,
+					Source:  "test-source",
+					Deps:    "test-deps",
+				},
+				Status: serverlessv1alpha1.FunctionStatus{
+					Conditions: []serverlessv1alpha1.Condition{
+						{
+							Type:               serverlessv1alpha1.ConditionConfigurationReady,
+							Status:             corev1.ConditionTrue,
+							Message:            "Configured successfully",
+							LastTransitionTime: testTransitionTime,
+						},
+					},
+					Source:  "test-source",
+					Runtime: serverlessv1alpha1.RuntimeExtendedNodejs12,
+				},
+			},
+			wantVersion: serverlessv1alpha1.GroupVersion.String(),
+		},
+		{
+			name: "v1alpha1 to v1alpha2 - with build-resources-preset label",
+			src: &serverlessv1alpha1.Function{
+				ObjectMeta: metav1.ObjectMeta{
+					Name:      "test",
+					Namespace: "test",
+					Labels: map[string]string{
 						serverlessv1alpha1.BuildResourcesPresetLabel: "some-preset-value",
 					},
 				},
 				Spec: serverlessv1alpha1.FunctionSpec{
+					Runtime: serverlessv1alpha1.Nodejs12,
+					Source:  "test-source",
+					Deps:    "test-deps",
+				},
+				Status: serverlessv1alpha1.FunctionStatus{
+					Conditions: []serverlessv1alpha1.Condition{
+						{
+							Type:               serverlessv1alpha1.ConditionConfigurationReady,
+							Status:             corev1.ConditionTrue,
+							Message:            "Configured successfully",
+							LastTransitionTime: testTransitionTime,
+						},
+					},
+					Source:  "test-source",
+					Runtime: serverlessv1alpha1.RuntimeExtendedNodejs12,
+				},
+			},
+			wantDst: &serverlessv1alpha2.Function{
+				ObjectMeta: metav1.ObjectMeta{Name: "test", Namespace: "test"},
+				Spec: serverlessv1alpha2.FunctionSpec{
+					ResourceConfiguration: &serverlessv1alpha2.ResourceConfiguration{
+						Build: &serverlessv1alpha2.ResourceRequirements{
+							Profile: "some-preset-value",
+						},
+					},
+					Runtime: serverlessv1alpha2.NodeJs12,
+					Source: serverlessv1alpha2.Source{
+						Inline: &serverlessv1alpha2.InlineSource{
+							Source:       "test-source",
+							Dependencies: "test-deps",
+						},
+					},
+				},
+				Status: serverlessv1alpha2.FunctionStatus{
+					Conditions: []serverlessv1alpha2.Condition{
+						{
+							Type:               serverlessv1alpha2.ConditionConfigurationReady,
+							Status:             corev1.ConditionTrue,
+							Message:            "Configured successfully",
+							LastTransitionTime: testTransitionTime,
+						},
+					},
+				},
+			},
+			wantVersion: serverlessv1alpha2.GroupVersion.String(),
+		},
+		{
+			name: "v1alpha2 to v1alpha1 - with build-resources-preset label",
+			src: &serverlessv1alpha2.Function{
+				ObjectMeta: metav1.ObjectMeta{
+					Name:      "test",
+					Namespace: "test",
+					Labels: map[string]string{
+						serverlessv1alpha2.BuildResourcesPresetLabel: "some-preset-value",
+					},
+				},
+				Spec: serverlessv1alpha2.FunctionSpec{
+					Runtime: serverlessv1alpha2.NodeJs12,
+					Source: serverlessv1alpha2.Source{
+						Inline: &serverlessv1alpha2.InlineSource{
+							Source:       "test-source",
+							Dependencies: "test-deps",
+						},
+					},
+				},
+				Status: serverlessv1alpha2.FunctionStatus{
+					Conditions: []serverlessv1alpha2.Condition{
+						{
+							Type:               serverlessv1alpha2.ConditionConfigurationReady,
+							Status:             corev1.ConditionTrue,
+							Message:            "Configured successfully",
+							LastTransitionTime: testTransitionTime,
+						},
+					},
+				},
+			},
+			wantDst: &serverlessv1alpha1.Function{
+				ObjectMeta: metav1.ObjectMeta{
+					Name:      "test",
+					Namespace: "test",
+					Labels: map[string]string{
+						serverlessv1alpha1.BuildResourcesPresetLabel: "some-preset-value",
+					},
+				},
+				Spec: serverlessv1alpha1.FunctionSpec{
+					Runtime: serverlessv1alpha1.Nodejs12,
+					Source:  "test-source",
+					Deps:    "test-deps",
+				},
+				Status: serverlessv1alpha1.FunctionStatus{
+					Conditions: []serverlessv1alpha1.Condition{
+						{
+							Type:               serverlessv1alpha1.ConditionConfigurationReady,
+							Status:             corev1.ConditionTrue,
+							Message:            "Configured successfully",
+							LastTransitionTime: testTransitionTime,
+						},
+					},
+					Source:  "test-source",
+					Runtime: serverlessv1alpha1.RuntimeExtendedNodejs12,
+				},
+			},
+			wantVersion: serverlessv1alpha1.GroupVersion.String(),
+		},
+		{
+			name: "v1alpha2 to v1alpha1 - with Spec.ResourceConfiguration.Build.Profile",
+			src: &serverlessv1alpha2.Function{
+				ObjectMeta: metav1.ObjectMeta{Name: "test", Namespace: "test"},
+				Spec: serverlessv1alpha2.FunctionSpec{
+					ResourceConfiguration: &serverlessv1alpha2.ResourceConfiguration{
+						Build: &serverlessv1alpha2.ResourceRequirements{
+							Profile: "another-preset-value",
+						},
+					},
+					Runtime: serverlessv1alpha2.NodeJs12,
+					Source: serverlessv1alpha2.Source{
+						Inline: &serverlessv1alpha2.InlineSource{
+							Source:       "test-source",
+							Dependencies: "test-deps",
+						},
+					},
+				},
+				Status: serverlessv1alpha2.FunctionStatus{
+					Conditions: []serverlessv1alpha2.Condition{
+						{
+							Type:               serverlessv1alpha2.ConditionConfigurationReady,
+							Status:             corev1.ConditionTrue,
+							Message:            "Configured successfully",
+							LastTransitionTime: testTransitionTime,
+						},
+					},
+				},
+			},
+			wantDst: &serverlessv1alpha1.Function{
+				ObjectMeta: metav1.ObjectMeta{
+					Name:      "test",
+					Namespace: "test",
+					Labels: map[string]string{
+						serverlessv1alpha1.BuildResourcesPresetLabel: "another-preset-value",
+					},
+				},
+				Spec: serverlessv1alpha1.FunctionSpec{
+					Runtime: serverlessv1alpha1.Nodejs12,
+					Source:  "test-source",
+					Deps:    "test-deps",
+				},
+				Status: serverlessv1alpha1.FunctionStatus{
+					Conditions: []serverlessv1alpha1.Condition{
+						{
+							Type:               serverlessv1alpha1.ConditionConfigurationReady,
+							Status:             corev1.ConditionTrue,
+							Message:            "Configured successfully",
+							LastTransitionTime: testTransitionTime,
+						},
+					},
+					Source:  "test-source",
+					Runtime: serverlessv1alpha1.RuntimeExtendedNodejs12,
+				},
+			},
+			wantVersion: serverlessv1alpha1.GroupVersion.String(),
+		},
+		{
+			name: "v1alpha1 to v1alpha2 - with build-resources-preset label and Spec.Resources",
+			src: &serverlessv1alpha1.Function{
+				ObjectMeta: metav1.ObjectMeta{
+					Name:      "test",
+					Namespace: "test",
+					Labels: map[string]string{
+						serverlessv1alpha1.BuildResourcesPresetLabel: "some-preset-value",
+					},
+				},
+				Spec: serverlessv1alpha1.FunctionSpec{
+					Runtime: serverlessv1alpha1.Nodejs12,
 					BuildResources: corev1.ResourceRequirements{
->>>>>>> bd2991ac
+						Limits: corev1.ResourceList{
+							corev1.ResourceCPU:    resource.MustParse("123m"),
+							corev1.ResourceMemory: resource.MustParse("124Mi"),
+						},
+						Requests: corev1.ResourceList{
+							corev1.ResourceCPU:    resource.MustParse("121m"),
+							corev1.ResourceMemory: resource.MustParse("122Mi"),
+						},
+					},
+					Source: "test-source",
+					Deps:   "test-deps",
+				},
+				Status: serverlessv1alpha1.FunctionStatus{
+					Conditions: []serverlessv1alpha1.Condition{
+						{
+							Type:               serverlessv1alpha1.ConditionConfigurationReady,
+							Status:             corev1.ConditionTrue,
+							Message:            "Configured successfully",
+							LastTransitionTime: testTransitionTime,
+						},
+					},
+					Source:  "test-source",
+					Runtime: serverlessv1alpha1.RuntimeExtendedNodejs12,
+				},
+			},
+			wantDst: &serverlessv1alpha2.Function{
+				ObjectMeta: metav1.ObjectMeta{Name: "test", Namespace: "test"},
+				Spec: serverlessv1alpha2.FunctionSpec{
+					ResourceConfiguration: &serverlessv1alpha2.ResourceConfiguration{
+						Build: &serverlessv1alpha2.ResourceRequirements{
+							Profile: "some-preset-value",
+							Resources: &corev1.ResourceRequirements{
+								Limits: corev1.ResourceList{
+									corev1.ResourceCPU:    resource.MustParse("123m"),
+									corev1.ResourceMemory: resource.MustParse("124Mi"),
+								},
+								Requests: corev1.ResourceList{
+									corev1.ResourceCPU:    resource.MustParse("121m"),
+									corev1.ResourceMemory: resource.MustParse("122Mi"),
+								},
+							},
+						},
+					},
+					Runtime: serverlessv1alpha2.NodeJs12,
+					Source: serverlessv1alpha2.Source{
+						Inline: &serverlessv1alpha2.InlineSource{
+							Source:       "test-source",
+							Dependencies: "test-deps",
+						},
+					},
+				},
+				Status: serverlessv1alpha2.FunctionStatus{
+					Conditions: []serverlessv1alpha2.Condition{
+						{
+							Type:               serverlessv1alpha2.ConditionConfigurationReady,
+							Status:             corev1.ConditionTrue,
+							Message:            "Configured successfully",
+							LastTransitionTime: testTransitionTime,
+						},
+					},
+				},
+			},
+			wantVersion: serverlessv1alpha2.GroupVersion.String(),
+		},
+		{
+			name: "v1alpha2 to v1alpha1 - with build-resources-preset label and Spec.ResourceConfiguration.Function.Profile (should has highest priority)",
+			src: &serverlessv1alpha2.Function{
+				ObjectMeta: metav1.ObjectMeta{
+					Name:      "test",
+					Namespace: "test",
+					Labels: map[string]string{
+						serverlessv1alpha2.BuildResourcesPresetLabel: "some-preset-value",
+					},
+				},
+				Spec: serverlessv1alpha2.FunctionSpec{
+					ResourceConfiguration: &serverlessv1alpha2.ResourceConfiguration{
+						Build: &serverlessv1alpha2.ResourceRequirements{
+							Profile: "another-preset-value",
+						},
+					},
+					Runtime: serverlessv1alpha2.NodeJs12,
+					Source: serverlessv1alpha2.Source{
+						Inline: &serverlessv1alpha2.InlineSource{
+							Source:       "test-source",
+							Dependencies: "test-deps",
+						},
+					},
+				},
+				Status: serverlessv1alpha2.FunctionStatus{
+					Conditions: []serverlessv1alpha2.Condition{
+						{
+							Type:               serverlessv1alpha2.ConditionConfigurationReady,
+							Status:             corev1.ConditionTrue,
+							Message:            "Configured successfully",
+							LastTransitionTime: testTransitionTime,
+						},
+					},
+				},
+			},
+			wantDst: &serverlessv1alpha1.Function{
+				ObjectMeta: metav1.ObjectMeta{
+					Name:      "test",
+					Namespace: "test",
+					Labels: map[string]string{
+						serverlessv1alpha1.BuildResourcesPresetLabel: "another-preset-value",
+					},
+				},
+				Spec: serverlessv1alpha1.FunctionSpec{
+					Runtime: serverlessv1alpha1.Nodejs12,
+					Source:  "test-source",
+					Deps:    "test-deps",
+				},
+				Status: serverlessv1alpha1.FunctionStatus{
+					Conditions: []serverlessv1alpha1.Condition{
+						{
+							Type:               serverlessv1alpha1.ConditionConfigurationReady,
+							Status:             corev1.ConditionTrue,
+							Message:            "Configured successfully",
+							LastTransitionTime: testTransitionTime,
+						},
+					},
+					Source:  "test-source",
+					Runtime: serverlessv1alpha1.RuntimeExtendedNodejs12,
+				},
+			},
+			wantVersion: serverlessv1alpha1.GroupVersion.String(),
+		},
+		{
+			name: "v1alpha2 to v1alpha1 - with build-resources-preset label and Spec.ResourceConfiguration.Function.Resources",
+			src: &serverlessv1alpha2.Function{
+				ObjectMeta: metav1.ObjectMeta{
+					Name:      "test",
+					Namespace: "test",
+					Labels: map[string]string{
+						serverlessv1alpha2.BuildResourcesPresetLabel: "some-preset-value",
+					},
+				},
+				Spec: serverlessv1alpha2.FunctionSpec{
+					ResourceConfiguration: &serverlessv1alpha2.ResourceConfiguration{
+						Build: &serverlessv1alpha2.ResourceRequirements{
+							Resources: &corev1.ResourceRequirements{
+								Requests: corev1.ResourceList{
+									corev1.ResourceCPU:    resource.MustParse("731m"),
+									corev1.ResourceMemory: resource.MustParse("732Mi"),
+								},
+							},
+						},
+					},
+					Runtime: serverlessv1alpha2.NodeJs12,
+					Source: serverlessv1alpha2.Source{
+						Inline: &serverlessv1alpha2.InlineSource{
+							Source:       "test-source",
+							Dependencies: "test-deps",
+						},
+					},
+				},
+				Status: serverlessv1alpha2.FunctionStatus{
+					Conditions: []serverlessv1alpha2.Condition{
+						{
+							Type:               serverlessv1alpha2.ConditionConfigurationReady,
+							Status:             corev1.ConditionTrue,
+							Message:            "Configured successfully",
+							LastTransitionTime: testTransitionTime,
+						},
+					},
+				},
+			},
+			wantDst: &serverlessv1alpha1.Function{
+				ObjectMeta: metav1.ObjectMeta{
+					Name:      "test",
+					Namespace: "test",
+					Labels: map[string]string{
+						serverlessv1alpha1.BuildResourcesPresetLabel: "some-preset-value",
+					},
+				},
+				Spec: serverlessv1alpha1.FunctionSpec{
+					BuildResources: corev1.ResourceRequirements{
 						Requests: corev1.ResourceList{
 							corev1.ResourceCPU:    resource.MustParse("731m"),
 							corev1.ResourceMemory: resource.MustParse("732Mi"),
