PKG = github.com/kyma-project/kyma/components/function-controller

# Image URL to use all building/pushing image targets
APP_NAME ?= function-controller
IMG ?= $(APP_NAME):latest
IMG-CI = $(DOCKER_PUSH_REPOSITORY)$(DOCKER_PUSH_DIRECTORY)/$(APP_NAME):$(DOCKER_TAG)

all: test manager

# Resolve dependencies
resolve:
	dep ensure -v -vendor-only

.PHONY: pull-licenses
pull-licenses:
ifdef LICENSE_PULLER_PATH
	bash $(LICENSE_PULLER_PATH)
else
	mkdir -p licenses
endif

# Run tests
# Default is 20s - available since controller-runtime 0.1.5
test: export KUBEBUILDER_CONTROLPLANE_START_TIMEOUT = 2m
# Default is 20s - available since controller-runtime 0.1.5
test: export KUBEBUILDER_CONTROLPLANE_STOP_TIMEOUT = 2m
test: generate fmt vet symlinks
<<<<<<< HEAD
	go test -race -v ./pkg/... ./cmd/... -coverprofile cover.out
=======
	go test -v ./pkg/... ./cmd/... -coverprofile cover.out
	@echo "Total test coverage: $$(go tool cover -func=cover.out | grep total | awk '{print $$3}')"
>>>>>>> 254e22e6

symlinks:
	-rm config/crds/300*.yaml
	ln -s ../../vendor/github.com/knative/build/config/300-build.yaml config/crds/300-build.yaml
	ln -s ../../vendor/github.com/knative/build/config/300-buildtemplate.yaml config/crds/300-buildtemplate.yaml
	ln -s ../../vendor/github.com/knative/serving/config/300-revision.yaml config/crds/300-revision.yaml
	ln -s ../../vendor/github.com/knative/serving/config/300-route.yaml config/crds/300-route.yaml
	ln -s ../../vendor/github.com/knative/serving/config/300-service.yaml config/crds/300-service.yaml
	ln -s ../../vendor/github.com/knative/serving/config/300-configuration.yaml config/crds/300-configuration.yaml

# Generate code
generate: resolve
	go generate ./pkg/... ./cmd/...

# Run go fmt against code
fmt:
	go fmt ./pkg/... ./cmd/...

# Run go vet against code
vet:
	go vet ./pkg/... ./cmd/...

qt:
	go test -v ./pkg/... ./cmd/... -coverprofile cover.out
	@echo "Total test coverage: $$(go tool cover -func=cover.out | grep total | awk '{print $$3}')"

# Build manager binary
manager: generate fmt vet
	go build -o bin/manager $(PKG)/cmd/manager

# NOTE: does not work anymore until https://github.com/kubernetes-sigs/kubebuilder/issues/400 is implemented
# Run against the configured Kubernetes cluster in ~/.kube/config
run: generate fmt vet
	go run ./cmd/manager/main.go

# Install CRDs into a cluster
install:
	kubectl apply -f config/crds/serverless_v1alpha1_function.yaml

# Uninstall CRDs from cluster
uninstall:
	kubectl apply -f config/crds/serverless_v1alpha1_function.yaml

# Generate manifests e.g. CRD, RBAC etc.
manifests:
	go run vendor/sigs.k8s.io/controller-tools/cmd/controller-gen/main.go all

# Deploy controller in the configured Kubernetes cluster in ~/.kube/config

sedbackupflag = -i
ifeq ($(shell uname -s),Darwin)
	sedbackupflag +=
endif

deploy: manifests install bin/kustomize
	@echo "updating kustomize image patch file for manager resource"
	cp ./config/default/manager_image_patch.yaml{,.bak}
	sed $(sedbackupflag)'' -e 's@image: .*@image: $(IMG)@' ./config/default/manager_image_patch.yaml
	bin/kustomize build config/default | kubectl apply -f -
	mv ./config/default/manager_image_patch.yaml{.bak,}

undeploy: uninstall bin/kustomize
	kubectl delete -f config/crds
	bin/kustomize build config/default | kubectl delete  -f -

# Build the docker image
.PHONY: docker-build
docker-build: resolve pull-licenses manifests test
	docker build . -t $(IMG)

# Push the docker image
.PHONY: docker-push
docker-push:
ifdef DOCKER_PUSH_REPOSITORY
	docker tag $(IMG) $(IMG-CI)
	docker push $(IMG-CI)
else
	docker push $(IMG)
endif

.PHONY: ci-pr
ci-pr: docker-build docker-push

.PHONY: ci-master
ci-master: docker-build docker-push

.PHONY: ci-release
ci-release: docker-build docker-push

.PHONY: path-to-referenced-charts
path-to-referenced-charts:
	@echo "resources/function-controller"

# used by 'go install'
GOPATH ?= $(shell go env GOPATH)
export GOBIN := $(GOPATH)/src/$(PKG)/bin

.PHONY: bin/kustomize
bin/kustomize:
	@go install ./vendor/sigs.k8s.io/kustomize<|MERGE_RESOLUTION|>--- conflicted
+++ resolved
@@ -25,12 +25,8 @@
 # Default is 20s - available since controller-runtime 0.1.5
 test: export KUBEBUILDER_CONTROLPLANE_STOP_TIMEOUT = 2m
 test: generate fmt vet symlinks
-<<<<<<< HEAD
 	go test -race -v ./pkg/... ./cmd/... -coverprofile cover.out
-=======
-	go test -v ./pkg/... ./cmd/... -coverprofile cover.out
 	@echo "Total test coverage: $$(go tool cover -func=cover.out | grep total | awk '{print $$3}')"
->>>>>>> 254e22e6
 
 symlinks:
 	-rm config/crds/300*.yaml
