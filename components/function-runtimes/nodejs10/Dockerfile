--- conflicted
+++ resolved
@@ -1,25 +1,22 @@
 # remember to deprecate this node version by april 2021 https://nodejs.org/en/about/releases/
-<<<<<<< HEAD
-FROM node:10.24.0-alpine3.11
-=======
 
 ## Node 10 Alpine image from https://github.com/nodejs/docker-node/tree/main/10/alpine3.11
 
 # The MIT License (MIT)
-# 
+#
 # Copyright (c) 2015 Joyent, Inc.
 # Copyright (c) 2015 Node.js contributors
-# 
+#
 # Permission is hereby granted, free of charge, to any person obtaining a copy
 # of this software and associated documentation files (the "Software"), to deal
 # in the Software without restriction, including without limitation the rights
 # to use, copy, modify, merge, publish, distribute, sublicense, and/or sell
 # copies of the Software, and to permit persons to whom the Software is
 # furnished to do so, subject to the following conditions:
-# 
+#
 # The above copyright notice and this permission notice shall be included in all
 # copies or substantial portions of the Software.
-# 
+#
 # THE SOFTWARE IS PROVIDED "AS IS", WITHOUT WARRANTY OF ANY KIND, EXPRESS OR
 # IMPLIED, INCLUDING BUT NOT LIMITED TO THE WARRANTIES OF MERCHANTABILITY,
 # FITNESS FOR A PARTICULAR PURPOSE AND NONINFRINGEMENT. IN NO EVENT SHALL THE
@@ -128,7 +125,6 @@
 ENTRYPOINT ["docker-entrypoint.sh"]
 
 ## SERVERLESS
->>>>>>> 0ee57277
 
 LABEL source = git@github.com:kyma-project/kyma.git
 
