--- conflicted
+++ resolved
@@ -1,16 +1,9 @@
 #!/usr/bin/env bash
 # EXPECTED ENVS
 # - DOMAIN (optional) - Static domain for which to generate certs
-<<<<<<< HEAD
 # - TLS_CERT (optinal) - Current TLS certificate
 # - TLS_KEY (optional) - Current TLS cert key
 # - LB_LABEL (required) - Selector label for the LoadBalancer service
-=======
-# - TLS_CERT (optinal) - Path to current TLS certificate
-# - TLS_KEY (optional) - Path to current TLS cert key
-# - LB_SERVICE_NAME (required) - Name of LoadBalancer Service
-# - LB_SERVICE_NS (required) - Namespace of LoadBalancer Service
->>>>>>> 8e040238
 
 set -e
 
@@ -43,12 +36,8 @@
 	kubectl patch configmap installation-config-overrides --patch "${DOMAIN_YAML}" -n kyma-installer
 fi
 
-if [[ -z "$(cat $TLS_CERT)" ]] && [[ -z "$(cat $TLS_CERT)" ]]; then
+if [[ -z "${TLS_CERT}" ]] && [[ -z "${TLS_CERT}" ]]; then
 	echo "---> Generating Certs for ${DOMAIN}"
-<<<<<<< HEAD
 	generateCertificatesForDomain "${DOMAIN}" /root/key.pem /root/cert.pem
 	kubectl create secret tls application-connector-ingress-tls-cert --cert=/root/cert.pem --key=/root/key.pem --namespace=kyma-integration
-=======
-	generateCertificatesForDomain "${DOMAIN}" "${TLS_CERT}" "${TLS_CERT}"
->>>>>>> 8e040238
 fi