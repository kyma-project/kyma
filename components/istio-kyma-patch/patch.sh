#!/usr/bin/env bash

set -e

DIR="$( cd "$( dirname "${BASH_SOURCE[0]}" )" >/dev/null && pwd )"

if [[ -z ${REQUIRED_ISTIO_VERSION} ]]; then
    echo "Please set REQUIRED_ISTIO_VERSION variable!"
    exit 1
fi

if [[ -z ${CONFIG_DIR} ]]; then
    CONFIG_DIR=${DIR}
fi

function require_istio_version() {
    local version
    version=$(kubectl -n istio-system get deployment istio-pilot -o jsonpath='{.spec.template.spec.containers[0].image}' | awk -F: '{print $2}')
    if [[ "$version" != ${REQUIRED_ISTIO_VERSION} ]]; then
        echo "Istio must be in version: $REQUIRED_ISTIO_VERSION!"
        exit 1
    fi
}

function require_istio_system() {
    kubectl get namespace istio-system >/dev/null
}

function require_mtls_enabled() {
    # TODO: rethink how that should be done
    local mTLS=$(kubectl get meshpolicy default -o jsonpath='{.spec.peers[0].mtls.mode}')
    if [[ "${mTLS}" != "STRICT" ]] && [[ "${mTLS}" != "" ]]; then
        echo "mTLS must be \"STRICT\""
        exit 1
    fi
}

<<<<<<< HEAD
function configure_policy_checks_setting(){
  echo "--> Enable policy checks if not enabled"
  local istioConfigmap="$(kubectl -n istio-system get cm istio -o jsonpath='{@.data.mesh}')"
  local policyChecksDisabled=$(grep "disablePolicyChecks: true" <<< "$istioConfigmap")
  if [[ -n ${policyChecksDisabled} ]]; then
    istioConfigmap=$(sed 's/disablePolicyChecks: true/disablePolicyChecks: false/' <<< "$istioConfigmap")

    # Escape commented escaped newlines
    istioConfigmap=$(sed 's/\\n/\\\\n/g' <<< "$istioConfigmap")

    # Escape new lines and double quotes for kubectl
    istioConfigmap=$(sed -e ':a' -e 'N' -e '$!ba' -e 's/\n/\\n/g' <<< "$istioConfigmap")
    istioConfigmap=$(sed 's/"/\\"/g' <<< "$istioConfigmap")

    set +e
    local out
    out=$(kubectl patch -n istio-system configmap istio --type merge -p '{"data": {"mesh":"'"$istioConfigmap"'"}}')
    local result=$?
    set -e
    echo "$out"
    if [[ ${result} -ne 0 ]] && [[ ! "$out" = *"not patched"* ]]; then
      exit ${result}
    fi
  fi
}

=======
>>>>>>> 65ffbfb5
function run_all_patches() {
  echo "--> Patch resources"
  for f in $(find ${CONFIG_DIR} -name '*\.patch\.json' -maxdepth 1); do
    local type=$(basename ${f} | cut -d. -f2)
    local name=$(basename ${f} | cut -d. -f1)
    echo "    Patch $type $name from: ${f}"
    local patch=$(cat ${f})
    set +e
    local out
    out=$(kubectl patch ${type} -n istio-system ${name} --patch "$patch" --type json)
    local result=$?
    set -e
    echo "$out"
    if [[ ${result} -ne 0 ]] && [[ ! "$out" = *"NotFound"* ]] && [[ ! "$out" = *"not patched"* ]]; then
        exit ${result}
    fi
  done
}

function remove_not_used() {
  echo "--> Delete resources"
  while read line; do
    echo "    Delete $line"
    local type=$(cut -d' ' -f1 <<< ${line})
    local name=$(cut -d' ' -f2 <<< ${line})
    set +e
    kubectl delete ${type} ${name} -n istio-system
    set -e
  done <${CONFIG_DIR}/delete
}

function label_namespaces(){
  echo "--> Add 'istio-injection' label to namespaces"
  while read line; do
    local name
    name=$(cut -d' ' -f1 <<< "${line}")
    local switch
    switch=$(cut -d' ' -f2 <<< "${line}")
    set +e
    kubectl label namespace "${name}" "istio-injection=${switch}" --overwrite
    set -e
  done <"${CONFIG_DIR}"/injection-in-namespaces
}

function configure_sidecar_injector() {
  echo "--> Configure sidecar injector"
  local configmap=$(kubectl -n istio-system get configmap istio-sidecar-injector -o jsonpath='{.data.config}')
  local policyDisabled=$(grep "policy: disabled" <<< "$configmap")
  if [[ -n ${policyDisabled} ]]; then
    # Force automatic injecting
    configmap=$(sed 's/policy: disabled/policy: enabled/' <<< "$configmap")
  fi

  configmap=$(sed 's/\[\[ .ProxyConfig.GetTracing.GetZipkin.GetAddress \]\]/zipkin.kyma-system:9411/g' <<< "$configmap")

  # Set limits for sidecar. Our namespaces have resource quota set thus every container needs to have limits defined.
  # In case there is no limits section add one at the beginning of container definition. It serves as default.
  CONTAINERS="istio-init istio-proxy"
  for CONTAINER in $CONTAINERS; do
    INSERTED=$(sed -n "/- name: ${CONTAINER}/,/image:/p" <<< "$configmap" | wc -l)
    if [[ "$INSERTED" -gt 2 ]]; then
      echo "Patch already applied for ${CONTAINER}"
    else
      configmap=$(sed "s|  - name: ${CONTAINER}|  - name: ${CONTAINER}\n    resources: { limits: { memory: 128Mi, cpu: 100m }, requests: { memory: 128Mi, cpu: 10m } }|" <<< "$configmap")
    fi
  done

  # Escape new lines and double quotes for kubectl
  configmap=$(sed -e ':a' -e 'N' -e '$!ba' -e 's/\n/\\n/g' <<< "$configmap")
  configmap=$(sed 's/"/\\"/g' <<< "$configmap")

  set +e
  local out
  out=$(kubectl patch -n istio-system configmap istio-sidecar-injector --type merge -p '{"data": {"config":"'"$configmap"'"}}')
  local result=$?
  set -e
  echo "$out"
  if [[ ${result} -ne 0 ]] && [[ ! "$out" = *"not patched"* ]]; then
    exit ${result}
  fi
}

function restart_sidecar_injector() {
  INJECTOR_POD_NAME=$(kubectl get pods -n istio-system -l istio=sidecar-injector -o=name)
  kubectl delete "${INJECTOR_POD_NAME}"
}

function check_requirements() {
  while read crd; do
    echo "Require CRD ${crd}"
    kubectl get customresourcedefinitions "${crd}"
    if [[ $? -ne 0 ]]; then
        echo "Cannot find required CRD ${crd}"
    fi
  done <${CONFIG_DIR}/required-crds
}

require_istio_system
require_istio_version
<<<<<<< HEAD
require_mtls_disabled
configure_policy_checks_setting
=======
require_mtls_enabled
>>>>>>> 65ffbfb5
check_requirements
configure_sidecar_injector
restart_sidecar_injector
run_all_patches
remove_not_used
label_namespaces<|MERGE_RESOLUTION|>--- conflicted
+++ resolved
@@ -35,8 +35,7 @@
     fi
 }
 
-<<<<<<< HEAD
-function configure_policy_checks_setting(){
+function configure_policy_checks(){
   echo "--> Enable policy checks if not enabled"
   local istioConfigmap="$(kubectl -n istio-system get cm istio -o jsonpath='{@.data.mesh}')"
   local policyChecksDisabled=$(grep "disablePolicyChecks: true" <<< "$istioConfigmap")
@@ -62,8 +61,6 @@
   fi
 }
 
-=======
->>>>>>> 65ffbfb5
 function run_all_patches() {
   echo "--> Patch resources"
   for f in $(find ${CONFIG_DIR} -name '*\.patch\.json' -maxdepth 1); do
@@ -163,13 +160,9 @@
 
 require_istio_system
 require_istio_version
-<<<<<<< HEAD
-require_mtls_disabled
-configure_policy_checks_setting
-=======
 require_mtls_enabled
->>>>>>> 65ffbfb5
 check_requirements
+configure_policy_checks
 configure_sidecar_injector
 restart_sidecar_injector
 run_all_patches
