--- conflicted
+++ resolved
@@ -973,16 +973,12 @@
     deleteService(name: String!, namespace: String!): Service @HasAccess(attributes: {resource: "services", verb: "delete", apiGroup: "", apiVersion: "v1", namespaceArg: "namespace", nameArg: "name"})
 
     createNamespace(name: String!, labels: Labels): NamespaceCreationOutput! @HasAccess(attributes: {resource: "namespaces", verb: "create", apiGroup: "", apiVersion: "v1"})
-<<<<<<< HEAD
+    deleteNamespace(name: String!): Namespace @HasAccess(attributes: {resource: "namespaces", verb: "delete", apiGroup: "", apiVersion: "v1"})
 
     createAPI(name: String!, namespace: String!, params: APICreateInput!): API! @HasAccess(attributes: {resource: "apis", verb: "create", apiGroup: "gateway.kyma-project.io", apiVersion: "v1alpha2", namespaceArg: "namespace", nameArg: "name"})
     updateAPI(name: String!, namespace: String!, params: APICreateInput!): API! @HasAccess(attributes: {resource: "apis", verb: "update", apiGroup: "gateway.kyma-project.io", apiVersion: "v1alpha2", namespaceArg: "namespace", nameArg: "name"})
     deleteAPI(name: String!, namespace: String!): API @HasAccess(attributes: {resource: "apis", verb: "delete", apiGroup: "gateway.kyma-project.io", apiVersion: "v1alpha2", namespaceArg: "namespace", nameArg: "name"})
-    
-=======
-    deleteNamespace(name: String!): Namespace @HasAccess(attributes: {resource: "namespaces", verb: "delete", apiGroup: "", apiVersion: "v1"})
-
->>>>>>> 2a1a064b
+
     createLimitRange(namespace: String!, name: String!, limitRange: LimitRangeInput!): LimitRange @HasAccess(attributes: {resource: "limitrange", verb: "create", apiGroup: "", apiVersion: "v1"})
 }
 
