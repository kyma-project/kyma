--- conflicted
+++ resolved
@@ -700,13 +700,10 @@
     pod(name: String!, namespace: String!): Pod
     pods(namespace: String!, first: Int, offset: Int): [Pod!]!
 
-<<<<<<< HEAD
     configMap(name: String!, namespace: String!): ConfigMap
     configMaps(namespace: String!, first: Int, offset: Int): [ConfigMap!]!
-=======
     service(name: String!, namespace: String!): Service @HasAccess(attributes: {resource: "services", verb: "get", apiGroup: "", apiVersion: "v1", isChildResolver: false})
     services(namespace: String!, first: Int, offset: Int): [Service!]! @HasAccess(attributes: {resource: "services", verb: "list", apiGroup: "", apiVersion: "v1", isChildResolver: false})
->>>>>>> 0f3b6b55
 
     replicaSet(name: String!, namespace: String!): ReplicaSet @HasAccess(attributes: {resource: "replicasets", verb: "get", apiGroup: "apps", apiVersion: "v1", namespaceArg: "namespace"})
     replicaSets(namespace: String!, first: Int, offset: Int): [ReplicaSet!]! @HasAccess(attributes: {resource: "replicasets", verb: "list", apiGroup: "apps", apiVersion: "v1", namespaceArg: "namespace"})
