# Scalars

scalar JSON

scalar Labels

scalar Timestamp

scalar Settings

scalar ApplicationMappingService

# Directives

directive @HasAccess(attributes: ResourceAttributes!) on FIELD_DEFINITION

input ResourceAttributes {
    verb: String!
    apiGroup: String
    apiVersion: String
    resource: String
    resourceArg: String
    subresource: String! = ""
    nameArg: String
    namespaceArg: String
    isChildResolver: Boolean! = false
}

# Asset Store

type File {
    url: String!
    metadata: JSON!
}

type Asset {
    name: String!
    namespace: String!
    type: String!
    files(filterExtensions: [String!]): [File!]!
    status: AssetStatus!
}

type AssetEvent {
    type: SubscriptionEventType!
    asset: Asset!
}

type ClusterAsset {
    name: String!
    type: String!
    files(filterExtensions: [String!]): [File!]!
    status: AssetStatus!
}

type ClusterAssetEvent {
    type: SubscriptionEventType!
    clusterAsset: ClusterAsset!
}

type AssetStatus {
    phase: AssetPhaseType!
    reason: String!
    message: String!
}

enum AssetPhaseType {
    READY
    PENDING
    FAILED
}

# CMS

type DocsTopic {
    name: String!
    namespace: String!
    groupName: String!
    assets(types: [String!]): [Asset!]!
    displayName: String!
    description: String!
    status: DocsTopicStatus!
}

type DocsTopicEvent {
    type: SubscriptionEventType!
    docsTopic: DocsTopic!
}

type ClusterDocsTopic {
    name: String!
    groupName: String!
    assets(types: [String!]): [ClusterAsset!]!
    displayName: String!
    description: String!
    status: DocsTopicStatus!
}

type ClusterDocsTopicEvent {
    type: SubscriptionEventType!
    clusterDocsTopic: ClusterDocsTopic!
}

type DocsTopicStatus {
    phase: DocsTopicPhaseType!
    reason: String!
    message: String!
}

enum DocsTopicPhaseType {
    READY
    PENDING
    FAILED
}

# Service Catalog

type AddonsConfiguration {
    name: String!
    urls: [String!]
    labels: Labels!
}

type AddonsConfigurationEvent {
    type: SubscriptionEventType!
    addonsConfiguration: AddonsConfiguration!
}

type ServiceInstance {
    name: String!
    namespace: String!
    planSpec: JSON
    creationTimestamp: Timestamp!
    labels: [String!]!
    status: ServiceInstanceStatus!
    classReference: ServiceInstanceResourceRef
    planReference: ServiceInstanceResourceRef
    serviceClass: ServiceClass
    clusterServiceClass: ClusterServiceClass
    servicePlan: ServicePlan
    clusterServicePlan: ClusterServicePlan
    bindable: Boolean!
    serviceBindings: ServiceBindings

    # Depends on servicecatalogaddons domain
    serviceBindingUsages: [ServiceBindingUsage!]
}

type ServiceInstanceResourceRef {
    name: String!
    displayName: String!
    clusterWide: Boolean!
}

type ServiceInstanceStatus {
    type: InstanceStatusType!
    reason: String!
    message: String!
}

enum InstanceStatusType {
    RUNNING
    PROVISIONING
    DEPROVISIONING
    PENDING
    FAILED
}

type ServiceInstanceEvent {
    type: SubscriptionEventType!
    serviceInstance: ServiceInstance!
}

type ServiceBrokerEvent {
    type: SubscriptionEventType!
    serviceBroker: ServiceBroker!
}

type ClusterServiceBrokerEvent {
    type: SubscriptionEventType!
    clusterServiceBroker: ClusterServiceBroker!
}

enum SubscriptionEventType {
    ADD
    UPDATE
    DELETE
}

input ServiceInstanceCreateInput {
    name: String!
    classRef: ServiceInstanceCreateInputResourceRef!
    planRef: ServiceInstanceCreateInputResourceRef!
    labels: [String!]!
    parameterSchema: JSON
}

input ServiceInstanceCreateInputResourceRef {
    externalName: String!
    clusterWide: Boolean!
}

type ServiceClass {
    name: String!
    namespace: String!
    externalName: String!
    displayName: String
    creationTimestamp: Timestamp!
    description: String!
    longDescription: String
    imageUrl: String
    documentationUrl: String
    supportUrl: String
    providerDisplayName: String
    tags: [String!]!
    labels: Labels!
    plans: [ServicePlan!]!
    activated: Boolean!
    instances: [ServiceInstance!]!

    # Depends on cms domain
    clusterDocsTopic: ClusterDocsTopic
    docsTopic: DocsTopic
}

type ClusterServiceClass {
    name: String!
    externalName: String!
    displayName: String
    creationTimestamp: Timestamp!
    description: String!
    longDescription: String
    imageUrl: String
    documentationUrl: String
    supportUrl: String
    providerDisplayName: String
    tags: [String!]!
    labels: Labels!
    plans: [ClusterServicePlan!]!
    activated(namespace: String): Boolean!
    instances(namespace: String): [ServiceInstance!]!

    # Depends on cms domain
    clusterDocsTopic: ClusterDocsTopic
}

type ServicePlan {
    name: String!
    namespace: String!
    displayName: String
    externalName: String!
    description: String!
    relatedServiceClassName: String!
    instanceCreateParameterSchema: JSON
    bindingCreateParameterSchema: JSON
}

type ClusterServicePlan {
    name: String!
    displayName: String
    externalName: String!
    description: String!
    relatedClusterServiceClassName: String!
    instanceCreateParameterSchema: JSON
    bindingCreateParameterSchema: JSON
}

type ServiceBroker {
    name: String!
    namespace: String!
    status: ServiceBrokerStatus!
    creationTimestamp: Timestamp!
    url: String!
    labels: Labels!
}

type ClusterServiceBroker {
    name: String!
    status: ServiceBrokerStatus!
    creationTimestamp: Timestamp!
    url: String!
    labels: Labels!
}

type ServiceBrokerStatus {
    ready: Boolean!
    reason: String!
    message: String!
}

type ServiceBindings {
    items: [ServiceBinding!]!
    stats: ServiceBindingsStats!
}

type ServiceBindingsStats {
    ready: Int!
    failed: Int!
    pending: Int!
    unknown: Int!
}

type ServiceBinding {
    name: String!
    serviceInstanceName: String!
    namespace: String!
    secret: Secret
    status: ServiceBindingStatus!
    parameters: JSON
}

type ServiceBindingStatus {
    type: ServiceBindingStatusType!
    reason: String!
    message: String!
}

enum ServiceBindingStatusType {
    READY
    PENDING
    FAILED
    UNKNOWN
}

type ServiceBindingEvent {
    type: SubscriptionEventType!
    serviceBinding: ServiceBinding!
}

# We cannot use ServiceBinding as a result of create action
# because secret at the moment of mutation execution is not available.
type CreateServiceBindingOutput {
    name: String!
    serviceInstanceName: String!
    namespace: String!
}

type Secret {
    name: String!
    namespace: String!
    data: JSON!
    type: String!
    creationTime: Timestamp!
    labels: JSON!
    annotations: JSON!
    json: JSON!
}

type DeleteServiceBindingOutput {
    name: String!
    namespace: String!
}

type DeleteServiceBindingUsageOutput {
    name: String!
    namespace: String!
}

type ServiceBindingUsage {
    name: String!
    namespace: String!
    serviceBinding: ServiceBinding
    usedBy: LocalObjectReference!
    parameters: ServiceBindingUsageParameters
    status: ServiceBindingUsageStatus!
}

type ServiceBindingUsageEvent {
    type: SubscriptionEventType!
    serviceBindingUsage: ServiceBindingUsage!
}

type ServiceBindingUsageStatus {
    type: ServiceBindingUsageStatusType!
    reason: String!
    message: String!
}

enum ServiceBindingUsageStatusType {
    READY
    PENDING
    FAILED
    UNKNOWN
}

type LocalObjectReference {
    kind: String!
    name: String!
}

type ServiceBindingUsageParameters {
    envPrefix: EnvPrefix
}

type EnvPrefix {
    name: String!
}

type LimitRange {
    name: String!
    limits: [LimitRangeItem!]!
}

type LimitRangeItem {
    limitType: LimitType!
    max: ResourceType!
    default: ResourceType!
    defaultRequest: ResourceType!
}

enum LimitType {
    Container
    Pod
}

type ResourceType {
    memory: String
    cpu: String
}

input CreateServiceBindingUsageInput {
    name: String
    serviceBindingRef: ServiceBindingRefInput!
    usedBy: LocalObjectReferenceInput!
    parameters: ServiceBindingUsageParametersInput
}

input ServiceBindingRefInput {
    name: String!
}

input LocalObjectReferenceInput {
    kind: String!
    name: String!
}

input ServiceBindingUsageParametersInput {
    envPrefix: EnvPrefixInput
}

input EnvPrefixInput {
    name: String!
}

type Container {
    name: String!
    image: String!
}

type DeploymentStatus {
    replicas: Int!
    updatedReplicas: Int!
    readyReplicas: Int!
    availableReplicas: Int!
    conditions: [DeploymentCondition!]!
}

type DeploymentCondition {
    status: String!
    type: String!
    lastTransitionTimestamp: Timestamp!
    lastUpdateTimestamp: Timestamp!
    message: String!
    reason: String!
}

type Deployment {
    name: String!
    namespace: String!
    creationTimestamp: Timestamp!
    status: DeploymentStatus!
    labels: Labels!
    containers: [Container!]!

    # Depends on servicecatalog and servicecatalogaddons modules
    boundServiceInstanceNames: [String!]
}

enum ServiceProtocol {
    TCP
    UDP
    UNKNOWN
}

type ServicePort {
    name: String!
    serviceProtocol: ServiceProtocol!
    port: Int!
    nodePort: Int!
    targetPort: Int!
}

type LoadBalancerIngress {
    ip: String!
    hostName: String!
}

type LoadBalancerStatus {
    ingress: [LoadBalancerIngress!]!
}

type ServiceStatus {
    loadBalancer: LoadBalancerStatus!
}

type Service {
    name: String!
    clusterIP: String!
    creationTimestamp: Timestamp!
    labels: Labels!
    ports: [ServicePort!]!
    status: ServiceStatus!
    json: JSON!
}

type Pod {
    name: String!
    nodeName: String!
    namespace: String!
    restartCount: Int!
    creationTimestamp: Timestamp!
    labels: Labels!
    status: PodStatusType!
    containerStates: [ContainerState!]!
    json: JSON!
}

type ReplicaSet {
    name: String!
    pods: String!
    namespace: String!
    images: [String!]!
    creationTimestamp: Timestamp!
    labels: Labels!
    json: JSON!
}

enum PodStatusType {
    PENDING
    RUNNING
    SUCCEEDED
    FAILED
    UNKNOWN
}

type PodEvent {
    type: SubscriptionEventType!
    pod: Pod!
}

type ServiceEvent {
    type: SubscriptionEventType!
    service: Service!
}

type SecretEvent {
    type: SubscriptionEventType!
    secret: Secret!
}

type ContainerState {
    state: ContainerStateType!
    reason: String!
    message: String!
}

enum ContainerStateType {
    WAITING
    RUNNING
    TERMINATED
}

type ResourceValues {
    memory: String
    cpu: String
}

type ResourceQuota {
    name: String!
    pods: String
    limits: ResourceValues!
    requests: ResourceValues!
}

input ResourceValuesInput {
    memory: String
    cpu: String
}

input ResourceQuotaInput {
    limits: ResourceValuesInput!
    requests: ResourceValuesInput!
}

type ResourceQuotasStatus {
    exceeded: Boolean!
    exceededQuotas: [ExceededQuota!]!
}

type ExceededQuota {
    quotaName: String!
    resourceName: String!
    affectedResources: [String!]!
}

# Applications

type Namespace {
    name: String!
    labels: Labels

    # Depends on application module
    applications: [String!]
    labels: Labels
}

type NamespaceCreationOutput {
    name: String!
    labels: Labels!
}

type NamespaceCreationOutput {
    name: String!
    labels: Labels!
}

type Application {
    name: String!
    description: String!
    labels: Labels!
    services: [ApplicationService!]!
    enabledInNamespaces: [String!]!
    enabledMappingServices: [enabledMappingService]
    status: ApplicationStatus!
}

type enabledMappingService {
    namespace: String!
    allServices: Boolean!
    services: [EnabledApplicationService]
}

type EnabledApplicationService {
    id: String!
    displayName: String!
    exist: Boolean!
}

type ConnectorService {
    url: String!
}

type ApplicationMapping {
    namespace: String!
    application: String!
    allServices: Boolean
    services: [ApplicationMappingService]
}

type ApplicationService {
    id: String!
    displayName: String!
    longDescription: String!
    providerDisplayName: String!
    tags: [String!]!
    entries: [ApplicationEntry!]!
}

type ApplicationEntry {
    type: String!
    gatewayUrl: String
    accessLabel: String
}

enum ApplicationStatus {
    SERVING
    NOT_SERVING
    GATEWAY_NOT_CONFIGURED
}

type ApplicationEvent {
    type: SubscriptionEventType!
    application: Application!
}

type ApplicationMutationOutput {
    name: String!
    description: String!
    labels: Labels!
}

type DeleteApplicationOutput {
    name: String!
}

type EventActivationEvent {
    eventType: String!
    version: String!
    description: String!
    schema: JSON!
}

type EventActivation {
    name: String!
    displayName: String!
    sourceId: String!
    events: [EventActivationEvent!] # content module
}

type UsageKind {
    name: String!
    group: String!
    kind: String!
    version: String!
    displayName: String!
}

type UsageKindResource {
    name: String!
    namespace: String!
}

type BindableResourcesOutputItem {
    kind: String!
    displayName: String!
    resources: [UsageKindResource!]!
}

# IDP PRESETS

type IDPPreset {
    name: String!
    issuer: String!
    jwksUri: String!
}

# Kubeless

type Function {
    name: String!
    trigger: String!
    creationTimestamp: Timestamp!
    labels: Labels!
    namespace: String!
}

input InputTopic {
    id: String!
    type: String!
}

# API controller

type ApiService {
    name: String!
    port: Int!
}

enum AuthenticationPolicyType {
    JWT
}

type AuthenticationPolicy  {
    type: AuthenticationPolicyType!
    issuer: String!
    jwksURI: String!
}

type API {
    name: String!
    hostname: String!
    service: ApiService!
    authenticationPolicies: [AuthenticationPolicy!]!
}

# Backend Module
type BackendModule {
    name: String!
}

# Config Maps

type ConfigMap {
    name: String!
    namespace: String!
    creationTimestamp: Timestamp!
    labels: Labels!
    json: JSON!
}

type ConfigMapEvent {
    type: SubscriptionEventType!
    configMap: ConfigMap!
}

# MF

type MicroFrontend {
    name: String!
    version: String!
    category: String!
    viewBaseUrl: String!
    navigationNodes: [NavigationNode!]!
}

type ClusterMicroFrontend {
    name: String!
    version: String!
    category: String!
    viewBaseUrl: String!
    placement: String!
    navigationNodes: [NavigationNode!]!
}

type NavigationNode {
    label: String!
    navigationPath: String!
    viewUrl: String!
    showInNavigation: Boolean!
    order: Int!
    settings: Settings!
    externalLink: String
    requiredPermissions: [RequiredPermission!]!
}

type RequiredPermission {
    verbs: [String!]!
    apiGroup: String!
    resource: String!
}

# SelfSubjectRules

type ResourceRule {
    verbs: [String!]
    apiGroups: [String!]
    resources: [String!]
}

# Queries

type Query {
    clusterDocsTopics(viewContext: String, groupName: String): [ClusterDocsTopic!]! @HasAccess(attributes: {resource: "clusterdocstopics", verb: "get", apiGroup: "cms.kyma-project.io", apiVersion: "v1alpha1"})

    serviceInstance(name: String!, namespace: String!): ServiceInstance @HasAccess(attributes: {resource: "serviceinstances", verb: "get", apiGroup: "servicecatalog.k8s.io", apiVersion: "v1beta1", namespaceArg: "namespace", nameArg: "name"})
    serviceInstances(namespace: String!, first: Int, offset: Int, status: InstanceStatusType): [ServiceInstance!]! @HasAccess(attributes: {resource: "serviceinstances", verb: "list", apiGroup: "servicecatalog.k8s.io", apiVersion: "v1beta1", namespaceArg: "namespace"})

    clusterServiceClasses(first: Int, offset: Int): [ClusterServiceClass!]! @HasAccess(attributes: {resource: "clusterserviceclasses", verb: "list", apiGroup: "servicecatalog.k8s.io", apiVersion: "v1beta1"})
    clusterServiceClass(name: String!): ClusterServiceClass @HasAccess(attributes: {resource: "clusterserviceclasses", verb: "get", apiGroup: "servicecatalog.k8s.io", apiVersion: "v1beta1", nameArg: "name"})
    serviceClasses(namespace: String!, first: Int, offset: Int): [ServiceClass!]! @HasAccess(attributes: {resource: "serviceclasses", verb: "list", apiGroup: "servicecatalog.k8s.io", apiVersion: "v1beta1", namespaceArg: "namespace"})
    serviceClass(namespace: String!, name: String!): ServiceClass @HasAccess(attributes: {resource: "serviceclasses", verb: "get", apiGroup: "servicecatalog.k8s.io", apiVersion: "v1beta1", namespaceArg: "namespace", nameArg: "name"})

    clusterServiceBrokers(first: Int, offset: Int): [ClusterServiceBroker!]! @HasAccess(attributes: {resource: "clusterservicebrokers", verb: "list", apiGroup: "servicecatalog.k8s.io", apiVersion: "v1beta1"})
    clusterServiceBroker(name: String!): ClusterServiceBroker @HasAccess(attributes: {resource: "clusterservicebrokers", verb: "get", apiGroup: "servicecatalog.k8s.io", apiVersion: "v1beta1", nameArg: "name"})
    serviceBrokers(namespace: String!, first: Int, offset: Int): [ServiceBroker!]! @HasAccess(attributes: {resource: "servicebrokers", verb: "list", apiGroup: "servicecatalog.k8s.io", apiVersion: "v1beta1", namespaceArg: "namespace"})
    serviceBroker(name: String!, namespace: String!): ServiceBroker @HasAccess(attributes: {resource: "servicebrokers", verb: "get", apiGroup: "servicecatalog.k8s.io", apiVersion: "v1beta1", namespaceArg: "namespace", nameArg: "name"})

    serviceBindingUsage(name: String!, namespace: String!): ServiceBindingUsage @HasAccess(attributes: {resource: "servicebindingusages", verb: "get", apiGroup: "servicecatalog.kyma-project.io", apiVersion: "v1alpha1", namespaceArg: "namespace", nameArg: "name"})
    serviceBinding(name: String!, namespace: String!): ServiceBinding @HasAccess(attributes: {resource: "servicebindings", verb: "get", apiGroup: "servicecatalog.k8s.io", apiVersion: "v1beta1", namespaceArg: "namespace", nameArg: "name"})
    usageKinds(first: Int, offset: Int): [UsageKind!]! @HasAccess(attributes: {resource: "usagekinds", verb: "list", apiGroup: "servicecatalog.kyma-project.io", apiVersion: "v1alpha1"})

    addonsConfigurations(first: Int, offset: Int): [AddonsConfiguration!]! @HasAccess(attributes: {resource: "configmaps", verb: "list", apiGroup: "", apiVersion: "v1"})

    # The query returns all instance of the resources which could be bound (proper UsageKind exists).
    bindableResources(namespace: String!): [BindableResourcesOutputItem!]! @HasAccess(attributes: {resource: "usagekinds", verb: "list", apiGroup: "servicecatalog.kyma-project.io", apiVersion: "v1alpha1", namespaceArg: "namespace"})

    apis(namespace: String!, serviceName: String, hostname: String): [API!]! @HasAccess(attributes: {resource: "apis", verb: "list", apiGroup: "gateway.kyma-project.io", apiVersion: "v1alpha2", namespaceArg: "namespace"})

    application(name: String!): Application @HasAccess(attributes: {resource: "applications", verb: "get", apiGroup: "applicationconnector.kyma-project.io", apiVersion: "v1alpha1", nameArg: "name"})
    applications(namespace: String, first: Int, offset: Int): [Application!]! @HasAccess(attributes: {resource: "applicationmappings", verb: "list", apiGroup: "applicationconnector.kyma-project.io", apiVersion: "v1alpha1", namespaceArg: "namespace"}) @HasAccess(attributes: {resource: "applications", verb: "list", apiGroup: "applicationconnector.kyma-project.io", apiVersion: "v1alpha1"})
    connectorService(application: String!): ConnectorService! @HasAccess(attributes: {resource: "applications", verb: "create", apiGroup: "applicationconnector.kyma-project.io", apiVersion: "v1alpha1"})

    # Depends on 'application'
    namespaces(application: String): [Namespace!]! @HasAccess(attributes: {resource: "namespaces", verb: "list", apiGroup: "", apiVersion: "v1"})

    deployments(namespace: String!, excludeFunctions: Boolean): [Deployment!]! @HasAccess(attributes: {resource: "deployments", verb: "list", apiGroup: "apps", apiVersion: "v1beta2", namespaceArg: "namespace"})
    pod(name: String!, namespace: String!): Pod @HasAccess(attributes: {resource: "pods", verb: "get", apiGroup: "", apiVersion: "v1", namespaceArg: "namespace", nameArg: "name"})
    pods(namespace: String!, first: Int, offset: Int): [Pod!]! @HasAccess(attributes: {resource: "pods", verb: "list", apiGroup: "", apiVersion: "v1", namespaceArg: "namespace"})

    service(name: String!, namespace: String!): Service @HasAccess(attributes: {resource: "services", verb: "get", apiGroup: "", apiVersion: "v1"})
    services(namespace: String!, first: Int, offset: Int): [Service!]! @HasAccess(attributes: {resource: "services", verb: "list", apiGroup: "", apiVersion: "v1"})
    configMap(name: String!, namespace: String!): ConfigMap @HasAccess(attributes: {resource: "configmaps", verb: "get", apiGroup: "", apiVersion: "v1", nameArg: "name", namespaceArg: "namespace"})
    configMaps(namespace: String!, first: Int, offset: Int): [ConfigMap!]! @HasAccess(attributes: {resource: "configmaps", verb: "list", apiGroup: "", apiVersion: "v1", namespaceArg: "namespace"})

    replicaSet(name: String!, namespace: String!): ReplicaSet @HasAccess(attributes: {resource: "replicasets", verb: "get", apiGroup: "apps", apiVersion: "v1", namespaceArg: "namespace", nameArg: "name"})
    replicaSets(namespace: String!, first: Int, offset: Int): [ReplicaSet!]! @HasAccess(attributes: {resource: "replicasets", verb: "list", apiGroup: "apps", apiVersion: "v1", namespaceArg: "namespace"})

    resourceQuotas(namespace: String!): [ResourceQuota!]! @HasAccess(attributes: {resource: "resourcequotas", verb: "list", apiGroup: "", apiVersion: "v1", namespaceArg: "namespace"})
    resourceQuotasStatus(namespace: String!): ResourceQuotasStatus! @HasAccess(attributes: {resource: "resourcequotas", verb: "list", apiGroup: "", apiVersion: "v1", namespaceArg: "namespace"})

    functions(namespace: String!, first: Int, offset: Int): [Function!]! @HasAccess(attributes: {resource: "functions", verb: "list", apiGroup: "kubeless.io", apiVersion: "v1beta1", namespaceArg: "namespace"})

    eventActivations(namespace: String!): [EventActivation!]! @HasAccess(attributes: {resource: "eventactivations", verb: "list", apiGroup: "applicationconnector.kyma-project.io", apiVersion: "v1alpha1", namespaceArg: "namespace"})

    limitRanges(namespace: String!): [LimitRange!]! @HasAccess(attributes: {resource: "limitranges", verb: "list", apiGroup: "", apiVersion: "v1", namespaceArg: "namespace"})

    backendModules: [BackendModule!]! @HasAccess(attributes: {resource: "backendmodules", verb: "list", apiGroup: "ui.kyma-project.io", apiVersion: "v1alpha1"})

    secret(name: String!, namespace: String!): Secret @HasAccess(attributes: {resource: "secrets", verb: "get", apiGroup: "", apiVersion: "v1", namespaceArg: "namespace"})
    secrets(namespace: String!, first: Int, offset: Int): [Secret!]!  @HasAccess(attributes: {resource: "secrets", verb: "list", apiGroup: "", apiVersion: "v1", namespaceArg: "namespace"})

    IDPPreset(name: String!): IDPPreset @HasAccess(attributes: {resource: "idppresets", verb: "get", apiGroup: "authentication.kyma-project.io", apiVersion: "v1alpha1"})
    IDPPresets(first: Int, offset: Int): [IDPPreset!]! @HasAccess(attributes: {resource: "idppresets", verb: "list", apiGroup: "authentication.kyma-project.io", apiVersion: "v1alpha1"})

    microFrontends(namespace: String!): [MicroFrontend!]! @HasAccess(attributes: {resource: "microfrontends", verb: "list", apiGroup: "ui.kyma-project.io", apiVersion: "v1alpha1"})
    clusterMicroFrontends: [ClusterMicroFrontend!]! @HasAccess(attributes: {resource: "clustermicrofrontends", verb: "list", apiGroup: "ui.kyma-project.io", apiVersion: "v1alpha1"})
    
    selfSubjectRules(namespace: String): [ResourceRule!]! @HasAccess(attributes: {apiGroup: "authorization.k8s.io", resource: "selfsubjectrulesreviews", verb: "create", apiVersion: "v1" namespaceArg: "namespace"})
}

# Mutations

type Mutation {
    createResource(namespace: String!, resource: JSON!): JSON @HasAccess(attributes: {verb: "create", resourceArg: "resource", namespaceArg: "namespace"})
    createServiceInstance(namespace: String!, params: ServiceInstanceCreateInput!): ServiceInstance @HasAccess(attributes: {resource: "serviceinstances", verb: "create", apiGroup: "servicecatalog.k8s.io", apiVersion: "v1beta1", namespaceArg: "namespace"})
    deleteServiceInstance(name: String!, namespace: String!): ServiceInstance @HasAccess(attributes: {resource: "serviceinstances", verb: "delete", apiGroup: "servicecatalog.k8s.io", apiVersion: "v1beta1", namespaceArg: "namespace", nameArg: "name"})
    createServiceBinding(serviceBindingName: String, serviceInstanceName: String!, namespace: String!, parameters: JSON): CreateServiceBindingOutput @HasAccess(attributes: {resource: "servicebindings", verb: "create", apiGroup: "servicecatalog.k8s.io", apiVersion: "v1beta1", namespaceArg: "namespace"})
    deleteServiceBinding(serviceBindingName: String!, namespace: String!): DeleteServiceBindingOutput @HasAccess(attributes: {resource: "servicebindings", verb: "delete", apiGroup: "servicecatalog.k8s.io", apiVersion: "v1beta1", namespaceArg: "namespace", nameArg: "serviceBindingName"})
    createServiceBindingUsage(namespace: String!, createServiceBindingUsageInput: CreateServiceBindingUsageInput): ServiceBindingUsage @HasAccess(attributes: {resource: "servicebindingusages", verb: "create", apiGroup: "servicecatalog.kyma-project.io", apiVersion: "v1alpha1", namespaceArg: "namespace"})
    deleteServiceBindingUsage(serviceBindingUsageName: String!, namespace: String!): DeleteServiceBindingUsageOutput @HasAccess(attributes: {resource: "servicebindingusages", verb: "delete", apiGroup: "servicecatalog.kyma-project.io", apiVersion: "v1alpha1", namespaceArg: "namespace", nameArg: "serviceBindingUsageName"})

    createAddonsConfiguration(name: String!, urls: [String!]!, labels: Labels): AddonsConfiguration @HasAccess(attributes: {resource: "configmaps", verb: "create", apiGroup: "", apiVersion: "v1", nameArg: "name"})
    updateAddonsConfiguration(name: String!, urls: [String!], labels: Labels): AddonsConfiguration @HasAccess(attributes: {resource: "configmaps", verb: "update", apiGroup: "", apiVersion: "v1", nameArg: "name"})
    deleteAddonsConfiguration(name: String!): AddonsConfiguration @HasAccess(attributes: {resource: "configmaps", verb: "delete", apiGroup: "", apiVersion: "v1", nameArg: "name"})
    addAddonsConfigurationURLs(name: String!, urls: [String!]!): AddonsConfiguration @HasAccess(attributes: {resource: "configmaps", verb: "update", apiGroup: "", apiVersion: "v1", nameArg: "name"})
    removeAddonsConfigurationURLs(name: String!, urls: [String!]!): AddonsConfiguration @HasAccess(attributes: {resource: "configmaps", verb: "update", apiGroup: "", apiVersion: "v1", nameArg: "name"})

    createApplication(name: String!, description: String, labels: Labels): ApplicationMutationOutput! @HasAccess(attributes: {resource: "applications", verb: "create", apiGroup: "applicationconnector.kyma-project.io", apiVersion: "v1alpha1"})
    updateApplication(name: String!, description: String, labels: Labels): ApplicationMutationOutput! @HasAccess(attributes: {resource: "applications", verb: "update", apiGroup: "applicationconnector.kyma-project.io", apiVersion: "v1alpha1", nameArg: "name"})
    deleteApplication(name: String!): DeleteApplicationOutput! @HasAccess(attributes: {resource: "applications", verb: "delete", apiGroup: "applicationconnector.kyma-project.io", apiVersion: "v1alpha1", nameArg: "name"})

    enableApplication(application: String!, namespace: String!, allServices: Boolean, services: [ApplicationMappingService]): ApplicationMapping @HasAccess(attributes: {resource: "applicationmappings", verb: "create", apiGroup: "applicationconnector.kyma-project.io", apiVersion: "v1alpha1", namespaceArg: "namespace"})
    overloadApplication(application: String!, namespace: String!, allServices: Boolean, services: [ApplicationMappingService]): ApplicationMapping @HasAccess(attributes: {resource: "applicationmappings", verb: "update", apiGroup: "applicationconnector.kyma-project.io", apiVersion: "v1alpha1", namespaceArg: "namespace"})
    disableApplication(application: String!, namespace: String!): ApplicationMapping @HasAccess(attributes: {resource: "applicationmappings", verb: "delete", apiGroup: "applicationconnector.kyma-project.io", apiVersion: "v1alpha1", nameArg: "application", namespaceArg: "namespace"})

    updatePod(name: String!, namespace: String!, pod: JSON!): Pod @HasAccess(attributes: {resource: "pods", verb: "update", apiGroup: "", apiVersion: "v1", namespaceArg: "namespace", nameArg: "name"})
    deletePod(name: String!, namespace: String!): Pod @HasAccess(attributes: {resource: "pods", verb: "delete", apiGroup: "", apiVersion: "v1", namespaceArg: "namespace", nameArg: "name"})

    updateSecret(name: String!, namespace: String!, secret: JSON!): Secret @HasAccess(attributes: {resource: "secrets", verb: "update", apiGroup: "", apiVersion: "v1", namespaceArg: "namespace"})
    deleteSecret(name: String!, namespace: String!): Secret @HasAccess(attributes: {resource: "secrets", verb: "delete", apiGroup: "", apiVersion: "v1", namespaceArg: "namespace"})

    updateReplicaSet(name: String!, namespace: String!, replicaSet: JSON!): ReplicaSet @HasAccess(attributes: {resource: "replicasets", verb: "update", apiGroup: "apps", apiVersion: "v1", namespaceArg: "namespace", nameArg: "name"})
    deleteReplicaSet(name: String!, namespace: String!): ReplicaSet @HasAccess(attributes: {resource: "replicasets", verb: "delete", apiGroup: "apps", apiVersion: "v1", namespaceArg: "namespace", nameArg: "name"})

    createResourceQuota(namespace: String!, name: String!, resourceQuota: ResourceQuotaInput!): ResourceQuota @HasAccess(attributes: {resource: "resourcequotas", verb: "create", apiGroup: "", apiVersion: "v1", namespaceArg: "namespace"})

    updateConfigMap(name: String!, namespace: String!, configMap: JSON!): ConfigMap @HasAccess(attributes: {resource: "configmaps", verb: "update", apiGroup: "", apiVersion: "v1", nameArg: "name", namespaceArg: "namespace"})
    deleteConfigMap(name: String!, namespace: String!): ConfigMap @HasAccess(attributes: {resource: "configmaps", verb: "delete", apiGroup: "", apiVersion: "v1", nameArg: "name", namespaceArg: "namespace"})

    createIDPPreset(name: String!, issuer: String!, jwksUri: String!): IDPPreset @HasAccess(attributes: {resource: "idppresets", verb: "create", apiGroup: "authentication.kyma-project.io", apiVersion: "v1alpha1"})
    deleteIDPPreset(name: String!): IDPPreset @HasAccess(attributes: {resource: "idppresets", verb: "delete", apiGroup: "authentication.kyma-project.io", apiVersion: "v1alpha1", nameArg: "name"})

    updateService(name: String!, namespace: String!, service: JSON!): Service @HasAccess(attributes: {resource: "services", verb: "update", apiGroup: "", apiVersion: "v1", namespaceArg: "namespace", nameArg: "name"})
    deleteService(name: String!, namespace: String!): Service @HasAccess(attributes: {resource: "services", verb: "delete", apiGroup: "", apiVersion: "v1", namespaceArg: "namespace", nameArg: "name"})

<<<<<<< HEAD
    createNamespaceMutation(name: String!, labels: Labels!): NamespaceCreationOutput! @HasAccess(attributes: {resource: "namespaces", verb: "create", apiGroup: "", apiVersion: "v1"})
=======
    createNamespace(name: String!, labels: Labels): NamespaceCreationOutput! @HasAccess(attributes: {resource: "namespaces", verb: "create", apiGroup: "", apiVersion: "v1"})
>>>>>>> da4db915
}

# Subscriptions

type Subscription {
    clusterAssetEvent: ClusterAssetEvent! @HasAccess(attributes: {resource: "clusterassets", verb: "watch", apiGroup: "assetstore.kyma-project.io", apiVersion: "v1alpha2"})
    assetEvent(namespace: String!): AssetEvent! @HasAccess(attributes: {resource: "assets", verb: "watch", apiGroup: "assetstore.kyma-project.io", apiVersion: "v1alpha2", namespaceArg: "namespace"})
    clusterDocsTopicEvent: ClusterDocsTopicEvent! @HasAccess(attributes: {resource: "clusterdocstopics", verb: "watch", apiGroup: "cms.kyma-project.io", apiVersion: "v1alpha1"})
    docsTopicEvent(namespace: String!): DocsTopicEvent! @HasAccess(attributes: {resource: "docstopics", verb: "watch", apiGroup: "cms.kyma-project.io", apiVersion: "v1alpha1", namespaceArg: "namespace"})
    serviceInstanceEvent(namespace: String!): ServiceInstanceEvent! @HasAccess(attributes: {resource: "serviceinstances", verb: "watch", apiGroup: "servicecatalog.k8s.io", apiVersion: "v1beta1", namespaceArg: "namespace"})
    serviceBindingEvent(namespace: String!): ServiceBindingEvent! @HasAccess(attributes: {resource: "servicebindings", verb: "watch", apiGroup: "servicecatalog.k8s.io", apiVersion: "v1beta1", namespaceArg: "namespace"})
    serviceBindingUsageEvent(namespace: String!): ServiceBindingUsageEvent! @HasAccess(attributes: {resource: "servicebindingusages", verb: "watch", apiGroup: "servicecatalog.kyma-project.io", apiVersion: "v1alpha1", namespaceArg: "namespace"})
    serviceBrokerEvent(namespace: String!): ServiceBrokerEvent! @HasAccess(attributes: {resource: "servicebrokers", verb: "watch", apiGroup: "servicecatalog.k8s.io", apiVersion: "v1beta1", namespaceArg: "namespace"})
    clusterServiceBrokerEvent: ClusterServiceBrokerEvent! @HasAccess(attributes: {resource: "clusterservicebrokers", verb: "watch", apiGroup: "servicecatalog.k8s.io", apiVersion: "v1beta1"})
    applicationEvent: ApplicationEvent! @HasAccess(attributes: {resource: "applications", verb: "watch", apiGroup: "applicationconnector.kyma-project.io", apiVersion: "v1alpha1"})
    podEvent(namespace: String!): PodEvent! @HasAccess(attributes: {resource: "pods", verb: "watch", apiGroup: "", apiVersion: "v1", namespaceArg: "namespace"})
    serviceEvent(namespace: String!): ServiceEvent! @HasAccess(attributes: {resource: "services", verb: "watch", apiGroup: "", apiVersion: "v1", namespaceArg: "namespace"})
    configMapEvent(namespace: String!): ConfigMapEvent! @HasAccess(attributes: {resource: "configmaps", verb: "watch", apiGroup: "", apiVersion: "v1", namespaceArg: "namespace"})
    addonsConfigurationEvent: AddonsConfigurationEvent! @HasAccess(attributes: {resource: "configmaps", verb: "watch", apiGroup: "", apiVersion: "v1"})
    # secretEvent(namespace: String!): SecretEvent!  @HasAccess(attributes: {resource: "secrets", verb: "watch", apiGroup: "", apiVersion: "v1", namespaceArg: "namespace"}) # This subscription has to be disabled until https://github.com/kyma-project/kyma/issues/3412 gets resolved
}

# Schema

schema {
    query: Query
    mutation: Mutation
}<|MERGE_RESOLUTION|>--- conflicted
+++ resolved
@@ -611,12 +611,6 @@
 
     # Depends on application module
     applications: [String!]
-    labels: Labels
-}
-
-type NamespaceCreationOutput {
-    name: String!
-    labels: Labels!
 }
 
 type NamespaceCreationOutput {
@@ -953,11 +947,7 @@
     updateService(name: String!, namespace: String!, service: JSON!): Service @HasAccess(attributes: {resource: "services", verb: "update", apiGroup: "", apiVersion: "v1", namespaceArg: "namespace", nameArg: "name"})
     deleteService(name: String!, namespace: String!): Service @HasAccess(attributes: {resource: "services", verb: "delete", apiGroup: "", apiVersion: "v1", namespaceArg: "namespace", nameArg: "name"})
 
-<<<<<<< HEAD
-    createNamespaceMutation(name: String!, labels: Labels!): NamespaceCreationOutput! @HasAccess(attributes: {resource: "namespaces", verb: "create", apiGroup: "", apiVersion: "v1"})
-=======
     createNamespace(name: String!, labels: Labels): NamespaceCreationOutput! @HasAccess(attributes: {resource: "namespaces", verb: "create", apiGroup: "", apiVersion: "v1"})
->>>>>>> da4db915
 }
 
 # Subscriptions
