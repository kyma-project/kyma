# Scalars

scalar JSON

scalar Labels

scalar Timestamp

# Directives

directive @HasAccess(attributes: ResourceAttributes!) on FIELD_DEFINITION

input ResourceAttributes {
    verb: String!
    apiGroup: String
    apiVersion: String
    resource: String
    resourceArg: String
    subresource: String! = ""
    nameArg: String
    namespaceArg: String
    isChildResolver: Boolean! = false
}

# Asset Store

type File {
    url: String!
    metadata: JSON!
}

type Asset {
    name: String!
    namespace: String!
    type: String!
    files(filterExtensions: [String!]): [File!]!
    status: AssetStatus!
}

type AssetEvent {
    type: SubscriptionEventType!
    asset: Asset!
}

type ClusterAsset {
    name: String!
    type: String!
    files(filterExtensions: [String!]): [File!]!
    status: AssetStatus!
}

type ClusterAssetEvent {
    type: SubscriptionEventType!
    clusterAsset: ClusterAsset!
}

type AssetStatus {
    phase: AssetPhaseType!
    reason: String!
    message: String!
}

enum AssetPhaseType {
    READY
    PENDING
    FAILED
}

# CMS

type DocsTopic {
    name: String!
    namespace: String!
    groupName: String!
    assets(types: [String!]): [Asset!]!
    displayName: String!
    description: String!
    status: DocsTopicStatus!
}

type DocsTopicEvent {
    type: SubscriptionEventType!
    docsTopic: DocsTopic!
}

type ClusterDocsTopic {
    name: String!
    groupName: String!
    assets(types: [String!]): [ClusterAsset!]!
    displayName: String!
    description: String!
    status: DocsTopicStatus!
}

type ClusterDocsTopicEvent {
    type: SubscriptionEventType!
    clusterDocsTopic: ClusterDocsTopic!
}

type DocsTopicStatus {
    phase: DocsTopicPhaseType!
    reason: String!
    message: String!
}

enum DocsTopicPhaseType {
    READY
    PENDING
    FAILED
}

# Content

type Title {
    name: String!
    anchor: String!
    titles: [Title!]
}

type Section {
    name: String!
    anchor: String!
    titles: [Title!]!
    topicType: String!
}

type TopicEntry {
    contentType: String!
    id: String!
    sections: [Section!]!
}

# Service Catalog

type AddonsConfiguration {
    name: String!
    urls: [String!]
    labels: Labels!
}

type AddonsConfigurationEvent {
    type: SubscriptionEventType!
    addonsConfiguration: AddonsConfiguration!
}

type ServiceInstance {
    name: String!
    namespace: String!
    planSpec: JSON
    creationTimestamp: Timestamp!
    labels: [String!]!
    status: ServiceInstanceStatus!
    classReference: ServiceInstanceResourceRef
    planReference: ServiceInstanceResourceRef
    serviceClass: ServiceClass
    clusterServiceClass: ClusterServiceClass
    servicePlan: ServicePlan
    clusterServicePlan: ClusterServicePlan
    bindable: Boolean!
    serviceBindings: ServiceBindings

    # Depends on servicecatalogaddons domain
    serviceBindingUsages: [ServiceBindingUsage!]
}

type ServiceInstanceResourceRef {
    name: String!
    displayName: String!
    clusterWide: Boolean!
}

type ServiceInstanceStatus {
    type: InstanceStatusType!
    reason: String!
    message: String!
}

enum InstanceStatusType {
    RUNNING
    PROVISIONING
    DEPROVISIONING
    PENDING
    FAILED
}

type ServiceInstanceEvent {
    type: SubscriptionEventType!
    serviceInstance: ServiceInstance!
}

type ServiceBrokerEvent {
    type: SubscriptionEventType!
    serviceBroker: ServiceBroker!
}

type ClusterServiceBrokerEvent {
    type: SubscriptionEventType!
    clusterServiceBroker: ClusterServiceBroker!
}

enum SubscriptionEventType {
    ADD
    UPDATE
    DELETE
}

input ServiceInstanceCreateInput {
    name: String!
    classRef: ServiceInstanceCreateInputResourceRef!
    planRef: ServiceInstanceCreateInputResourceRef!
    labels: [String!]!
    parameterSchema: JSON
}

input ServiceInstanceCreateInputResourceRef {
    externalName: String!
    clusterWide: Boolean!
}

type ServiceClass {
    name: String!
    namespace: String!
    externalName: String!
    displayName: String
    creationTimestamp: Timestamp!
    description: String!
    longDescription: String
    imageUrl: String
    documentationUrl: String
    supportUrl: String
    providerDisplayName: String
    tags: [String!]!
    labels: Labels!
    plans: [ServicePlan!]!
    activated: Boolean!
    instances: [ServiceInstance!]!
    apiSpec: JSON @deprecated(reason: "No longer supported")
    openApiSpec: JSON @deprecated(reason: "No longer supported")
    odataSpec: String @deprecated(reason: "No longer supported")
    asyncApiSpec: JSON @deprecated(reason: "No longer supported")
    content: JSON @deprecated(reason: "No longer supported")

    # Depends on cms domain
    clusterDocsTopic: ClusterDocsTopic
    docsTopic: DocsTopic
}

type ClusterServiceClass {
    name: String!
    externalName: String!
    displayName: String
    creationTimestamp: Timestamp!
    description: String!
    longDescription: String
    imageUrl: String
    documentationUrl: String
    supportUrl: String
    providerDisplayName: String
    tags: [String!]!
    labels: Labels!
    plans: [ClusterServicePlan!]!
    activated(namespace: String): Boolean!
    instances(namespace: String): [ServiceInstance!]!
    apiSpec: JSON @deprecated(reason: "No longer supported")
    openApiSpec: JSON @deprecated(reason: "No longer supported")
    odataSpec: String @deprecated(reason: "No longer supported")
    asyncApiSpec: JSON @deprecated(reason: "No longer supported")
    content: JSON @deprecated(reason: "No longer supported")

    # Depends on cms domain
    clusterDocsTopic: ClusterDocsTopic
}

type ServicePlan {
    name: String!
    namespace: String!
    displayName: String
    externalName: String!
    description: String!
    relatedServiceClassName: String!
    instanceCreateParameterSchema: JSON
    bindingCreateParameterSchema: JSON
}

type ClusterServicePlan {
    name: String!
    displayName: String
    externalName: String!
    description: String!
    relatedClusterServiceClassName: String!
    instanceCreateParameterSchema: JSON
    bindingCreateParameterSchema: JSON
}

type ServiceBroker {
    name: String!
    namespace: String!
    status: ServiceBrokerStatus!
    creationTimestamp: Timestamp!
    url: String!
    labels: Labels!
}

type ClusterServiceBroker {
    name: String!
    status: ServiceBrokerStatus!
    creationTimestamp: Timestamp!
    url: String!
    labels: Labels!
}

type ServiceBrokerStatus {
    ready: Boolean!
    reason: String!
    message: String!
}

type ServiceBindings {
    items: [ServiceBinding!]!
    stats: ServiceBindingsStats!
}

type ServiceBindingsStats {
    ready: Int!
    failed: Int!
    pending: Int!
    unknown: Int!
}

type ServiceBinding {
    name: String!
    serviceInstanceName: String!
    namespace: String!
    secret: Secret
    status: ServiceBindingStatus!
    parameters: JSON
}

type ServiceBindingStatus {
    type: ServiceBindingStatusType!
    reason: String!
    message: String!
}

enum ServiceBindingStatusType {
    READY
    PENDING
    FAILED
    UNKNOWN
}

type ServiceBindingEvent {
    type: SubscriptionEventType!
    serviceBinding: ServiceBinding!
}

# We cannot use ServiceBinding as a result of create action
# because secret at the moment of mutation execution is not available.
type CreateServiceBindingOutput {
    name: String!
    serviceInstanceName: String!
    namespace: String!
}

type Secret {
    name: String!
    namespace: String!
    data: JSON!
    type: String!
    creationTime: Timestamp!
    labels: JSON!
    annotations: JSON!
    json: JSON!
}

type DeleteServiceBindingOutput {
    name: String!
    namespace: String!
}

type DeleteServiceBindingUsageOutput {
    name: String!
    namespace: String!
}

type ServiceBindingUsage {
    name: String!
    namespace: String!
    serviceBinding: ServiceBinding
    usedBy: LocalObjectReference!
    parameters: ServiceBindingUsageParameters
    status: ServiceBindingUsageStatus!
}

type ServiceBindingUsageEvent {
    type: SubscriptionEventType!
    serviceBindingUsage: ServiceBindingUsage!
}

type ServiceBindingUsageStatus {
    type: ServiceBindingUsageStatusType!
    reason: String!
    message: String!
}

enum ServiceBindingUsageStatusType {
    READY
    PENDING
    FAILED
    UNKNOWN
}

type LocalObjectReference {
    kind: String!
    name: String!
}

type ServiceBindingUsageParameters {
    envPrefix: EnvPrefix
}

type EnvPrefix {
    name: String!
}

type LimitRange {
    name: String!
    limits: [LimitRangeItem!]!
}

type LimitRangeItem {
    limitType: LimitType!
    max: ResourceType!
    default: ResourceType!
    defaultRequest: ResourceType!
}

enum LimitType {
    Container
    Pod
}

type ResourceType {
    memory: String
    cpu: String
}

input CreateServiceBindingUsageInput {
    name: String
    serviceBindingRef: ServiceBindingRefInput!
    usedBy: LocalObjectReferenceInput!
    parameters: ServiceBindingUsageParametersInput
}

input ServiceBindingRefInput {
    name: String!
}

input LocalObjectReferenceInput {
    kind: String!
    name: String!
}

input ServiceBindingUsageParametersInput {
    envPrefix: EnvPrefixInput
}

input EnvPrefixInput {
    name: String!
}

type Container {
    name: String!
    image: String!
}

type DeploymentStatus {
    replicas: Int!
    updatedReplicas: Int!
    readyReplicas: Int!
    availableReplicas: Int!
    conditions: [DeploymentCondition!]!
}

type DeploymentCondition {
    status: String!
    type: String!
    lastTransitionTimestamp: Timestamp!
    lastUpdateTimestamp: Timestamp!
    message: String!
    reason: String!
}

type Deployment {
    name: String!
    namespace: String!
    creationTimestamp: Timestamp!
    status: DeploymentStatus!
    labels: Labels!
    containers: [Container!]!

    # Depends on servicecatalog and servicecatalogaddons modules
    boundServiceInstanceNames: [String!]
}

enum ServiceProtocol {
    TCP
    UDP
    UNKNOWN
}

type ServicePort {
    name: String!
    serviceProtocol: ServiceProtocol!
    port: Int!
    nodePort: Int!
    targetPort: Int!
}

type LoadBalancerIngress {
    ip: String!
    hostName: String!
}

type LoadBalancerStatus {
    ingress: [LoadBalancerIngress!]!
}

type ServiceStatus {
    loadBalancer: LoadBalancerStatus!
}

type Service {
    name: String!
    clusterIP: String!
    creationTimestamp: Timestamp!
    labels: Labels!
    ports: [ServicePort!]!
    status: ServiceStatus!
    json: JSON!
}

type Pod {
    name: String!
    nodeName: String!
    namespace: String!
    restartCount: Int!
    creationTimestamp: Timestamp!
    labels: Labels!
    status: PodStatusType!
    containerStates: [ContainerState!]!
    json: JSON!
}

type ReplicaSet {
    name: String!
    pods: String!
    namespace: String!
    images: [String!]!
    creationTimestamp: Timestamp!
    labels: Labels!
    json: JSON!
}

enum PodStatusType {
    PENDING
    RUNNING
    SUCCEEDED
    FAILED
    UNKNOWN
}

type PodEvent {
    type: SubscriptionEventType!
    pod: Pod!
}

type ServiceEvent {
    type: SubscriptionEventType!
    service: Service!
}

type SecretEvent {
    type: SubscriptionEventType!
    secret: Secret!
}

type ContainerState {
    state: ContainerStateType!
    reason: String!
    message: String!
}

enum ContainerStateType {
    WAITING
    RUNNING
    TERMINATED
}

type ResourceValues {
    memory: String
    cpu: String
}

type ResourceQuota {
    name: String!
    pods: String
    limits: ResourceValues!
    requests: ResourceValues!
}

type ResourceQuotasStatus {
    exceeded: Boolean!
    exceededQuotas: [ExceededQuota!]!
}

type ExceededQuota {
    quotaName: String!
    resourceName: String!
    affectedResources: [String!]!
}

# Applications

type Namespace {
    name: String!

    # Depends on application module
    applications: [String!]
}

type Application {
    name: String!
    description: String!
    labels: Labels!
    services: [ApplicationService!]!
    enabledInNamespaces: [String!]!
    status: ApplicationStatus!
}

type ConnectorService {
    url: String!
}

type ApplicationMapping {
    namespace: String!
    application: String!
}

type ApplicationService {
    id: String!
    displayName: String!
    longDescription: String!
    providerDisplayName: String!
    tags: [String!]!
    entries: [ApplicationEntry!]!
}

type ApplicationEntry {
    type: String!
    gatewayUrl: String
    accessLabel: String
}

enum ApplicationStatus {
    SERVING
    NOT_SERVING
    GATEWAY_NOT_CONFIGURED
}

type ApplicationEvent {
    type: SubscriptionEventType!
    application: Application!
}

type ApplicationMutationOutput {
    name: String!
    description: String!
    labels: Labels!
}

type DeleteApplicationOutput {
    name: String!
}

type EventActivationEvent {
    eventType: String!
    version: String!
    description: String!
}

type EventActivation {
    name: String!
    displayName: String!
    sourceId: String!
    events: [EventActivationEvent!] # content module
}

type UsageKind {
    name: String!
    group: String!
    kind: String!
    version: String!
    displayName: String!
}

type UsageKindResource {
    name: String!
    namespace: String!
}

type BindableResourcesOutputItem {
    kind: String!
    displayName: String!
    resources: [UsageKindResource!]!
}

# IDP PRESETS

type IDPPreset {
    name: String!
    issuer: String!
    jwksUri: String!
}

# Kubeless

type Function {
    name: String!
    trigger: String!
    creationTimestamp: Timestamp!
    labels: Labels!
    namespace: String!
}

input InputTopic {
    id: String!
    type: String!
}

# API controller

type ApiService {
    name: String!
    port: Int!
}

enum AuthenticationPolicyType {
    JWT
}

type AuthenticationPolicy  {
    type: AuthenticationPolicyType!
    issuer: String!
    jwksURI: String!
}

type API {
    name: String!
    hostname: String!
    service: ApiService!
    authenticationPolicies: [AuthenticationPolicy!]!
}

# Backend Module
type BackendModule {
    name: String!
}

# Config Maps

type ConfigMap {
    name: String!
    namespace: String!
    creationTimestamp: Timestamp!
    labels: Labels!
    json: JSON!
}

type ConfigMapEvent {
    type: SubscriptionEventType!
    configMap: ConfigMap!
}

<<<<<<< HEAD
# MF

type Microfrontend {
	name: String!
	version: String!
    category: String!
    viewBaseUrl: String!
    navigationNodes: [NavigationNode!]!
}

type ClusterMicrofrontend {
	name: String!
	version: String!
    category: String!
    viewBaseUrl: String!
    placement: String!
    navigationNodes: [NavigationNode!]!
}

type NavigationNode {
    label: String!
	navigationPath: String!
	viewUrl: String!
	showInNavigation: Boolean!
    order: Int!
    settings: Settings!
}

type Settings {
    readOnly: Boolean!
=======
# SelfSubjectRules

type ResourceRule {
    verbs: [String!]
    apiGroups: [String!]
    resources: [String!]
>>>>>>> 3f2293d1
}

# Queries

type Query {
    clusterDocsTopics(viewContext: String, groupName: String): [ClusterDocsTopic!]! @HasAccess(attributes: {resource: "clusterdocstopics", verb: "get", apiGroup: "cms.kyma-project.io", apiVersion: "v1alpha1"})

    serviceInstance(name: String!, namespace: String!): ServiceInstance @HasAccess(attributes: {resource: "serviceinstances", verb: "get", apiGroup: "servicecatalog.k8s.io", apiVersion: "v1beta1", namespaceArg: "namespace", nameArg: "name"})
    serviceInstances(namespace: String!, first: Int, offset: Int, status: InstanceStatusType): [ServiceInstance!]! @HasAccess(attributes: {resource: "serviceinstances", verb: "list", apiGroup: "servicecatalog.k8s.io", apiVersion: "v1beta1", namespaceArg: "namespace"})

    clusterServiceClasses(first: Int, offset: Int): [ClusterServiceClass!]! @HasAccess(attributes: {resource: "clusterserviceclasses", verb: "list", apiGroup: "servicecatalog.k8s.io", apiVersion: "v1beta1"})
    clusterServiceClass(name: String!): ClusterServiceClass @HasAccess(attributes: {resource: "clusterserviceclasses", verb: "get", apiGroup: "servicecatalog.k8s.io", apiVersion: "v1beta1", nameArg: "name"})
    serviceClasses(namespace: String!, first: Int, offset: Int): [ServiceClass!]! @HasAccess(attributes: {resource: "serviceclasses", verb: "list", apiGroup: "servicecatalog.k8s.io", apiVersion: "v1beta1", namespaceArg: "namespace"})
    serviceClass(namespace: String!, name: String!): ServiceClass @HasAccess(attributes: {resource: "serviceclasses", verb: "get", apiGroup: "servicecatalog.k8s.io", apiVersion: "v1beta1", namespaceArg: "namespace", nameArg: "name"})

    clusterServiceBrokers(first: Int, offset: Int): [ClusterServiceBroker!]! @HasAccess(attributes: {resource: "clusterservicebrokers", verb: "list", apiGroup: "servicecatalog.k8s.io", apiVersion: "v1beta1"})
    clusterServiceBroker(name: String!): ClusterServiceBroker @HasAccess(attributes: {resource: "clusterservicebrokers", verb: "get", apiGroup: "servicecatalog.k8s.io", apiVersion: "v1beta1", nameArg: "name"})
    serviceBrokers(namespace: String!, first: Int, offset: Int): [ServiceBroker!]! @HasAccess(attributes: {resource: "servicebrokers", verb: "list", apiGroup: "servicecatalog.k8s.io", apiVersion: "v1beta1", namespaceArg: "namespace"})
    serviceBroker(name: String!, namespace: String!): ServiceBroker @HasAccess(attributes: {resource: "servicebrokers", verb: "get", apiGroup: "servicecatalog.k8s.io", apiVersion: "v1beta1", namespaceArg: "namespace", nameArg: "name"})

    serviceBindingUsage(name: String!, namespace: String!): ServiceBindingUsage @HasAccess(attributes: {resource: "servicebindingusages", verb: "get", apiGroup: "servicecatalog.kyma-project.io", apiVersion: "v1alpha1", namespaceArg: "namespace", nameArg: "name"})
    serviceBinding(name: String!, namespace: String!): ServiceBinding @HasAccess(attributes: {resource: "servicebindings", verb: "get", apiGroup: "servicecatalog.k8s.io", apiVersion: "v1beta1", namespaceArg: "namespace", nameArg: "name"})
    usageKinds(first: Int, offset: Int): [UsageKind!]! @HasAccess(attributes: {resource: "usagekinds", verb: "list", apiGroup: "servicecatalog.kyma-project.io", apiVersion: "v1alpha1"})

    addonsConfigurations(first: Int, offset: Int): [AddonsConfiguration!]! @HasAccess(attributes: {resource: "configmaps", verb: "list", apiGroup: "", apiVersion: "v1"})

    # The query returns all instance of the resources which could be bound (proper UsageKind exists).
    bindableResources(namespace: String!): [BindableResourcesOutputItem!]! @HasAccess(attributes: {resource: "usagekinds", verb: "list", apiGroup: "servicecatalog.kyma-project.io", apiVersion: "v1alpha1", namespaceArg: "namespace"})

    apis(namespace: String!, serviceName: String, hostname: String): [API!]! @HasAccess(attributes: {resource: "apis", verb: "list", apiGroup: "gateway.kyma-project.io", apiVersion: "v1alpha2", namespaceArg: "namespace"})

    application(name: String!): Application @HasAccess(attributes: {resource: "applications", verb: "get", apiGroup: "applicationconnector.kyma-project.io", apiVersion: "v1alpha1", nameArg: "name"})
    applications(namespace: String, first: Int, offset: Int): [Application!]! @HasAccess(attributes: {resource: "applicationmappings", verb: "list", apiGroup: "applicationconnector.kyma-project.io", apiVersion: "v1alpha1", namespaceArg: "namespace"}) @HasAccess(attributes: {resource: "applications", verb: "list", apiGroup: "applicationconnector.kyma-project.io", apiVersion: "v1alpha1"})
    connectorService(application: String!): ConnectorService! @HasAccess(attributes: {resource: "applications", verb: "create", apiGroup: "applicationconnector.kyma-project.io", apiVersion: "v1alpha1"})

    # Depends on 'application'
    namespaces(application: String): [Namespace!]! @HasAccess(attributes: {resource: "namespaces", verb: "list", apiGroup: "", apiVersion: "v1"})

    deployments(namespace: String!, excludeFunctions: Boolean): [Deployment!]! @HasAccess(attributes: {resource: "deployments", verb: "list", apiGroup: "apps", apiVersion: "v1beta2", namespaceArg: "namespace"})
    pod(name: String!, namespace: String!): Pod @HasAccess(attributes: {resource: "pods", verb: "get", apiGroup: "", apiVersion: "v1", namespaceArg: "namespace", nameArg: "name"})
    pods(namespace: String!, first: Int, offset: Int): [Pod!]! @HasAccess(attributes: {resource: "pods", verb: "list", apiGroup: "", apiVersion: "v1", namespaceArg: "namespace"})

    service(name: String!, namespace: String!): Service @HasAccess(attributes: {resource: "services", verb: "get", apiGroup: "", apiVersion: "v1"})
    services(namespace: String!, first: Int, offset: Int): [Service!]! @HasAccess(attributes: {resource: "services", verb: "list", apiGroup: "", apiVersion: "v1"})
    configMap(name: String!, namespace: String!): ConfigMap @HasAccess(attributes: {resource: "configmaps", verb: "get", apiGroup: "", apiVersion: "v1", nameArg: "name", namespaceArg: "namespace"})
    configMaps(namespace: String!, first: Int, offset: Int): [ConfigMap!]! @HasAccess(attributes: {resource: "configmaps", verb: "list", apiGroup: "", apiVersion: "v1", namespaceArg: "namespace"})

    replicaSet(name: String!, namespace: String!): ReplicaSet @HasAccess(attributes: {resource: "replicasets", verb: "get", apiGroup: "apps", apiVersion: "v1", namespaceArg: "namespace", nameArg: "name"})
    replicaSets(namespace: String!, first: Int, offset: Int): [ReplicaSet!]! @HasAccess(attributes: {resource: "replicasets", verb: "list", apiGroup: "apps", apiVersion: "v1", namespaceArg: "namespace"})

    resourceQuotas(namespace: String!): [ResourceQuota!]! @HasAccess(attributes: {resource: "resourcequotas", verb: "list", apiGroup: "", apiVersion: "v1", namespaceArg: "namespace"})
    resourceQuotasStatus(namespace: String!): ResourceQuotasStatus! @HasAccess(attributes: {resource: "resourcequotas", verb: "list", apiGroup: "", apiVersion: "v1", namespaceArg: "namespace"})

    functions(namespace: String!, first: Int, offset: Int): [Function!]! @HasAccess(attributes: {resource: "functions", verb: "list", apiGroup: "kubeless.io", apiVersion: "v1beta1", namespaceArg: "namespace"})

    content(contentType: String!, id: String!): JSON @deprecated(reason: "No longer supported")
    topics(input: [InputTopic!]!, internal: Boolean): [TopicEntry!] @deprecated(reason: "No longer supported")
    eventActivations(namespace: String!): [EventActivation!]! @HasAccess(attributes: {resource: "eventactivations", verb: "list", apiGroup: "applicationconnector.kyma-project.io", apiVersion: "v1alpha1", namespaceArg: "namespace"})

    limitRanges(namespace: String!): [LimitRange!]! @HasAccess(attributes: {resource: "limitranges", verb: "list", apiGroup: "", apiVersion: "v1", namespaceArg: "namespace"})

    backendModules: [BackendModule!]! @HasAccess(attributes: {resource: "backendmodules", verb: "list", apiGroup: "ui.kyma-project.io", apiVersion: "v1alpha1"})

    secret(name: String!, namespace: String!): Secret @HasAccess(attributes: {resource: "secrets", verb: "get", apiGroup: "", apiVersion: "v1", namespaceArg: "namespace"})
    secrets(namespace: String!, first: Int, offset: Int): [Secret!]!  @HasAccess(attributes: {resource: "secrets", verb: "list", apiGroup: "", apiVersion: "v1", namespaceArg: "namespace"})

    IDPPreset(name: String!): IDPPreset @HasAccess(attributes: {resource: "idppresets", verb: "get", apiGroup: "authentication.kyma-project.io", apiVersion: "v1alpha1"})
    IDPPresets(first: Int, offset: Int): [IDPPreset!]! @HasAccess(attributes: {resource: "idppresets", verb: "list", apiGroup: "authentication.kyma-project.io", apiVersion: "v1alpha1"})
<<<<<<< HEAD

    microfrontends(namespace: String!): [Microfrontend!]! @HasAccess(attributes: {resource: "microfrontends", verb: "list", apiGroup: "ui.kyma-project.io", apiVersion: "v1alpha1"})
    clusterMicrofrontends: [ClusterMicrofrontend!]! @HasAccess(attributes: {resource: "clusterMicrofrontends", verb: "list", apiGroup: "ui.kyma-project.io", apiVersion: "v1alpha1"})
=======
    selfSubjectRules(namespace: String): [ResourceRule!]! @HasAccess(attributes: {apiGroup: "authorization.k8s.io", resource: "selfsubjectrulesreviews", verb: "create", apiVersion: "v1" namespaceArg: "namespace"})
>>>>>>> 3f2293d1
}

# Mutations

type Mutation {
    createResource(namespace: String!, resource: JSON!): JSON @HasAccess(attributes: {verb: "create", resourceArg: "resource", namespaceArg: "namespace"})
    createServiceInstance(namespace: String!, params: ServiceInstanceCreateInput!): ServiceInstance @HasAccess(attributes: {resource: "serviceinstances", verb: "create", apiGroup: "servicecatalog.k8s.io", apiVersion: "v1beta1", namespaceArg: "namespace"})
    deleteServiceInstance(name: String!, namespace: String!): ServiceInstance @HasAccess(attributes: {resource: "serviceinstances", verb: "delete", apiGroup: "servicecatalog.k8s.io", apiVersion: "v1beta1", namespaceArg: "namespace", nameArg: "name"})
    createServiceBinding(serviceBindingName: String, serviceInstanceName: String!, namespace: String!, parameters: JSON): CreateServiceBindingOutput @HasAccess(attributes: {resource: "servicebindings", verb: "create", apiGroup: "servicecatalog.k8s.io", apiVersion: "v1beta1", namespaceArg: "namespace"})
    deleteServiceBinding(serviceBindingName: String!, namespace: String!): DeleteServiceBindingOutput @HasAccess(attributes: {resource: "servicebindings", verb: "delete", apiGroup: "servicecatalog.k8s.io", apiVersion: "v1beta1", namespaceArg: "namespace", nameArg: "serviceBindingName"})
    createServiceBindingUsage(namespace: String!, createServiceBindingUsageInput: CreateServiceBindingUsageInput): ServiceBindingUsage @HasAccess(attributes: {resource: "servicebindingusages", verb: "create", apiGroup: "servicecatalog.kyma-project.io", apiVersion: "v1alpha1", namespaceArg: "namespace"})
    deleteServiceBindingUsage(serviceBindingUsageName: String!, namespace: String!): DeleteServiceBindingUsageOutput @HasAccess(attributes: {resource: "servicebindingusages", verb: "delete", apiGroup: "servicecatalog.kyma-project.io", apiVersion: "v1alpha1", namespaceArg: "namespace", nameArg: "serviceBindingUsageName"})

    createAddonsConfiguration(name: String!, urls: [String!]!, labels: Labels): AddonsConfiguration @HasAccess(attributes: {resource: "configmaps", verb: "create", apiGroup: "", apiVersion: "v1", nameArg: "name"})
    updateAddonsConfiguration(name: String!, urls: [String!], labels: Labels): AddonsConfiguration @HasAccess(attributes: {resource: "configmaps", verb: "update", apiGroup: "", apiVersion: "v1", nameArg: "name"})
    deleteAddonsConfiguration(name: String!): AddonsConfiguration @HasAccess(attributes: {resource: "configmaps", verb: "delete", apiGroup: "", apiVersion: "v1", nameArg: "name"})
    addAddonsConfigurationURLs(name: String!, urls: [String!]!): AddonsConfiguration @HasAccess(attributes: {resource: "configmaps", verb: "update", apiGroup: "", apiVersion: "v1", nameArg: "name"})
    removeAddonsConfigurationURLs(name: String!, urls: [String!]!): AddonsConfiguration @HasAccess(attributes: {resource: "configmaps", verb: "update", apiGroup: "", apiVersion: "v1", nameArg: "name"})

    createApplication(name: String!, description: String, labels: Labels): ApplicationMutationOutput! @HasAccess(attributes: {resource: "applications", verb: "create", apiGroup: "applicationconnector.kyma-project.io", apiVersion: "v1alpha1"})
    updateApplication(name: String!, description: String, labels: Labels): ApplicationMutationOutput! @HasAccess(attributes: {resource: "applications", verb: "update", apiGroup: "applicationconnector.kyma-project.io", apiVersion: "v1alpha1", nameArg: "name"})
    deleteApplication(name: String!): DeleteApplicationOutput! @HasAccess(attributes: {resource: "applications", verb: "delete", apiGroup: "applicationconnector.kyma-project.io", apiVersion: "v1alpha1", nameArg: "name"})

    enableApplication(application: String!, namespace: String!): ApplicationMapping @HasAccess(attributes: {resource: "applicationmappings", verb: "create", apiGroup: "applicationconnector.kyma-project.io", apiVersion: "v1alpha1", namespaceArg: "namespace"})
    disableApplication(application: String!, namespace: String!): ApplicationMapping @HasAccess(attributes: {resource: "applicationmappings", verb: "delete", apiGroup: "applicationconnector.kyma-project.io", apiVersion: "v1alpha1", nameArg: "application", namespaceArg: "namespace"})

    updatePod(name: String!, namespace: String!, pod: JSON!): Pod @HasAccess(attributes: {resource: "pods", verb: "update", apiGroup: "", apiVersion: "v1", namespaceArg: "namespace", nameArg: "name"})
    deletePod(name: String!, namespace: String!): Pod @HasAccess(attributes: {resource: "pods", verb: "delete", apiGroup: "", apiVersion: "v1", namespaceArg: "namespace", nameArg: "name"})

    updateSecret(name: String!, namespace: String!, secret: JSON!): Secret @HasAccess(attributes: {resource: "secrets", verb: "update", apiGroup: "", apiVersion: "v1", namespaceArg: "namespace"})
    deleteSecret(name: String!, namespace: String!): Secret @HasAccess(attributes: {resource: "secrets", verb: "delete", apiGroup: "", apiVersion: "v1", namespaceArg: "namespace"})

    updateReplicaSet(name: String!, namespace: String!, replicaSet: JSON!): ReplicaSet @HasAccess(attributes: {resource: "replicasets", verb: "update", apiGroup: "apps", apiVersion: "v1", namespaceArg: "namespace", nameArg: "name"})
    deleteReplicaSet(name: String!, namespace: String!): ReplicaSet @HasAccess(attributes: {resource: "replicasets", verb: "delete", apiGroup: "apps", apiVersion: "v1", namespaceArg: "namespace", nameArg: "name"})

    updateConfigMap(name: String!, namespace: String!, configMap: JSON!): ConfigMap @HasAccess(attributes: {resource: "configmaps", verb: "update", apiGroup: "", apiVersion: "v1", nameArg: "name", namespaceArg: "namespace"})
    deleteConfigMap(name: String!, namespace: String!): ConfigMap @HasAccess(attributes: {resource: "configmaps", verb: "delete", apiGroup: "", apiVersion: "v1", nameArg: "name", namespaceArg: "namespace"})

    createIDPPreset(name: String!, issuer: String!, jwksUri: String!): IDPPreset @HasAccess(attributes: {resource: "idppresets", verb: "create", apiGroup: "authentication.kyma-project.io", apiVersion: "v1alpha1"})
    deleteIDPPreset(name: String!): IDPPreset @HasAccess(attributes: {resource: "idppresets", verb: "delete", apiGroup: "authentication.kyma-project.io", apiVersion: "v1alpha1", nameArg: "name"})

    updateService(name: String!, namespace: String!, service: JSON!): Service @HasAccess(attributes: {resource: "services", verb: "update", apiGroup: "", apiVersion: "v1", namespaceArg: "namespace", nameArg: "name"})
    deleteService(name: String!, namespace: String!): Service @HasAccess(attributes: {resource: "services", verb: "delete", apiGroup: "", apiVersion: "v1", namespaceArg: "namespace", nameArg: "name"})
}

# Subscriptions

type Subscription {
    clusterAssetEvent: ClusterAssetEvent! @HasAccess(attributes: {resource: "clusterassets", verb: "watch", apiGroup: "assetstore.kyma-project.io", apiVersion: "v1alpha2"})
    assetEvent(namespace: String!): AssetEvent! @HasAccess(attributes: {resource: "assets", verb: "watch", apiGroup: "assetstore.kyma-project.io", apiVersion: "v1alpha2", namespaceArg: "namespace"})
    clusterDocsTopicEvent: ClusterDocsTopicEvent! @HasAccess(attributes: {resource: "clusterdocstopics", verb: "watch", apiGroup: "cms.kyma-project.io", apiVersion: "v1alpha1"})
    docsTopicEvent(namespace: String!): DocsTopicEvent! @HasAccess(attributes: {resource: "docstopics", verb: "watch", apiGroup: "cms.kyma-project.io", apiVersion: "v1alpha1", namespaceArg: "namespace"})
    serviceInstanceEvent(namespace: String!): ServiceInstanceEvent! @HasAccess(attributes: {resource: "serviceinstances", verb: "watch", apiGroup: "servicecatalog.k8s.io", apiVersion: "v1beta1", namespaceArg: "namespace"})
    serviceBindingEvent(namespace: String!): ServiceBindingEvent! @HasAccess(attributes: {resource: "servicebindings", verb: "watch", apiGroup: "servicecatalog.k8s.io", apiVersion: "v1beta1", namespaceArg: "namespace"})
    serviceBindingUsageEvent(namespace: String!): ServiceBindingUsageEvent! @HasAccess(attributes: {resource: "servicebindingusages", verb: "watch", apiGroup: "servicecatalog.kyma-project.io", apiVersion: "v1alpha1", namespaceArg: "namespace"})
    serviceBrokerEvent(namespace: String!): ServiceBrokerEvent! @HasAccess(attributes: {resource: "servicebrokers", verb: "watch", apiGroup: "servicecatalog.k8s.io", apiVersion: "v1beta1", namespaceArg: "namespace"})
    clusterServiceBrokerEvent: ClusterServiceBrokerEvent! @HasAccess(attributes: {resource: "clusterservicebrokers", verb: "watch", apiGroup: "servicecatalog.k8s.io", apiVersion: "v1beta1"})
    applicationEvent: ApplicationEvent! @HasAccess(attributes: {resource: "applications", verb: "watch", apiGroup: "applicationconnector.kyma-project.io", apiVersion: "v1alpha1"})
    podEvent(namespace: String!): PodEvent! @HasAccess(attributes: {resource: "pods", verb: "watch", apiGroup: "", apiVersion: "v1", namespaceArg: "namespace"})
    serviceEvent(namespace: String!): ServiceEvent! @HasAccess(attributes: {resource: "services", verb: "watch", apiGroup: "", apiVersion: "v1", namespaceArg: "namespace"})
    configMapEvent(namespace: String!): ConfigMapEvent! @HasAccess(attributes: {resource: "configmaps", verb: "watch", apiGroup: "", apiVersion: "v1", namespaceArg: "namespace"})
    addonsConfigurationEvent: AddonsConfigurationEvent! @HasAccess(attributes: {resource: "configmaps", verb: "watch", apiGroup: "", apiVersion: "v1"})
    # secretEvent(namespace: String!): SecretEvent!  @HasAccess(attributes: {resource: "secrets", verb: "watch", apiGroup: "", apiVersion: "v1", namespaceArg: "namespace"}) # This subscription has to be disabled until https://github.com/kyma-project/kyma/issues/3412 gets resolved
}

# Schema

schema {
    query: Query
    mutation: Mutation
}<|MERGE_RESOLUTION|>--- conflicted
+++ resolved
@@ -782,7 +782,6 @@
     configMap: ConfigMap!
 }
 
-<<<<<<< HEAD
 # MF
 
 type Microfrontend {
@@ -813,14 +812,14 @@
 
 type Settings {
     readOnly: Boolean!
-=======
+}
+
 # SelfSubjectRules
 
 type ResourceRule {
     verbs: [String!]
     apiGroups: [String!]
     resources: [String!]
->>>>>>> 3f2293d1
 }
 
 # Queries
@@ -889,13 +888,11 @@
 
     IDPPreset(name: String!): IDPPreset @HasAccess(attributes: {resource: "idppresets", verb: "get", apiGroup: "authentication.kyma-project.io", apiVersion: "v1alpha1"})
     IDPPresets(first: Int, offset: Int): [IDPPreset!]! @HasAccess(attributes: {resource: "idppresets", verb: "list", apiGroup: "authentication.kyma-project.io", apiVersion: "v1alpha1"})
-<<<<<<< HEAD
 
     microfrontends(namespace: String!): [Microfrontend!]! @HasAccess(attributes: {resource: "microfrontends", verb: "list", apiGroup: "ui.kyma-project.io", apiVersion: "v1alpha1"})
     clusterMicrofrontends: [ClusterMicrofrontend!]! @HasAccess(attributes: {resource: "clusterMicrofrontends", verb: "list", apiGroup: "ui.kyma-project.io", apiVersion: "v1alpha1"})
-=======
+    
     selfSubjectRules(namespace: String): [ResourceRule!]! @HasAccess(attributes: {apiGroup: "authorization.k8s.io", resource: "selfsubjectrulesreviews", verb: "create", apiVersion: "v1" namespaceArg: "namespace"})
->>>>>>> 3f2293d1
 }
 
 # Mutations
