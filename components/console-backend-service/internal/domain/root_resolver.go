package domain

import (
	"context"
	"time"

	"github.com/kyma-project/kyma/components/console-backend-service/internal/domain/servicecatalogaddons"

	"github.com/kyma-project/kyma/components/console-backend-service/internal/module"

	"github.com/kyma-project/kyma/components/console-backend-service/internal/domain/ui"
	"github.com/kyma-project/kyma/components/console-backend-service/internal/experimental"

	"github.com/kyma-project/kyma/components/console-backend-service/internal/domain/apicontroller"
	"github.com/kyma-project/kyma/components/console-backend-service/internal/domain/application"
	"github.com/kyma-project/kyma/components/console-backend-service/internal/domain/assetstore"
	"github.com/kyma-project/kyma/components/console-backend-service/internal/domain/authentication"
	"github.com/kyma-project/kyma/components/console-backend-service/internal/domain/cms"
	"github.com/kyma-project/kyma/components/console-backend-service/internal/domain/k8s"
	"github.com/kyma-project/kyma/components/console-backend-service/internal/domain/kubeless"
	"github.com/kyma-project/kyma/components/console-backend-service/internal/domain/servicecatalog"
	"github.com/kyma-project/kyma/components/console-backend-service/internal/gqlschema"
	"github.com/pkg/errors"
	"k8s.io/client-go/rest"
)

type RootResolver struct {
	ui  *ui.Resolver
	k8s *k8s.Resolver

	sc             *servicecatalog.PluggableContainer
	sca            *servicecatalogaddons.PluggableContainer
	app            *application.PluggableContainer
	assetstore     *assetstore.PluggableContainer
	cms            *cms.PluggableContainer
	kubeless       *kubeless.PluggableResolver
	ac             *apicontroller.PluggableResolver
	authentication *authentication.PluggableResolver
}

func New(restConfig *rest.Config, appCfg application.Config, assetstoreCfg assetstore.Config, informerResyncPeriod time.Duration, featureToggles experimental.FeatureToggles) (*RootResolver, error) {
	uiContainer, err := ui.New(restConfig, informerResyncPeriod)
	makePluggable := module.MakePluggableFunc(uiContainer.BackendModuleInformer)

	assetStoreContainer, err := assetstore.New(restConfig, assetstoreCfg, informerResyncPeriod)
	if err != nil {
		return nil, errors.Wrap(err, "while initializing AssetStore resolver")
	}
	makePluggable(assetStoreContainer)

	cmsContainer, err := cms.New(restConfig, informerResyncPeriod, assetStoreContainer.AssetStoreRetriever)
	if err != nil {
		return nil, errors.Wrap(err, "while initializing CMS resolver")
	}
	makePluggable(cmsContainer)

	scContainer, err := servicecatalog.New(restConfig, informerResyncPeriod, cmsContainer.CmsRetriever)
	if err != nil {
		return nil, errors.Wrap(err, "while initializing ServiceCatalog container")
	}
	makePluggable(scContainer)

	scaContainer, err := servicecatalogaddons.New(restConfig, informerResyncPeriod, scContainer.ServiceCatalogRetriever)
	if err != nil {
		return nil, errors.Wrap(err, "while initializing ServiceCatalog container")
	}
	makePluggable(scaContainer)

	appContainer, err := application.New(restConfig, appCfg, informerResyncPeriod, assetStoreContainer.AssetStoreRetriever)
	if err != nil {
		return nil, errors.Wrap(err, "while initializing Application resolver")
	}
	makePluggable(appContainer)

	k8sResolver, err := k8s.New(restConfig, informerResyncPeriod, appContainer.ApplicationRetriever, scContainer.ServiceCatalogRetriever, scaContainer.ServiceCatalogAddonsRetriever)
	if err != nil {
		return nil, errors.Wrap(err, "while initializing K8S resolver")
	}

	kubelessResolver, err := kubeless.New(restConfig, informerResyncPeriod)
	if err != nil {
		return nil, errors.Wrap(err, "while initializing Kubeless resolver")
	}
	makePluggable(kubelessResolver)

	acResolver, err := apicontroller.New(restConfig, informerResyncPeriod)
	if err != nil {
		return nil, errors.Wrap(err, "while initializing API controller resolver")
	}
	makePluggable(acResolver)

	authenticationResolver, err := authentication.New(restConfig, informerResyncPeriod)
	if err != nil {
		return nil, errors.Wrap(err, "while initializing authentication resolver")
	}
	makePluggable(authenticationResolver)

	return &RootResolver{
		k8s:            k8sResolver,
		ui:             uiContainer.Resolver,
		sc:             scContainer,
		sca:            scaContainer,
		app:            appContainer,
		assetstore:     assetStoreContainer,
		cms:            cmsContainer,
		ac:             acResolver,
		kubeless:       kubelessResolver,
		authentication: authenticationResolver,
	}, nil
}

// WaitForCacheSync waits for caches to populate. This is blocking operation.
func (r *RootResolver) WaitForCacheSync(stopCh <-chan struct{}) {
	// Not pluggable modules
	r.k8s.WaitForCacheSync(stopCh)
	r.ui.WaitForCacheSync(stopCh)

	// Pluggable modules
	r.sc.StopCacheSyncOnClose(stopCh)
	r.sca.StopCacheSyncOnClose(stopCh)
	r.app.StopCacheSyncOnClose(stopCh)
	r.cms.StopCacheSyncOnClose(stopCh)
	r.assetstore.StopCacheSyncOnClose(stopCh)
	r.ac.StopCacheSyncOnClose(stopCh)
	r.kubeless.StopCacheSyncOnClose(stopCh)
	r.authentication.StopCacheSyncOnClose(stopCh)
}

func (r *RootResolver) Deployment() gqlschema.DeploymentResolver {
	return &deploymentResolver{r.k8s}
}

func (r *RootResolver) EventActivation() gqlschema.EventActivationResolver {
	return &eventActivationResolver{r.app}
}

func (r *RootResolver) ClusterDocsTopic() gqlschema.ClusterDocsTopicResolver {
	return &clusterDocsTopicResolver{r.cms}
}

func (r *RootResolver) DocsTopic() gqlschema.DocsTopicResolver {
	return &docsTopicResolver{r.cms}
}

func (r *RootResolver) ClusterAsset() gqlschema.ClusterAssetResolver {
	return &clusterAssetResolver{r.assetstore}
}

func (r *RootResolver) Asset() gqlschema.AssetResolver {
	return &assetResolver{r.assetstore}
}

func (r *RootResolver) Application() gqlschema.ApplicationResolver {
	return &appResolver{r.app}
}

func (r *RootResolver) ServiceBinding() gqlschema.ServiceBindingResolver {
	return &serviceBindingResolver{r.k8s}
}

func (r *RootResolver) ServiceBindingUsage() gqlschema.ServiceBindingUsageResolver {
	return &serviceBindingUsageResolver{r.sc}
}

func (r *RootResolver) ServiceClass() gqlschema.ServiceClassResolver {
	return &serviceClassResolver{r.sc}
}

func (r *RootResolver) ClusterServiceClass() gqlschema.ClusterServiceClassResolver {
	return &clusterServiceClassResolver{r.sc}
}

func (r *RootResolver) ServiceInstance() gqlschema.ServiceInstanceResolver {
	return &serviceInstanceResolver{r.sc, r.sca}
}

func (r *RootResolver) Namespace() gqlschema.NamespaceResolver {
	return &namespaceResolver{r.k8s}
}

func (r *RootResolver) Query() gqlschema.QueryResolver {
	return &queryResolver{r}
}

func (r *RootResolver) Mutation() gqlschema.MutationResolver {
	return &mutationResolver{r}
}

func (r *RootResolver) Subscription() gqlschema.SubscriptionResolver {
	return &subscriptionResolver{r}
}

// Mutations

type mutationResolver struct {
	*RootResolver
}

func (r *mutationResolver) CreateResourceQuota(ctx context.Context, namespace string, name string, resourceQuotaInput gqlschema.ResourceQuotaInput) (*gqlschema.ResourceQuota, error) {
	return r.k8s.CreateResourceQuota(ctx, namespace, name, resourceQuotaInput)
}

func (r *mutationResolver) CreateResource(ctx context.Context, namespace string, resource gqlschema.JSON) (*gqlschema.JSON, error) {
	return r.k8s.CreateResourceMutation(ctx, namespace, resource)
}

func (r *mutationResolver) DeleteService(ctx context.Context, name string, namespace string) (*gqlschema.Service, error) {
	return r.k8s.DeleteServiceMutation(ctx, name, namespace)
}

func (r *mutationResolver) UpdateService(ctx context.Context, name string, namespace string, service gqlschema.JSON) (*gqlschema.Service, error) {
	return r.k8s.UpdateServiceMutation(ctx, name, namespace, service)
}

func (r *mutationResolver) UpdatePod(ctx context.Context, name string, namespace string, update gqlschema.JSON) (*gqlschema.Pod, error) {
	return r.k8s.UpdatePodMutation(ctx, name, namespace, update)
}

func (r *mutationResolver) DeletePod(ctx context.Context, name string, namespace string) (*gqlschema.Pod, error) {
	return r.k8s.DeletePodMutation(ctx, name, namespace)
}

func (r *mutationResolver) UpdateSecret(ctx context.Context, name string, namespace string, update gqlschema.JSON) (*gqlschema.Secret, error) {
	return r.k8s.UpdateSecretMutation(ctx, name, namespace, update)
}

func (r *mutationResolver) DeleteSecret(ctx context.Context, name string, namespace string) (*gqlschema.Secret, error) {
	return r.k8s.DeleteSecretMutation(ctx, name, namespace)
}

func (r *mutationResolver) UpdateReplicaSet(ctx context.Context, name string, namespace string, update gqlschema.JSON) (*gqlschema.ReplicaSet, error) {
	return r.k8s.UpdateReplicaSetMutation(ctx, name, namespace, update)
}

func (r *mutationResolver) DeleteReplicaSet(ctx context.Context, name string, namespace string) (*gqlschema.ReplicaSet, error) {
	return r.k8s.DeleteReplicaSetMutation(ctx, name, namespace)
}

func (r *mutationResolver) UpdateConfigMap(ctx context.Context, name string, namespace string, update gqlschema.JSON) (*gqlschema.ConfigMap, error) {
	return r.k8s.UpdateConfigMapMutation(ctx, name, namespace, update)
}

func (r *mutationResolver) DeleteConfigMap(ctx context.Context, name string, namespace string) (*gqlschema.ConfigMap, error) {
	return r.k8s.DeleteConfigMapMutation(ctx, name, namespace)
}

func (r *mutationResolver) CreateServiceInstance(ctx context.Context, namespace string, params gqlschema.ServiceInstanceCreateInput) (*gqlschema.ServiceInstance, error) {
	return r.sc.Resolver.CreateServiceInstanceMutation(ctx, namespace, params)
}

func (r *mutationResolver) DeleteServiceInstance(ctx context.Context, name string, namespace string) (*gqlschema.ServiceInstance, error) {
	return r.sc.Resolver.DeleteServiceInstanceMutation(ctx, name, namespace)
}

func (r *mutationResolver) CreateServiceBinding(ctx context.Context, serviceBindingName *string, serviceInstanceName, ns string, parameters *gqlschema.JSON) (*gqlschema.CreateServiceBindingOutput, error) {
	return r.sc.Resolver.CreateServiceBindingMutation(ctx, serviceBindingName, serviceInstanceName, ns, parameters)
}

func (r *mutationResolver) DeleteServiceBinding(ctx context.Context, serviceBindingName string, ns string) (*gqlschema.DeleteServiceBindingOutput, error) {
	return r.sc.Resolver.DeleteServiceBindingMutation(ctx, serviceBindingName, ns)
}

func (r *mutationResolver) CreateServiceBindingUsage(ctx context.Context, namespace string, createServiceBindingUsageInput *gqlschema.CreateServiceBindingUsageInput) (*gqlschema.ServiceBindingUsage, error) {
	return r.sca.Resolver.CreateServiceBindingUsageMutation(ctx, namespace, createServiceBindingUsageInput)
}

func (r *mutationResolver) DeleteServiceBindingUsage(ctx context.Context, serviceBindingUsageName string, ns string) (*gqlschema.DeleteServiceBindingUsageOutput, error) {
	return r.sca.Resolver.DeleteServiceBindingUsageMutation(ctx, serviceBindingUsageName, ns)
}

func (r *mutationResolver) EnableApplication(ctx context.Context, application string, namespace string, all *bool, services []*gqlschema.ApplicationMappingService) (*gqlschema.ApplicationMapping, error) {
	return r.app.Resolver.EnableApplicationMutation(ctx, application, namespace, all, services)
}

func (r *mutationResolver) OverloadApplication(ctx context.Context, application string, namespace string, all *bool, services []*gqlschema.ApplicationMappingService) (*gqlschema.ApplicationMapping, error) {
	return r.app.Resolver.OverloadApplicationMutation(ctx, application, namespace, all, services)
}

func (r *mutationResolver) DisableApplication(ctx context.Context, application string, namespace string) (*gqlschema.ApplicationMapping, error) {
	return r.app.Resolver.DisableApplicationMutation(ctx, application, namespace)
}

func (r *mutationResolver) CreateIDPPreset(ctx context.Context, name string, issuer string, jwksURI string) (*gqlschema.IDPPreset, error) {
	return r.authentication.CreateIDPPresetMutation(ctx, name, issuer, jwksURI)
}

func (r *mutationResolver) DeleteIDPPreset(ctx context.Context, name string) (*gqlschema.IDPPreset, error) {
	return r.authentication.DeleteIDPPresetMutation(ctx, name)
}

func (r *mutationResolver) CreateApplication(ctx context.Context, name string, description *string, labels *gqlschema.Labels) (gqlschema.ApplicationMutationOutput, error) {
	return r.app.Resolver.CreateApplication(ctx, name, description, labels)
}

func (r *mutationResolver) UpdateApplication(ctx context.Context, name string, description *string, labels *gqlschema.Labels) (gqlschema.ApplicationMutationOutput, error) {
	return r.app.Resolver.UpdateApplication(ctx, name, description, labels)
}

func (r *mutationResolver) DeleteApplication(ctx context.Context, name string) (gqlschema.DeleteApplicationOutput, error) {
	return r.app.Resolver.DeleteApplication(ctx, name)
}

func (r *mutationResolver) CreateAddonsConfiguration(ctx context.Context, name string, urls []string, labels *gqlschema.Labels) (*gqlschema.AddonsConfiguration, error) {
	return r.sca.Resolver.CreateAddonsConfiguration(ctx, name, urls, labels)
}

func (r *mutationResolver) UpdateAddonsConfiguration(ctx context.Context, name string, urls []string, labels *gqlschema.Labels) (*gqlschema.AddonsConfiguration, error) {
	return r.sca.Resolver.UpdateAddonsConfiguration(ctx, name, urls, labels)
}

func (r *mutationResolver) DeleteAddonsConfiguration(ctx context.Context, name string) (*gqlschema.AddonsConfiguration, error) {
	return r.sca.Resolver.DeleteAddonsConfiguration(ctx, name)
}

func (r *mutationResolver) AddAddonsConfigurationURLs(ctx context.Context, name string, urls []string) (*gqlschema.AddonsConfiguration, error) {
	return r.sca.Resolver.AddAddonsConfigurationURLs(ctx, name, urls)
}

func (r *mutationResolver) RemoveAddonsConfigurationURLs(ctx context.Context, name string, urls []string) (*gqlschema.AddonsConfiguration, error) {
	return r.sca.Resolver.RemoveAddonsConfigurationURLs(ctx, name, urls)
}

func (r *mutationResolver) CreateNamespace(ctx context.Context, name string, labels *gqlschema.Labels) (gqlschema.NamespaceCreationOutput, error) {
	return r.k8s.CreateNamespace(ctx, name, labels)
}

<<<<<<< HEAD
func (r *mutationResolver) CreateAPI(ctx context.Context, name string, namespace string, hostname string, serviceName string, servicePort int, jwksUri string, issuer string, disableIstioAuthPolicyMTLS *bool, authenticationEnabled *bool) (gqlschema.API, error) {
	return r.ac.CreateAPI(ctx, name, namespace, hostname, serviceName, servicePort, jwksUri, issuer, disableIstioAuthPolicyMTLS, authenticationEnabled)
}

func (r *mutationResolver) UpdateAPI(ctx context.Context, name string, namespace string, hostname string, serviceName string, servicePort int, jwksUri string, issuer string, disableIstioAuthPolicyMTLS *bool, authenticationEnabled *bool) (gqlschema.API, error) {
	return r.ac.UpdateAPI(ctx, name, namespace, hostname, serviceName, servicePort, jwksUri, issuer, disableIstioAuthPolicyMTLS, authenticationEnabled)
}

func (r *mutationResolver) DeleteAPI(ctx context.Context, name string, namespace string) (*gqlschema.API, error) {
	return r.ac.DeleteAPI(ctx, name, namespace)
=======
func (r *mutationResolver) CreateLimitRange(ctx context.Context, namespace string, name string, limitRange gqlschema.LimitRangeInput) (*gqlschema.LimitRange, error) {
	return r.k8s.CreateLimitRange(ctx, namespace, name, limitRange)
>>>>>>> 1a61ed22
}

// Queries

type queryResolver struct {
	*RootResolver
}

func (r *queryResolver) Namespaces(ctx context.Context, application *string) ([]gqlschema.Namespace, error) {
	return r.k8s.NamespacesQuery(ctx, application)
}

func (r *queryResolver) Deployments(ctx context.Context, namespace string, excludeFunctions *bool) ([]gqlschema.Deployment, error) {
	return r.k8s.DeploymentsQuery(ctx, namespace, excludeFunctions)
}

func (r *queryResolver) LimitRanges(ctx context.Context, ns string) ([]gqlschema.LimitRange, error) {
	return r.k8s.LimitRangesQuery(ctx, ns)
}

func (r *queryResolver) ResourceQuotas(ctx context.Context, namespace string) ([]gqlschema.ResourceQuota, error) {
	return r.k8s.ResourceQuotasQuery(ctx, namespace)
}

func (r *RootResolver) ResourceQuotasStatus(ctx context.Context, namespace string) (gqlschema.ResourceQuotasStatus, error) {
	return r.k8s.ResourceQuotasStatus(ctx, namespace)
}

func (r *queryResolver) Service(ctx context.Context, name string, namespace string) (*gqlschema.Service, error) {
	return r.k8s.ServiceQuery(ctx, name, namespace)
}

func (r *queryResolver) Services(ctx context.Context, namespace string, first *int, offset *int) ([]gqlschema.Service, error) {
	return r.k8s.ServicesQuery(ctx, namespace, first, offset)
}

func (r *queryResolver) Pod(ctx context.Context, name string, namespace string) (*gqlschema.Pod, error) {
	return r.k8s.PodQuery(ctx, name, namespace)
}

func (r *queryResolver) Pods(ctx context.Context, namespace string, first *int, offset *int) ([]gqlschema.Pod, error) {
	return r.k8s.PodsQuery(ctx, namespace, first, offset)
}

func (r *queryResolver) ReplicaSet(ctx context.Context, name string, namespace string) (*gqlschema.ReplicaSet, error) {
	return r.k8s.ReplicaSetQuery(ctx, name, namespace)
}

func (r *queryResolver) ReplicaSets(ctx context.Context, namespace string, first *int, offset *int) ([]gqlschema.ReplicaSet, error) {
	return r.k8s.ReplicaSetsQuery(ctx, namespace, first, offset)
}

func (r *queryResolver) ConfigMap(ctx context.Context, name string, namespace string) (*gqlschema.ConfigMap, error) {
	return r.k8s.ConfigMapQuery(ctx, name, namespace)
}

func (r *queryResolver) ConfigMaps(ctx context.Context, namespace string, first *int, offset *int) ([]gqlschema.ConfigMap, error) {
	return r.k8s.ConfigMapsQuery(ctx, namespace, first, offset)
}

func (r *queryResolver) Functions(ctx context.Context, namespace string, first *int, offset *int) ([]gqlschema.Function, error) {
	return r.kubeless.FunctionsQuery(ctx, namespace, first, offset)
}

func (r *queryResolver) ServiceInstance(ctx context.Context, name string, namespace string) (*gqlschema.ServiceInstance, error) {
	return r.sc.Resolver.ServiceInstanceQuery(ctx, name, namespace)
}

func (r *queryResolver) ServiceInstances(ctx context.Context, namespace string, first *int, offset *int, status *gqlschema.InstanceStatusType) ([]gqlschema.ServiceInstance, error) {
	return r.sc.Resolver.ServiceInstancesQuery(ctx, namespace, first, offset, status)
}

func (r *queryResolver) ServiceClasses(ctx context.Context, namespace string, first *int, offset *int) ([]gqlschema.ServiceClass, error) {
	return r.sc.Resolver.ServiceClassesQuery(ctx, namespace, first, offset)
}

func (r *queryResolver) ServiceClass(ctx context.Context, namespace string, name string) (*gqlschema.ServiceClass, error) {
	return r.sc.Resolver.ServiceClassQuery(ctx, name, namespace)
}

func (r *queryResolver) ClusterServiceClasses(ctx context.Context, first *int, offset *int) ([]gqlschema.ClusterServiceClass, error) {
	return r.sc.Resolver.ClusterServiceClassesQuery(ctx, first, offset)
}

func (r *queryResolver) ClusterServiceClass(ctx context.Context, name string) (*gqlschema.ClusterServiceClass, error) {
	return r.sc.Resolver.ClusterServiceClassQuery(ctx, name)
}

func (r *queryResolver) ServiceBrokers(ctx context.Context, namespace string, first *int, offset *int) ([]gqlschema.ServiceBroker, error) {
	return r.sc.Resolver.ServiceBrokersQuery(ctx, namespace, first, offset)
}

func (r *queryResolver) ServiceBroker(ctx context.Context, namespace string, name string) (*gqlschema.ServiceBroker, error) {
	return r.sc.Resolver.ServiceBrokerQuery(ctx, namespace, name)
}

func (r *queryResolver) ClusterServiceBrokers(ctx context.Context, first *int, offset *int) ([]gqlschema.ClusterServiceBroker, error) {
	return r.sc.Resolver.ClusterServiceBrokersQuery(ctx, first, offset)
}

func (r *queryResolver) ClusterServiceBroker(ctx context.Context, name string) (*gqlschema.ClusterServiceBroker, error) {
	return r.sc.Resolver.ClusterServiceBrokerQuery(ctx, name)
}

func (r *queryResolver) UsageKinds(ctx context.Context, first *int, offset *int) ([]gqlschema.UsageKind, error) {
	return r.sca.Resolver.ListUsageKinds(ctx, first, offset)
}

func (r *queryResolver) AddonsConfigurations(ctx context.Context, first *int, offset *int) ([]gqlschema.AddonsConfiguration, error) {
	return r.sca.Resolver.AddonsConfigurationsQuery(ctx, first, offset)
}

func (r *queryResolver) BindableResources(ctx context.Context, namespace string) ([]gqlschema.BindableResourcesOutputItem, error) {
	return r.sca.Resolver.ListBindableResources(ctx, namespace)
}

func (r *queryResolver) ServiceBinding(ctx context.Context, name string, namespace string) (*gqlschema.ServiceBinding, error) {
	return r.sc.Resolver.ServiceBindingQuery(ctx, name, namespace)
}

func (r *queryResolver) ServiceBindingUsage(ctx context.Context, name, namespace string) (*gqlschema.ServiceBindingUsage, error) {
	return r.sca.Resolver.ServiceBindingUsageQuery(ctx, name, namespace)
}

func (r *queryResolver) ClusterDocsTopics(ctx context.Context, viewContext *string, groupName *string) ([]gqlschema.ClusterDocsTopic, error) {
	return r.cms.Resolver.ClusterDocsTopicsQuery(ctx, viewContext, groupName)
}

func (r *queryResolver) Application(ctx context.Context, name string) (*gqlschema.Application, error) {
	return r.app.Resolver.ApplicationQuery(ctx, name)
}

func (r *queryResolver) Applications(ctx context.Context, namespace *string, first *int, offset *int) ([]gqlschema.Application, error) {
	return r.app.Resolver.ApplicationsQuery(ctx, namespace, first, offset)
}

func (r *queryResolver) ConnectorService(ctx context.Context, application string) (gqlschema.ConnectorService, error) {
	return r.app.Resolver.ConnectorServiceQuery(ctx, application)
}

func (r *queryResolver) EventActivations(ctx context.Context, namespace string) ([]gqlschema.EventActivation, error) {
	return r.app.Resolver.EventActivationsQuery(ctx, namespace)
}

func (r *queryResolver) Apis(ctx context.Context, namespace string, serviceName *string, hostname *string) ([]gqlschema.API, error) {
	return r.ac.APIsQuery(ctx, namespace, serviceName, hostname)
}

func (r *queryResolver) API(ctx context.Context, name string, namespace string) (*gqlschema.API, error) {
	return r.ac.APIQuery(ctx, name, namespace)
}

func (r *queryResolver) IDPPreset(ctx context.Context, name string) (*gqlschema.IDPPreset, error) {
	return r.authentication.IDPPresetQuery(ctx, name)
}

func (r *queryResolver) IDPPresets(ctx context.Context, first *int, offset *int) ([]gqlschema.IDPPreset, error) {
	return r.authentication.IDPPresetsQuery(ctx, first, offset)
}

func (r *queryResolver) BackendModules(ctx context.Context) ([]gqlschema.BackendModule, error) {
	return r.ui.BackendModulesQuery(ctx)
}

func (r *queryResolver) Secret(ctx context.Context, name, namespace string) (*gqlschema.Secret, error) {
	return r.k8s.SecretQuery(ctx, name, namespace)
}

func (r *queryResolver) Secrets(ctx context.Context, namespace string, first *int, offset *int) ([]gqlschema.Secret, error) {
	return r.k8s.SecretsQuery(ctx, namespace, first, offset)
}

func (r *queryResolver) MicroFrontends(ctx context.Context, namespace string) ([]gqlschema.MicroFrontend, error) {
	return r.ui.MicroFrontendsQuery(ctx, namespace)
}

func (r *queryResolver) ClusterMicroFrontends(ctx context.Context) ([]gqlschema.ClusterMicroFrontend, error) {
	return r.ui.ClusterMicroFrontendsQuery(ctx)
}

func (r *queryResolver) SelfSubjectRules(ctx context.Context, namespace *string) ([]gqlschema.ResourceRule, error) {
	return r.k8s.SelfSubjectRulesQuery(ctx, namespace)
}

// Subscriptions

type subscriptionResolver struct {
	*RootResolver
}

func (r *subscriptionResolver) ClusterAssetEvent(ctx context.Context) (<-chan gqlschema.ClusterAssetEvent, error) {
	return r.assetstore.Resolver.ClusterAssetEventSubscription(ctx)
}

func (r *subscriptionResolver) AssetEvent(ctx context.Context, namespace string) (<-chan gqlschema.AssetEvent, error) {
	return r.assetstore.Resolver.AssetEventSubscription(ctx, namespace)
}

func (r *subscriptionResolver) ClusterDocsTopicEvent(ctx context.Context) (<-chan gqlschema.ClusterDocsTopicEvent, error) {
	return r.cms.Resolver.ClusterDocsTopicEventSubscription(ctx)
}

func (r *subscriptionResolver) DocsTopicEvent(ctx context.Context, namespace string) (<-chan gqlschema.DocsTopicEvent, error) {
	return r.cms.Resolver.DocsTopicEventSubscription(ctx, namespace)
}

func (r *subscriptionResolver) ServiceInstanceEvent(ctx context.Context, namespace string) (<-chan gqlschema.ServiceInstanceEvent, error) {
	return r.sc.Resolver.ServiceInstanceEventSubscription(ctx, namespace)
}

func (r *subscriptionResolver) ServiceBindingUsageEvent(ctx context.Context, namespace string) (<-chan gqlschema.ServiceBindingUsageEvent, error) {
	return r.sca.Resolver.ServiceBindingUsageEventSubscription(ctx, namespace)
}

func (r *subscriptionResolver) ServiceBindingEvent(ctx context.Context, namespace string) (<-chan gqlschema.ServiceBindingEvent, error) {
	return r.sc.Resolver.ServiceBindingEventSubscription(ctx, namespace)
}

func (r *subscriptionResolver) ServiceBrokerEvent(ctx context.Context, namespace string) (<-chan gqlschema.ServiceBrokerEvent, error) {
	return r.sc.Resolver.ServiceBrokerEventSubscription(ctx, namespace)
}

func (r *subscriptionResolver) ClusterServiceBrokerEvent(ctx context.Context) (<-chan gqlschema.ClusterServiceBrokerEvent, error) {
	return r.sc.Resolver.ClusterServiceBrokerEventSubscription(ctx)
}

func (r *subscriptionResolver) ApplicationEvent(ctx context.Context) (<-chan gqlschema.ApplicationEvent, error) {
	return r.app.Resolver.ApplicationEventSubscription(ctx)
}

func (r *subscriptionResolver) PodEvent(ctx context.Context, namespace string) (<-chan gqlschema.PodEvent, error) {
	return r.k8s.PodEventSubscription(ctx, namespace)
}

func (r *subscriptionResolver) ServiceEvent(ctx context.Context, namespace string) (<-chan gqlschema.ServiceEvent, error) {
	return r.k8s.ServiceEventSubscription(ctx, namespace)
}

func (r *subscriptionResolver) ConfigMapEvent(ctx context.Context, namespace string) (<-chan gqlschema.ConfigMapEvent, error) {
	return r.k8s.ConfigMapEventSubscription(ctx, namespace)
}

func (r *subscriptionResolver) SecretEvent(ctx context.Context, namespace string) (<-chan gqlschema.SecretEvent, error) {
	return r.k8s.SecretEventSubscription(ctx, namespace)
}

func (r *subscriptionResolver) AddonsConfigurationEvent(ctx context.Context) (<-chan gqlschema.AddonsConfigurationEvent, error) {
	return r.sca.Resolver.AddonsConfigurationEventSubscription(ctx)
}

func (r *subscriptionResolver) APIEvent(ctx context.Context, namespace string) (<-chan gqlschema.ApiEvent, error) {
	return r.ac.ApiEventSubscription(ctx, namespace)
}

// Service Instance

type serviceInstanceResolver struct {
	sc  *servicecatalog.PluggableContainer
	sca *servicecatalogaddons.PluggableContainer
}

func (r *serviceInstanceResolver) ClusterServicePlan(ctx context.Context, obj *gqlschema.ServiceInstance) (*gqlschema.ClusterServicePlan, error) {
	return r.sc.Resolver.ServiceInstanceClusterServicePlanField(ctx, obj)
}

func (r *serviceInstanceResolver) ClusterServiceClass(ctx context.Context, obj *gqlschema.ServiceInstance) (*gqlschema.ClusterServiceClass, error) {
	return r.sc.Resolver.ServiceInstanceClusterServiceClassField(ctx, obj)
}

func (r *serviceInstanceResolver) ServicePlan(ctx context.Context, obj *gqlschema.ServiceInstance) (*gqlschema.ServicePlan, error) {
	return r.sc.Resolver.ServiceInstanceServicePlanField(ctx, obj)
}

func (r *serviceInstanceResolver) ServiceClass(ctx context.Context, obj *gqlschema.ServiceInstance) (*gqlschema.ServiceClass, error) {
	return r.sc.Resolver.ServiceInstanceServiceClassField(ctx, obj)
}

func (r *serviceInstanceResolver) Bindable(ctx context.Context, obj *gqlschema.ServiceInstance) (bool, error) {
	return r.sc.Resolver.ServiceInstanceBindableField(ctx, obj)
}

func (r *serviceInstanceResolver) ServiceBindings(ctx context.Context, obj *gqlschema.ServiceInstance) (*gqlschema.ServiceBindings, error) {
	return r.sc.Resolver.ServiceBindingsToInstanceQuery(ctx, obj.Name, obj.Namespace)
}

func (r *serviceInstanceResolver) ServiceBindingUsages(ctx context.Context, obj *gqlschema.ServiceInstance) ([]gqlschema.ServiceBindingUsage, error) {
	return r.sca.Resolver.ServiceBindingUsagesOfInstanceQuery(ctx, obj.Name, obj.Namespace)
}

// Service Binding

type serviceBindingResolver struct {
	k8s *k8s.Resolver
}

func (r *serviceBindingResolver) Secret(ctx context.Context, serviceBinding *gqlschema.ServiceBinding) (*gqlschema.Secret, error) {
	return r.k8s.SecretQuery(ctx, serviceBinding.SecretName, serviceBinding.Namespace)
}

// Service Binding Usage

type serviceBindingUsageResolver struct {
	sc *servicecatalog.PluggableContainer
}

func (r *serviceBindingUsageResolver) ServiceBinding(ctx context.Context, obj *gqlschema.ServiceBindingUsage) (*gqlschema.ServiceBinding, error) {
	return r.sc.Resolver.ServiceBindingQuery(ctx, obj.ServiceBindingName, obj.Namespace)
}

// Application

type appResolver struct {
	app *application.PluggableContainer
}

func (r *appResolver) EnabledInNamespaces(ctx context.Context, obj *gqlschema.Application) ([]string, error) {
	return r.app.Resolver.ApplicationEnabledInNamespacesField(ctx, obj)
}

func (r *appResolver) EnabledMappingServices(ctx context.Context, obj *gqlschema.Application) ([]*gqlschema.EnabledMappingService, error) {
	return r.app.Resolver.ApplicationEnabledMappingServices(ctx, obj)
}

func (r *appResolver) Status(ctx context.Context, obj *gqlschema.Application) (gqlschema.ApplicationStatus, error) {
	return r.app.Resolver.ApplicationStatusField(ctx, obj)
}

// Deployment

type deploymentResolver struct {
	k8s *k8s.Resolver
}

func (r *deploymentResolver) BoundServiceInstanceNames(ctx context.Context, deployment *gqlschema.Deployment) ([]string, error) {
	return r.k8s.DeploymentBoundServiceInstanceNamesField(ctx, deployment)
}

// Event Activation

type eventActivationResolver struct {
	app *application.PluggableContainer
}

func (r *eventActivationResolver) Events(ctx context.Context, eventActivation *gqlschema.EventActivation) ([]gqlschema.EventActivationEvent, error) {
	return r.app.Resolver.EventActivationEventsField(ctx, eventActivation)
}

// Service Class

type serviceClassResolver struct {
	sc *servicecatalog.PluggableContainer
}

func (r *serviceClassResolver) Instances(ctx context.Context, obj *gqlschema.ServiceClass) ([]gqlschema.ServiceInstance, error) {
	return r.sc.Resolver.ServiceClassInstancesField(ctx, obj)
}

func (r *serviceClassResolver) Activated(ctx context.Context, obj *gqlschema.ServiceClass) (bool, error) {
	return r.sc.Resolver.ServiceClassActivatedField(ctx, obj)
}

func (r *serviceClassResolver) Plans(ctx context.Context, obj *gqlschema.ServiceClass) ([]gqlschema.ServicePlan, error) {
	return r.sc.Resolver.ServiceClassPlansField(ctx, obj)
}

func (r *serviceClassResolver) ClusterDocsTopic(ctx context.Context, obj *gqlschema.ServiceClass) (*gqlschema.ClusterDocsTopic, error) {
	return r.sc.Resolver.ServiceClassClusterDocsTopicField(ctx, obj)
}

func (r *serviceClassResolver) DocsTopic(ctx context.Context, obj *gqlschema.ServiceClass) (*gqlschema.DocsTopic, error) {
	return r.sc.Resolver.ServiceClassDocsTopicField(ctx, obj)
}

// Cluster Service Class

type clusterServiceClassResolver struct {
	sc *servicecatalog.PluggableContainer
}

func (r *clusterServiceClassResolver) Instances(ctx context.Context, obj *gqlschema.ClusterServiceClass, namespace *string) ([]gqlschema.ServiceInstance, error) {
	return r.sc.Resolver.ClusterServiceClassInstancesField(ctx, obj, namespace)
}

func (r *clusterServiceClassResolver) Activated(ctx context.Context, obj *gqlschema.ClusterServiceClass, namespace *string) (bool, error) {
	return r.sc.Resolver.ClusterServiceClassActivatedField(ctx, obj, namespace)
}

func (r *clusterServiceClassResolver) Plans(ctx context.Context, obj *gqlschema.ClusterServiceClass) ([]gqlschema.ClusterServicePlan, error) {
	return r.sc.Resolver.ClusterServiceClassPlansField(ctx, obj)
}

func (r *clusterServiceClassResolver) ClusterDocsTopic(ctx context.Context, obj *gqlschema.ClusterServiceClass) (*gqlschema.ClusterDocsTopic, error) {
	return r.sc.Resolver.ClusterServiceClassClusterDocsTopicField(ctx, obj)
}

// Namespace

type namespaceResolver struct {
	k8s *k8s.Resolver
}

func (r *namespaceResolver) Applications(ctx context.Context, obj *gqlschema.Namespace) ([]string, error) {
	return r.k8s.ApplicationsField(ctx, obj)
}

// CMS

type clusterDocsTopicResolver struct {
	cms *cms.PluggableContainer
}

func (r *clusterDocsTopicResolver) Assets(ctx context.Context, obj *gqlschema.ClusterDocsTopic, types []string) ([]gqlschema.ClusterAsset, error) {
	return r.cms.Resolver.ClusterDocsTopicAssetsField(ctx, obj, types)
}

type docsTopicResolver struct {
	cms *cms.PluggableContainer
}

func (r *docsTopicResolver) Assets(ctx context.Context, obj *gqlschema.DocsTopic, types []string) ([]gqlschema.Asset, error) {
	return r.cms.Resolver.DocsTopicAssetsField(ctx, obj, types)
}

// Asset Store

type clusterAssetResolver struct {
	assetstore *assetstore.PluggableContainer
}

func (r *clusterAssetResolver) Files(ctx context.Context, obj *gqlschema.ClusterAsset, filterExtensions []string) ([]gqlschema.File, error) {
	return r.assetstore.Resolver.ClusterAssetFilesField(ctx, obj, filterExtensions)
}

type assetResolver struct {
	assetstore *assetstore.PluggableContainer
}

func (r *assetResolver) Files(ctx context.Context, obj *gqlschema.Asset, filterExtensions []string) ([]gqlschema.File, error) {
	return r.assetstore.Resolver.AssetFilesField(ctx, obj, filterExtensions)
}<|MERGE_RESOLUTION|>--- conflicted
+++ resolved
@@ -324,7 +324,6 @@
 	return r.k8s.CreateNamespace(ctx, name, labels)
 }
 
-<<<<<<< HEAD
 func (r *mutationResolver) CreateAPI(ctx context.Context, name string, namespace string, hostname string, serviceName string, servicePort int, jwksUri string, issuer string, disableIstioAuthPolicyMTLS *bool, authenticationEnabled *bool) (gqlschema.API, error) {
 	return r.ac.CreateAPI(ctx, name, namespace, hostname, serviceName, servicePort, jwksUri, issuer, disableIstioAuthPolicyMTLS, authenticationEnabled)
 }
@@ -335,10 +334,9 @@
 
 func (r *mutationResolver) DeleteAPI(ctx context.Context, name string, namespace string) (*gqlschema.API, error) {
 	return r.ac.DeleteAPI(ctx, name, namespace)
-=======
+	
 func (r *mutationResolver) CreateLimitRange(ctx context.Context, namespace string, name string, limitRange gqlschema.LimitRangeInput) (*gqlschema.LimitRange, error) {
 	return r.k8s.CreateLimitRange(ctx, namespace, name, limitRange)
->>>>>>> 1a61ed22
 }
 
 // Queries
