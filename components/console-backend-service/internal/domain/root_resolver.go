--- conflicted
+++ resolved
@@ -399,12 +399,10 @@
 	return r.serverless.Resolver.DeleteFunction(ctx, name, namespace)
 }
 
-<<<<<<< HEAD
 func (r *mutationResolver) CreateFunction(ctx context.Context, name string, namespace string, labels gqlschema.Labels, size string, runtime string) (gqlschema.Function, error) {
 	return r.serverless.Resolver.CreateFunction(ctx, name, namespace, labels, size, runtime)
 }
-=======
->>>>>>> b501aae7
+
 // Queries
 
 type queryResolver struct {
