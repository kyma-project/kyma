package k8s_test

import (
	"testing"
	"time"

	"github.com/kyma-project/kyma/components/console-backend-service/internal/gqlschema"

	"github.com/kyma-project/kyma/components/console-backend-service/internal/domain/k8s"
	testingUtils "github.com/kyma-project/kyma/components/console-backend-service/internal/testing"
	"github.com/stretchr/testify/assert"
	"github.com/stretchr/testify/require"
	apps "k8s.io/api/apps/v1"
	v1 "k8s.io/api/core/v1"
	metav1 "k8s.io/apimachinery/pkg/apis/meta/v1"
	"k8s.io/apimachinery/pkg/runtime"
	"k8s.io/client-go/informers"
	"k8s.io/client-go/kubernetes/fake"
)

func TestResourceQuotaResolver_ListSuccess(t *testing.T) {
	// GIVEN
	rq1 := fixResourceQuota("rq1", "prod")
	rq2 := fixResourceQuota("rq2", "prod")
	rqQa := fixResourceQuota("rq", "qa")
	informer := fixInformer(rq1, rq2, rqQa).Core().V1().ResourceQuotas().Informer()

	svc := k8s.NewResourceQuotaService(informer, nil, nil, nil)
	testingUtils.WaitForInformerStartAtMost(t, time.Second, informer)

	// WHEN
	result, err := svc.ListResourceQuotas("prod")

	// THEN
	require.NoError(t, err)
	assert.Contains(t, result, rq1)
	assert.Contains(t, result, rq2)
	assert.Len(t, result, 2)
}

func TestResourceQuota_Create(t *testing.T) {
	const (
		namespace = "production"
	)

	rq1 := fixResourceQuota("rq1", "production")
	rq2 := fixResourceQuota("rq2", "stage")
	client := fake.NewSimpleClientset(rq1, rq2)
	svc := k8s.NewResourceQuotaService(nil, nil, nil, client.CoreV1())

	for caseName, test := range map[string]struct {
		namespace              string
		name                   string
		resourceLimitsMemory   string
		resourceRequestsMemory string
		success                bool
	}{
		"Success":            {"production", "mem-default", "1Gi", "512Mi", true},
		"DifferentNamespace": {"stage", "test", "2Gi", "3006477108", true},
		"Duplicate":          {"production", "rq1", "2Gi", "3006477108", false},
	} {
		t.Run(caseName, func(t *testing.T) {
			resourceQuotaInputGQL := gqlschema.ResourceQuotaInput{
				Limits: gqlschema.ResourceValuesInput{
					Memory: &test.resourceLimitsMemory,
				},
				Requests: gqlschema.ResourceValuesInput{
					Memory: &test.resourceRequestsMemory,
				},
			}
			result, err := svc.CreateResourceQuota(namespace, test.name, resourceQuotaInputGQL)

			if test.success {
				require.NoError(t, err)
				assert.NotNil(t, result)
			} else {
				require.Error(t, err)
				assert.Nil(t, result)
			}
		})
	}
}
func TestResourceQuotaService_ListReplicaSets(t *testing.T) {
	// GIVEN
	rs1 := fixReplicaSet("rs1", "prod", nil)
	rs2 := fixReplicaSet("rs2", "prod", nil)
	rsQa := fixReplicaSet("rs", "qa", nil)
	informer := fixInformer(rs1, rs2, rsQa).Apps().V1().ReplicaSets().Informer()

	svc := k8s.NewResourceQuotaService(nil, informer, nil, nil)
	testingUtils.WaitForInformerStartAtMost(t, time.Second, informer)

	// WHEN
	result, err := svc.ListReplicaSets("prod")

	// THEN
	require.NoError(t, err)
	assert.Contains(t, result, rs1)
	assert.Contains(t, result, rs2)
	assert.Len(t, result, 2)
}

func TestResourceQuotaService_ListStatefulSets(t *testing.T) {
	// GIVEN
	rs1 := fixStatefulSet("rs1", "prod")
	rs2 := fixStatefulSet("rs2", "prod")
	rsQa := fixStatefulSet("rs", "qa")
	informer := fixInformer(rs1, rs2, rsQa).Apps().V1().StatefulSets().Informer()

	svc := k8s.NewResourceQuotaService(nil, nil, informer, nil)
	testingUtils.WaitForInformerStartAtMost(t, time.Second, informer)

	// WHEN
	result, err := svc.ListStatefulSets("prod")

	// THEN
	require.NoError(t, err)
<<<<<<< HEAD
	assert.ElementsMatch(t, []*apps.StatefulSet{rs1, rs2}, result)
=======
	assert.ElementsMatch(t, []*apps.StatefulSet{
		rs1, rs2,
	}, result)
>>>>>>> 16950e1d
}

func TestResourceQuotaService_ListPods(t *testing.T) {
	// GIVEN
	labels := map[string]string{"label": "true"}

	po1 := fixPod("po1", "prod", labels)
	po2 := fixPod("po2", "prod", labels)
	po3 := fixPod("po3", "prod", map[string]string{})
	po4 := fixPod("po4", "xd", map[string]string{})

	client := fake.NewSimpleClientset(po1, po2, po3, po4)

	svc := k8s.NewResourceQuotaService(nil, nil, nil, client.CoreV1())

	// WHEN
	result, err := svc.ListPods("prod", labels)

	// THEN
	require.NoError(t, err)
	assert.Len(t, result, 2)
}

func fixInformer(objects ...runtime.Object) informers.SharedInformerFactory {
	client := fake.NewSimpleClientset(objects...)
	informerFactory := informers.NewSharedInformerFactory(client, 0)

	return informerFactory
}

func fixResourceQuota(name, namespace string) *v1.ResourceQuota {
	return &v1.ResourceQuota{
		ObjectMeta: metav1.ObjectMeta{
			Name:      name,
			Namespace: namespace,
		},
	}
}

func fixStatefulSet(name, namespace string) *apps.StatefulSet {
	return &apps.StatefulSet{
		ObjectMeta: metav1.ObjectMeta{
			Name:      name,
			Namespace: namespace,
		},
	}
}<|MERGE_RESOLUTION|>--- conflicted
+++ resolved
@@ -115,13 +115,9 @@
 
 	// THEN
 	require.NoError(t, err)
-<<<<<<< HEAD
-	assert.ElementsMatch(t, []*apps.StatefulSet{rs1, rs2}, result)
-=======
 	assert.ElementsMatch(t, []*apps.StatefulSet{
 		rs1, rs2,
 	}, result)
->>>>>>> 16950e1d
 }
 
 func TestResourceQuotaService_ListPods(t *testing.T) {
