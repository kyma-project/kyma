--- conflicted
+++ resolved
@@ -132,11 +132,7 @@
 		plans, err := svc.ListForClusterServiceClass(className)
 		require.NoError(t, err)
 		assert.ElementsMatch(t, []*v1beta1.ClusterServicePlan{
-<<<<<<< HEAD
-			servicePlan1, servicePlan2, servicePlan3,
-=======
 			&servicePlan1, &servicePlan2, &servicePlan3,
->>>>>>> 16950e1d
 		}, plans)
 	})
 
