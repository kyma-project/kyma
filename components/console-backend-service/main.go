--- conflicted
+++ resolved
@@ -130,11 +130,8 @@
 		return nil, err
 	}
 
-<<<<<<< HEAD
 	config.Burst = burst
-=======
 	config.UserAgent = "console-backend-service"
->>>>>>> f608b20a
 	return config, nil
 }
 
