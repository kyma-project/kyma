module github.com/kyma-project/kyma/components/console-backend-service

go 1.12

require (
	github.com/99designs/gqlgen v0.11.3
	github.com/Shopify/sarama v1.26.0 // indirect
	github.com/apache/thrift v0.13.0 // indirect
	github.com/blang/semver v3.5.0+incompatible
	github.com/coreos/go-oidc v2.2.1+incompatible // indirect
	github.com/docker/docker v1.13.1 // indirect
	github.com/eapache/go-resiliency v1.2.0 // indirect
	github.com/go-logfmt/logfmt v0.5.0 // indirect
	github.com/golang/glog v0.0.0-20160126235308-23def4e6c14b
	github.com/googleapis/gnostic v0.4.0
	github.com/gorilla/mux v1.7.4
	github.com/gorilla/websocket v1.4.1
	github.com/hashicorp/go-uuid v1.0.2 // indirect
	github.com/hashicorp/golang-lru v0.5.4 // indirect
	github.com/imdario/mergo v0.3.8 // indirect
	github.com/jcmturner/gofork v1.0.0 // indirect
	github.com/json-iterator/go v1.1.9 // indirect
	github.com/klauspost/compress v1.9.8 // indirect
	github.com/knative/eventing v0.13.1
	github.com/kubernetes-sigs/service-catalog v0.3.0
	github.com/kyma-incubator/api-gateway v0.0.0-20191125140217-295e8fcaa03f
	github.com/kyma-project/helm-broker v0.0.0-20190906085923-d07feb2d365a
	github.com/kyma-project/kyma v0.5.1-0.20200728090904-a97553e08b6f
	github.com/kyma-project/kyma/common v0.0.0-20200728090904-a97553e08b6f
	github.com/kyma-project/kyma/components/application-operator v0.0.0-20200714105925-5f69675217a5
	github.com/kyma-project/kyma/components/function-controller v0.0.0-20200527102940-1579eff8c7a5
	github.com/kyma-project/kyma/components/service-binding-usage-controller v0.0.0-20200714105925-5f69675217a5
	github.com/kyma-project/rafter v0.0.0-20200402080904-a0157e52e150
	github.com/moby/moby v1.13.1
	github.com/onsi/gomega v1.9.0 // indirect
	github.com/opentracing-contrib/go-observer v0.0.0-20170622124052-a52f23424492 // indirect
	github.com/opentracing/opentracing-go v1.1.0
	github.com/openzipkin-contrib/zipkin-go-opentracing v0.3.5 // indirect
	github.com/openzipkin/zipkin-go-opentracing v0.3.5
	github.com/ory/oathkeeper-maester v0.0.7
	github.com/pierrec/lz4 v2.4.1+incompatible // indirect
	github.com/pkg/errors v0.9.1
	github.com/pquerna/cachecontrol v0.0.0-20180517163645-1555304b9b35 // indirect
	github.com/rcrowley/go-metrics v0.0.0-20190826022208-cac0b30c2563 // indirect
	github.com/robfig/cron v1.2.0 // indirect
	github.com/rs/cors v1.7.0
	github.com/stretchr/testify v1.5.1
	github.com/vektah/gqlparser/v2 v2.0.1
	github.com/vrischmann/envconfig v1.2.0
	go.uber.org/multierr v1.5.0 // indirect
	go.uber.org/zap v1.14.0 // indirect
	golang.org/x/oauth2 v0.0.0-20200107190931-bf48bf16ab8d // indirect
	golang.org/x/time v0.0.0-20191024005414-555d28b269f0 // indirect
	google.golang.org/appengine v1.6.5 // indirect
	gopkg.in/jcmturner/gokrb5.v7 v7.4.0 // indirect
	gopkg.in/square/go-jose.v2 v2.4.1 // indirect
	k8s.io/api v0.18.3
	k8s.io/apimachinery v0.18.3
	k8s.io/apiserver v0.18.2
	k8s.io/client-go v11.0.1-0.20190409021438-1a26190bd76a+incompatible
	knative.dev/eventing v0.13.1 // indirect
	knative.dev/pkg v0.0.0-20200306005226-fc857aa77f79
)

<<<<<<< HEAD
replace k8s.io/client-go => k8s.io/client-go v0.18.3
=======
replace (
	golang.org/x/text => golang.org/x/text v0.3.3
	k8s.io/client-go => k8s.io/client-go v0.17.4
)
>>>>>>> a97553e0
<|MERGE_RESOLUTION|>--- conflicted
+++ resolved
@@ -62,11 +62,7 @@
 	knative.dev/pkg v0.0.0-20200306005226-fc857aa77f79
 )
 
-<<<<<<< HEAD
-replace k8s.io/client-go => k8s.io/client-go v0.18.3
-=======
 replace (
 	golang.org/x/text => golang.org/x/text v0.3.3
-	k8s.io/client-go => k8s.io/client-go v0.17.4
-)
->>>>>>> a97553e0
+	k8s.io/client-go => k8s.io/client-go v0.18.3
+)