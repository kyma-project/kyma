--- conflicted
+++ resolved
@@ -60,13 +60,10 @@
   name = "github.com/moby/moby"
   version = "v1.13.1"
 
-<<<<<<< HEAD
-=======
 [[constraint]]
   name="github.com/kyma-project/kyma"
   revision = "7c2360a1ea71ba311c462f98cd9450b617c822ef"
 
->>>>>>> aecf704c
 [[override]]
   name = "k8s.io/api"
   version = "kubernetes-1.13.4"
