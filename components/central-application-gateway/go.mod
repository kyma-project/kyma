--- conflicted
+++ resolved
@@ -8,15 +8,9 @@
 	github.com/patrickmn/go-cache v2.1.0+incompatible
 	github.com/sirupsen/logrus v1.9.2
 	github.com/stretchr/testify v1.8.3
-<<<<<<< HEAD
-	k8s.io/api v0.27.2
-	k8s.io/apimachinery v0.27.3
-	k8s.io/client-go v0.27.2
-=======
 	k8s.io/api v0.27.3
 	k8s.io/apimachinery v0.27.3
 	k8s.io/client-go v0.27.3
->>>>>>> ecbd2555
 )
 
 require (
