module github.com/kyma-project/kyma/components/central-application-gateway

go 1.19

require (
	github.com/gorilla/mux v1.8.0
	github.com/oklog/run v1.1.0
	github.com/patrickmn/go-cache v2.1.0+incompatible
<<<<<<< HEAD
	github.com/sirupsen/logrus v1.9.3
	github.com/stretchr/testify v1.8.3
	k8s.io/api v0.27.3
	k8s.io/apimachinery v0.27.3
	k8s.io/client-go v0.27.3
=======
	github.com/sirupsen/logrus v1.9.2
	github.com/stretchr/testify v1.8.4
	k8s.io/api v0.27.2
	k8s.io/apimachinery v0.27.2
	k8s.io/client-go v0.27.2
>>>>>>> 43fb5223
)

require (
	github.com/davecgh/go-spew v1.1.1 // indirect
	github.com/emicklei/go-restful/v3 v3.9.0 // indirect
	github.com/evanphx/json-patch v4.12.0+incompatible // indirect
	github.com/go-logr/logr v1.2.3 // indirect
	github.com/go-openapi/jsonpointer v0.19.6 // indirect
	github.com/go-openapi/jsonreference v0.20.1 // indirect
	github.com/go-openapi/swag v0.22.3 // indirect
	github.com/gogo/protobuf v1.3.2 // indirect
	github.com/golang/protobuf v1.5.3 // indirect
	github.com/google/gnostic v0.5.7-v3refs // indirect
	github.com/google/go-cmp v0.5.9 // indirect
	github.com/google/gofuzz v1.1.0 // indirect
	github.com/google/uuid v1.3.0 // indirect
	github.com/imdario/mergo v0.3.12 // indirect
	github.com/josharian/intern v1.0.0 // indirect
	github.com/json-iterator/go v1.1.12 // indirect
	github.com/mailru/easyjson v0.7.7 // indirect
	github.com/modern-go/concurrent v0.0.0-20180306012644-bacd9c7ef1dd // indirect
	github.com/modern-go/reflect2 v1.0.2 // indirect
	github.com/munnerz/goautoneg v0.0.0-20191010083416-a7dc8b61c822 // indirect
	github.com/pkg/errors v0.9.1 // indirect
	github.com/pmezard/go-difflib v1.0.0 // indirect
	github.com/spf13/pflag v1.0.5 // indirect
	github.com/stretchr/objx v0.5.0 // indirect
	golang.org/x/net v0.8.0 // indirect
	golang.org/x/oauth2 v0.0.0-20220223155221-ee480838109b // indirect
	golang.org/x/sys v0.6.0 // indirect
	golang.org/x/term v0.6.0 // indirect
	golang.org/x/text v0.8.0 // indirect
	golang.org/x/time v0.0.0-20220210224613-90d013bbcef8 // indirect
	google.golang.org/appengine v1.6.7 // indirect
	google.golang.org/protobuf v1.28.1 // indirect
	gopkg.in/inf.v0 v0.9.1 // indirect
	gopkg.in/yaml.v2 v2.4.0 // indirect
	gopkg.in/yaml.v3 v3.0.1 // indirect
	k8s.io/klog/v2 v2.90.1 // indirect
	k8s.io/kube-openapi v0.0.0-20230501164219-8b0f38b5fd1f // indirect
	k8s.io/utils v0.0.0-20230209194617-a36077c30491 // indirect
	sigs.k8s.io/json v0.0.0-20221116044647-bc3834ca7abd // indirect
	sigs.k8s.io/structured-merge-diff/v4 v4.2.3 // indirect
	sigs.k8s.io/yaml v1.3.0 // indirect
)

replace (
	github.com/containerd/containerd => github.com/containerd/containerd v1.4.11
	github.com/docker/distribution => github.com/docker/distribution v0.0.0-20191216044856-a8371794149d
	github.com/docker/docker => github.com/docker/docker v20.10.8+incompatible
	github.com/opencontainers/runc => github.com/opencontainers/runc v1.0.0-rc92
	golang.org/x/crypto => golang.org/x/crypto v0.1.0
	golang.org/x/net => golang.org/x/net v0.8.0
	golang.org/x/text => golang.org/x/text v0.3.8
)<|MERGE_RESOLUTION|>--- conflicted
+++ resolved
@@ -6,19 +6,11 @@
 	github.com/gorilla/mux v1.8.0
 	github.com/oklog/run v1.1.0
 	github.com/patrickmn/go-cache v2.1.0+incompatible
-<<<<<<< HEAD
 	github.com/sirupsen/logrus v1.9.3
-	github.com/stretchr/testify v1.8.3
+	github.com/stretchr/testify v1.8.4
 	k8s.io/api v0.27.3
 	k8s.io/apimachinery v0.27.3
 	k8s.io/client-go v0.27.3
-=======
-	github.com/sirupsen/logrus v1.9.2
-	github.com/stretchr/testify v1.8.4
-	k8s.io/api v0.27.2
-	k8s.io/apimachinery v0.27.2
-	k8s.io/client-go v0.27.2
->>>>>>> 43fb5223
 )
 
 require (
