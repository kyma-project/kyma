--- conflicted
+++ resolved
@@ -6,8 +6,6 @@
 )
 
 type options struct {
-<<<<<<< HEAD
-	disableLegacyConnectivity   bool
 	externalAPIPort             int
 	proxyPort                   int
 	proxyPortCompass            int
@@ -17,32 +15,15 @@
 	proxyTimeout                int
 	requestLogging              bool
 	proxyCacheTTL               int
-=======
-	externalAPIPort  int
-	proxyPort        int
-	proxyPortCompass int
-	namespace        string
-	requestTimeout   int
-	skipVerify       bool
-	proxyTimeout     int
-	requestLogging   bool
-	proxyCacheTTL    int
-	kubeConfig       string
-	apiServerURL     string
->>>>>>> 5a2a4b40
+	kubeConfig                  string
+	apiServerURL                string
 }
 
 func parseArgs() *options {
 	externalAPIPort := flag.Int("externalAPIPort", 8081, "External API port.")
-<<<<<<< HEAD
-	proxyPort := flag.Int("proxyPort", 8080, "Proxy port for Kyma OS.")
-	proxyPortCompass := flag.Int("proxyPortCompass", 8088, "Proxy port for Kyma MPS.")
-	applicationSecretsNamespace := flag.String("applicationSecretsNamespace", "kyma-integration", "Namespace where Application secrets used by the Application Gateway exist")
-=======
 	proxyPort := flag.Int("proxyPort", 8080, "Proxy port for Kyma OS or MPS bundles with a single API definition")
 	proxyPortCompass := flag.Int("proxyPortCompass", 8082, "Proxy port for Kyma MPS.")
-	namespace := flag.String("namespace", "kyma-system", "Namespace used by the Application Gateway")
->>>>>>> 5a2a4b40
+	applicationSecretsNamespace := flag.String("applicationSecretsNamespace", "kyma-integration", "Namespace where Application secrets used by the Application Gateway exist")
 	requestTimeout := flag.Int("requestTimeout", 1, "Timeout for services.")
 	skipVerify := flag.Bool("skipVerify", false, "Flag for skipping certificate verification for proxy target.")
 	proxyTimeout := flag.Int("proxyTimeout", 10, "Timeout for proxy call.")
@@ -54,8 +35,6 @@
 	flag.Parse()
 
 	return &options{
-<<<<<<< HEAD
-		disableLegacyConnectivity:   *disableLegacyConnectivity,
 		externalAPIPort:             *externalAPIPort,
 		proxyPort:                   *proxyPort,
 		proxyPortCompass:            *proxyPortCompass,
@@ -65,32 +44,14 @@
 		proxyTimeout:                *proxyTimeout,
 		requestLogging:              *requestLogging,
 		proxyCacheTTL:               *proxyCacheTTL,
-=======
-		externalAPIPort:  *externalAPIPort,
-		proxyPort:        *proxyPort,
-		proxyPortCompass: *proxyPortCompass,
-		namespace:        *namespace,
-		requestTimeout:   *requestTimeout,
-		skipVerify:       *skipVerify,
-		proxyTimeout:     *proxyTimeout,
-		requestLogging:   *requestLogging,
-		proxyCacheTTL:    *proxyCacheTTL,
-		kubeConfig:       *kubeConfig,
-		apiServerURL:     *apiServerURL,
->>>>>>> 5a2a4b40
+		kubeConfig:                  *kubeConfig,
+		apiServerURL:                *apiServerURL,
 	}
 }
 
 func (o *options) String() string {
-<<<<<<< HEAD
-	return fmt.Sprintf("--disableLegacyConnectivity=%t --externalAPIPort=%d --proxyPort=%d --proxyPortCompass=%d --applicationSecretsNamespace=%s --requestTimeout=%d --skipVerify=%v --proxyTimeout=%d"+
-		" --requestLogging=%t --proxyCacheTTL=%d",
-		o.disableLegacyConnectivity, o.externalAPIPort, o.proxyPort, o.proxyPortCompass, o.applicationSecretsNamespace, o.requestTimeout, o.skipVerify, o.proxyTimeout,
-		o.requestLogging, o.proxyCacheTTL)
-=======
-	return fmt.Sprintf("--externalAPIPort=%d --proxyPort=%d --proxyPortCompass=%d --namespace=%s --requestTimeout=%d --skipVerify=%v --proxyTimeout=%d"+
+	return fmt.Sprintf("--externalAPIPort=%d --proxyPort=%d --proxyPortCompass=%d --applicationSecretsNamespace=%s --requestTimeout=%d --skipVerify=%v --proxyTimeout=%d"+
 		" --requestLogging=%t --proxyCacheTTL=%d --kubeConfig=%s --apiServerURL=%s",
-		o.externalAPIPort, o.proxyPort, o.proxyPortCompass, o.namespace, o.requestTimeout, o.skipVerify, o.proxyTimeout,
+		o.externalAPIPort, o.proxyPort, o.proxyPortCompass, o.applicationSecretsNamespace, o.requestTimeout, o.skipVerify, o.proxyTimeout,
 		o.requestLogging, o.proxyCacheTTL, o.kubeConfig, o.apiServerURL)
->>>>>>> 5a2a4b40
 }