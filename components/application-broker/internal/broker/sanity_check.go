package broker

import (
	"context"
	"net/http"
	"time"

	mappingTypes "github.com/kyma-project/kyma/components/application-broker/pkg/apis/applicationconnector/v1alpha1"
	mappingCli "github.com/kyma-project/kyma/components/application-broker/pkg/client/clientset/versioned"
	"k8s.io/apimachinery/pkg/util/wait"

	"github.com/pkg/errors"
	"github.com/sirupsen/logrus"
	k8sErrors "k8s.io/apimachinery/pkg/api/errors"
	metav1 "k8s.io/apimachinery/pkg/apis/meta/v1"
)

const (
	livenessInhibitor              = 10
	LivenessApplicationSampleName  = "informer.liveness.probe.application.name"
	LivenessServiceSampleID        = "informer.liveness.probe.service.id"
	livenessTestNamespace          = "kyma-system"
	applicationConnectorAPIVersion = "applicationconnector.kyma-project.io/v1alpha1"
)

type LivenessCheckStatus struct {
	Succeeded bool
}

// NewSanityChecker creates sanity checker service
func NewSanityChecker(mClient *mappingCli.Interface, log logrus.FieldLogger, livenessCheckStatus *LivenessCheckStatus) *SanityCheckService {
	return &SanityCheckService{
		mClient:             *mClient,
		log:                 log.WithField("service", "sanity checker"),
		counter:             0,
		livenessCheckStatus: livenessCheckStatus,
	}
}

// SanityCheckService performs sanity check for Application Broker
type SanityCheckService struct {
	mClient             mappingCli.Interface
	log                 logrus.FieldLogger
	counter             int
	livenessCheckStatus *LivenessCheckStatus
}

func (svc *SanityCheckService) SanityCheck() (int, error) {
	if svc.counter >= livenessInhibitor {
		svc.log.Info("Starting sanity check...")
		if err := svc.informerAvailability(); err != nil {
			svc.log.Errorf("failed to perform liveness check: %v ", err)
			return http.StatusInternalServerError, err
		}
		svc.counter = 0
		svc.log.Info("Finished sanity check")
	}
	svc.counter++

	return http.StatusOK, nil
}

func (svc *SanityCheckService) createSampleAppMapping() error {
	mapCli := svc.mClient.ApplicationconnectorV1alpha1().ApplicationMappings(livenessTestNamespace)
	mapping, err := mapCli.Create(context.Background(), &mappingTypes.ApplicationMapping{
		TypeMeta: metav1.TypeMeta{
			Kind:       "ApplicationMapping",
			APIVersion: applicationConnectorAPIVersion,
		},
		ObjectMeta: metav1.ObjectMeta{
			Name: LivenessApplicationSampleName,
		},
<<<<<<< HEAD
	},
		metav1.CreateOptions{})
=======
		Spec: mappingTypes.ApplicationMappingSpec{
			Services: []mappingTypes.ApplicationMappingService{
				{ID: LivenessServiceSampleID},
			},
		},
	})
>>>>>>> 6870d108

	switch {
	case k8sErrors.IsAlreadyExists(err):
		svc.log.Errorf("sample Application Mapping already exists: %q", err)
		if err := svc.deleteSampleAppMapping(); err != nil {
			return errors.Wrapf(err, "while creating sample Application Mapping which already exists")
		}
		return nil
	case err != nil:
		return errors.Wrapf(err, "while creating sample Application Mapping")
	}

	svc.log.Infof("Mapping created, name [%s], namespace: [%s]", mapping.Name, mapping.Namespace)

	return nil
}

func (svc *SanityCheckService) deleteSampleAppMapping() error {
	return svc.mClient.ApplicationconnectorV1alpha1().ApplicationMappings(livenessTestNamespace).Delete(context.Background(),
		LivenessApplicationSampleName,
		metav1.DeleteOptions{})
}

func (svc *SanityCheckService) deleteSamples() error {
	err := svc.deleteSampleAppMapping()
	if err != nil {
		return errors.Wrapf(err, "while deleting sample application mapping")
	}
	svc.log.Info("Deleted sample application mapping")
	return nil
}

func (svc *SanityCheckService) informerAvailability() error {

	defer func() {
		err := svc.deleteSamples()
		if err != nil {
			logrus.Errorf("while deleting sample resources: %v", err)
		}
	}()

	err := svc.createSampleAppMapping()
	if err != nil {
		return err
	}

	err = wait.Poll(1*time.Second, 5*time.Second, func() (done bool, err error) {
		if !svc.livenessCheckStatus.Succeeded {
			return false, errors.Errorf("liveness check failed - livenessCheckStatus.Succeeded flag equals %v", svc.livenessCheckStatus.Succeeded)
		}
		return true, nil
	})

	if err != nil {
		return err
	}

	svc.livenessCheckStatus.Succeeded = false
	return nil
}<|MERGE_RESOLUTION|>--- conflicted
+++ resolved
@@ -70,17 +70,13 @@
 		ObjectMeta: metav1.ObjectMeta{
 			Name: LivenessApplicationSampleName,
 		},
-<<<<<<< HEAD
-	},
-		metav1.CreateOptions{})
-=======
 		Spec: mappingTypes.ApplicationMappingSpec{
 			Services: []mappingTypes.ApplicationMappingService{
 				{ID: LivenessServiceSampleID},
 			},
 		},
-	})
->>>>>>> 6870d108
+	},
+		metav1.CreateOptions{})
 
 	switch {
 	case k8sErrors.IsAlreadyExists(err):
