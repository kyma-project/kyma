package broker

import (
	"context"
	"fmt"
	"net/http"
	"testing"
	"time"

	"github.com/komkom/go-jsonhash"
	"github.com/pkg/errors"
	osb "github.com/pmorie/go-open-service-broker-client/v2"
	"github.com/stretchr/testify/assert"

<<<<<<< HEAD
=======
	"fmt"

	"github.com/kyma-project/kyma/components/application-broker/pkg/client/clientset/versioned/fake"
	"github.com/kyma-project/kyma/components/application-broker/platform/logger/spy"
>>>>>>> 04439729
	apiErrors "k8s.io/apimachinery/pkg/api/errors"
	v1 "k8s.io/apimachinery/pkg/apis/meta/v1"
	"k8s.io/apimachinery/pkg/runtime"
	"k8s.io/apimachinery/pkg/runtime/schema"
	k8sfake "k8s.io/client-go/kubernetes/fake"
	k8testing "k8s.io/client-go/testing"

	eventingfake "github.com/knative/eventing/pkg/client/clientset/versioned/fake"

	"github.com/kyma-project/kyma/components/application-broker/internal"
	"github.com/kyma-project/kyma/components/application-broker/internal/access"
	accessAutomock "github.com/kyma-project/kyma/components/application-broker/internal/access/automock"
	"github.com/kyma-project/kyma/components/application-broker/internal/broker/automock"
	bt "github.com/kyma-project/kyma/components/application-broker/internal/broker/testing"
	"github.com/kyma-project/kyma/components/application-broker/internal/knative"
	"github.com/kyma-project/kyma/components/application-broker/pkg/client/clientset/versioned/fake"
	"github.com/kyma-project/kyma/components/application-broker/platform/logger/spy"
)

func TestProvisionAsync(t *testing.T) {
	var (
		appNs   = string(fixNs())
		appName = string(fixAppName())
	)

	type testCase struct {
		name                           string
		initialObjs                    []runtime.Object
		givenCanProvisionOutput        access.CanProvisionOutput
		givenCanProvisionError         error
		expectedOpState                internal.OperationState
		expectedOpDesc                 string
		expectedEventActivationCreated bool
		expectedInstanceState          internal.InstanceState
	}

	for _, tc := range []testCase{
		{
			name: "success",
			initialObjs: []runtime.Object{
				bt.NewAppNamespace(appNs, false),
				bt.NewAppChannel(appName),
			},
			givenCanProvisionOutput:        access.CanProvisionOutput{Allowed: true},
			expectedOpState:                internal.OperationStateSucceeded,
			expectedOpDesc:                 "provisioning succeeded",
			expectedEventActivationCreated: true,
			expectedInstanceState:          internal.InstanceStateSucceeded,
		},
		{
			name:                           "cannot provision",
			givenCanProvisionOutput:        access.CanProvisionOutput{Allowed: false, Reason: "very important reason"},
			expectedOpState:                internal.OperationStateFailed,
			expectedOpDesc:                 "Forbidden provisioning instance [inst-123] for application [name: ec-prod, id: service-id] in namespace: [" + appNs + "]. Reason: [very important reason]",
			expectedEventActivationCreated: false,
			expectedInstanceState:          internal.InstanceStateFailed,
		},
		{
			name:                           "error on access checking",
			givenCanProvisionError:         errors.New("some error"),
			expectedOpState:                internal.OperationStateFailed,
			expectedOpDesc:                 "provisioning failed on error: some error",
			expectedEventActivationCreated: false,
			expectedInstanceState:          internal.InstanceStateFailed,
		},
	} {
		t.Run(tc.name, func(t *testing.T) {
			// GIVEN
			mockInstanceStorage := &automock.InstanceStorage{}
			defer mockInstanceStorage.AssertExpectations(t)
			mockStateGetter := &automock.InstanceStateGetter{}
			defer mockStateGetter.AssertExpectations(t)
			mockOperationStorage := &automock.OperationStorage{}
			defer mockOperationStorage.AssertExpectations(t)
			mockAccessChecker := &accessAutomock.ProvisionChecker{}
			defer mockAccessChecker.AssertExpectations(t)
			mockAppFinder := &automock.AppFinder{}
			defer mockAppFinder.AssertExpectations(t)
			mockServiceInstanceGetter := &automock.ServiceInstanceGetter{}
			defer mockServiceInstanceGetter.AssertExpectations(t)

			clientset := fake.NewSimpleClientset()

			defaultWaitTime := time.Minute

			mockStateGetter.On("IsProvisioned", fixInstanceID()).
				Return(false, nil).Once()

			mockStateGetter.On("IsProvisioningInProgress", fixInstanceID()).
				Return(internal.OperationID(""), false, nil)

			mockOperationIDProvider := func() (internal.OperationID, error) {
				return fixOperationID(), nil
			}

			instanceOperation := fixNewCreateInstanceOperation()
			mockOperationStorage.On("Insert", instanceOperation).
				Return(nil)

			mockOperationStorage.On("UpdateStateDesc", fixInstanceID(), fixOperationID(), tc.expectedOpState, &tc.expectedOpDesc).
				Return(nil)

			instance := fixNewInstance()
			mockInstanceStorage.On("Insert", instance).
				Return(nil)

			mockAccessChecker.On("CanProvision", fixInstanceID(), fixAppServiceID(), fixNs(), defaultWaitTime).
				Return(tc.givenCanProvisionOutput, tc.givenCanProvisionError)

			mockAppFinder.On("FindOneByServiceID", fixAppServiceID()).
				Return(fixApp(), nil).
				Once()

			mockInstanceStorage.On("UpdateState", fixInstanceID(), tc.expectedInstanceState).
				Return(nil).
				Once()

			if tc.expectedEventActivationCreated {
				mockServiceInstanceGetter.On("GetByNamespaceAndExternalID", string(fixNs()), string(fixInstanceID())).Return(FixServiceInstance(), nil)
			}

			knCli, k8sCli := bt.NewFakeClients(tc.initialObjs...)

			sut := NewProvisioner(
				mockInstanceStorage,
				mockInstanceStorage,
				mockStateGetter,
				mockOperationStorage,
				mockOperationStorage,
				mockAccessChecker,
				mockAppFinder,
				mockServiceInstanceGetter,
				clientset.ApplicationconnectorV1alpha1(),
				knative.NewClient(knCli, k8sCli),
				mockInstanceStorage,
				mockOperationIDProvider,
				spy.NewLogDummy(),
			)

			asyncFinished := make(chan struct{}, 0)
			sut.asyncHook = func() {
				asyncFinished <- struct{}{}
			}

			// WHEN
			actResp, err := sut.Provision(context.Background(), osbContext{}, fixProvisionRequest())

			// THEN
			assert.Nil(t, err)
			assert.NotNil(t, actResp)
			assert.True(t, actResp.Async)
			expOpID := osb.OperationKey(fixOperationID())
			assert.Equal(t, &expOpID, actResp.OperationKey)

			select {
			case <-asyncFinished:
				if tc.expectedEventActivationCreated == true {
					eventActivation, err := sut.eaClient.EventActivations(string(fixNs())).
						Get(string(fixServiceID()), v1.GetOptions{})
					assert.Nil(t, err)
					assert.Equal(t, fixEventActivation(), eventActivation)
				}
			case <-time.After(time.Second):
				assert.Fail(t, "Async processing not finished")
			}
		})
	}
}

func TestProvisionWhenAlreadyProvisioned(t *testing.T) {
	// GIVEN
	mockStateGetter := &automock.InstanceStateGetter{}
	defer mockStateGetter.AssertExpectations(t)
	mockStateGetter.On("IsProvisioned", fixInstanceID()).Return(true, nil)

<<<<<<< HEAD
	instance := fixNewInstance()
	instance.ParamsHash = jsonhash.HashS(map[string]interface{}{})

	mockInstanceStorage := &automock.InstanceStorage{}
	mockInstanceStorage.On("Get", fixInstanceID()).Return(instance, nil)
	defer mockInstanceStorage.AssertExpectations(t)

	sut := NewProvisioner(
		nil,
		mockInstanceStorage,
		mockStateGetter,
		nil,
		nil,
		nil,
		nil,
		nil,
		nil,
		nil,
		nil,
		nil,
		spy.NewLogDummy(),
	)

=======
	sut := NewProvisioner(nil, nil, mockStateGetter, nil, nil, nil, nil, nil, nil, nil, nil, spy.NewLogDummy())
>>>>>>> 04439729
	// WHEN
	actResp, err := sut.Provision(context.Background(), osbContext{}, fixProvisionRequest())

	// THEN
	assert.Nil(t, err)
	assert.NotNil(t, actResp)
	assert.False(t, actResp.Async)
}

func TestProvisionWhenProvisioningInProgress(t *testing.T) {
	// GIVEN
	mockStateGetter := &automock.InstanceStateGetter{}
	defer mockStateGetter.AssertExpectations(t)
	mockStateGetter.On("IsProvisioned", fixInstanceID()).Return(false, nil)
	mockStateGetter.On("IsProvisioningInProgress", fixInstanceID()).Return(fixOperationID(), true, nil)

<<<<<<< HEAD
	instance := fixNewInstance()
	instance.ParamsHash = jsonhash.HashS(map[string]interface{}{})

	mockInstanceStorage := &automock.InstanceStorage{}
	mockInstanceStorage.On("Get", fixInstanceID()).Return(instance, nil)
	defer mockInstanceStorage.AssertExpectations(t)

	sut := NewProvisioner(
		nil,
		mockInstanceStorage,
		mockStateGetter,
		nil,
		nil,
		nil,
		nil,
		nil,
		nil,
		nil,
		nil,
		nil,
		spy.NewLogDummy(),
	)

	// WHEN
=======
	sut := NewProvisioner(nil, nil, mockStateGetter, nil, nil, nil, nil, nil, nil, nil, nil, spy.NewLogDummy()) // WHEN
>>>>>>> 04439729
	actResp, err := sut.Provision(context.Background(), osbContext{}, fixProvisionRequest())

	// THEN
	assert.Nil(t, err)
	assert.NotNil(t, actResp)
	assert.True(t, actResp.Async)

	expOpKey := osb.OperationKey(fixOperationID())
	assert.Equal(t, &expOpKey, actResp.OperationKey)
}

func TestProvisionCreatingEventActivation(t *testing.T) {
	// GIVEN
	var (
		defaultWaitTime = time.Minute
		appNs           = string(fixNs())
		appName         = string(fixAppName())
	)

	type setupMocksFunc = func(cli *fake.Clientset, instStorage *automock.InstanceStorage, optStorage *automock.OperationStorage) (*eventingfake.Clientset, *k8sfake.Clientset)

	tests := map[string]setupMocksFunc{
		"generic error when creating EA": func(cli *fake.Clientset, instStorage *automock.InstanceStorage, optStorage *automock.OperationStorage) (*eventingfake.Clientset, *k8sfake.Clientset) {
			cli.PrependReactor("create", "eventactivations", failingReactor)
			optStorage.On("UpdateStateDesc", fixInstanceID(), fixOperationID(), internal.OperationStateFailed, fixErrWhileCreatingEA()).
				Return(nil)
			instStorage.On("UpdateState", fixInstanceID(), internal.InstanceStateFailed).
				Return(nil).
				Once()
			initialObjs := []runtime.Object{
				bt.NewAppNamespace(appNs, false),
				bt.NewAppChannel(appName),
			}
			return bt.NewFakeClients(initialObjs...)
		},
		"EA already exist error": func(cli *fake.Clientset, instStorage *automock.InstanceStorage, optStorage *automock.OperationStorage) (*eventingfake.Clientset, *k8sfake.Clientset) {
			cli.PrependReactor("create", "eventactivations", func(action k8testing.Action) (handled bool, ret runtime.Object, err error) {
				return true, nil, apiErrors.NewAlreadyExists(schema.GroupResource{}, "fix")
			})
			optStorage.On("UpdateStateDesc", fixInstanceID(), fixOperationID(), internal.OperationStateSucceeded, ptrStr(internal.OperationDescriptionProvisioningSucceeded)).
				Return(nil)
			instStorage.On("UpdateState", fixInstanceID(), internal.InstanceStateSucceeded).
				Return(nil).Once()
			initialObjs := []runtime.Object{
				bt.NewAppNamespace(appNs, false),
				bt.NewAppChannel(appName),
			}
			return bt.NewFakeClients(initialObjs...)
		},
		"generic error when updating EA after already exist error": func(cli *fake.Clientset, instStorage *automock.InstanceStorage, optStorage *automock.OperationStorage) (*eventingfake.Clientset, *k8sfake.Clientset) {
			cli.PrependReactor("create", "eventactivations", func(action k8testing.Action) (handled bool, ret runtime.Object, err error) {
				return true, nil, apiErrors.NewAlreadyExists(schema.GroupResource{}, "fix")
			})
			cli.PrependReactor("update", "eventactivations", failingReactor)
			optStorage.On("UpdateStateDesc", fixInstanceID(), fixOperationID(), internal.OperationStateFailed, fixErrWhileUpdatingEA()).
				Return(nil)
			instStorage.On("UpdateState", fixInstanceID(), internal.InstanceStateFailed).
				Return(nil).
				Once()
			initialObjs := []runtime.Object{
				bt.NewAppNamespace(appNs, false),
				bt.NewAppChannel(appName),
			}
			return bt.NewFakeClients(initialObjs...)
		},
		"generic error when getting EA after already exist error": func(cli *fake.Clientset, instStorage *automock.InstanceStorage, optStorage *automock.OperationStorage) (*eventingfake.Clientset, *k8sfake.Clientset) {
			cli.PrependReactor("create", "eventactivations", func(action k8testing.Action) (handled bool, ret runtime.Object, err error) {
				return true, nil, apiErrors.NewAlreadyExists(schema.GroupResource{}, "fix")
			})
			cli.PrependReactor("get", "eventactivations", failingReactor)
			optStorage.On("UpdateStateDesc", fixInstanceID(), fixOperationID(), internal.OperationStateFailed, fixErrWhileGettingEA()).
				Return(nil)
			instStorage.On("UpdateState", fixInstanceID(), internal.InstanceStateFailed).
				Return(nil).
				Once()
			initialObjs := []runtime.Object{
				bt.NewAppNamespace(appNs, false),
				bt.NewAppChannel(appName),
			}
			return bt.NewFakeClients(initialObjs...)
		},
	}
	for tn, setupMocks := range tests {
		t.Run(tn, func(t *testing.T) {
			// GIVEN
			mockStateGetter := &automock.InstanceStateGetter{}
			defer mockStateGetter.AssertExpectations(t)
			mockOperationStorage := &automock.OperationStorage{}
			defer mockOperationStorage.AssertExpectations(t)
			mockAccessChecker := &accessAutomock.ProvisionChecker{}
			defer mockAccessChecker.AssertExpectations(t)
			mockAppFinder := &automock.AppFinder{}
			defer mockAppFinder.AssertExpectations(t)
			mockServiceInstanceGetter := &automock.ServiceInstanceGetter{}
			defer mockServiceInstanceGetter.AssertExpectations(t)
			clientset := fake.NewSimpleClientset(fixEventActivation())

			mockStateGetter.On("IsProvisioned", fixInstanceID()).
				Return(false, nil).
				Once()

			mockStateGetter.On("IsProvisioningInProgress", fixInstanceID()).
				Return(internal.OperationID(""), false, nil)

			mockOperationIDProvider := func() (internal.OperationID, error) {
				return fixOperationID(), nil
			}

			instanceOperation := fixNewCreateInstanceOperation()
			mockOperationStorage.On("Insert", instanceOperation).
				Return(nil)

			instance := fixNewInstance()
			mockInstanceStorage := &automock.InstanceStorage{}
			mockInstanceStorage.On("Insert", instance).Return(nil)
			defer mockInstanceStorage.AssertExpectations(t)

			mockAppFinder.On("FindOneByServiceID", internal.ApplicationServiceID(fixServiceID())).
				Return(fixApp(), nil).
				Once()

			mockAccessChecker.On("CanProvision", fixInstanceID(), internal.ApplicationServiceID(fixServiceID()), internal.Namespace(fixNs()), defaultWaitTime).
				Return(access.CanProvisionOutput{Allowed: true}, nil)

			mockServiceInstanceGetter.On("GetByNamespaceAndExternalID", string(fixNs()), string(fixInstanceID())).Return(FixServiceInstance(), nil)

			knCli, k8sCli := setupMocks(clientset, mockInstanceStorage, mockOperationStorage)
			sut := NewProvisioner(
				mockInstanceStorage,
				mockInstanceStorage,
				mockStateGetter,
				mockOperationStorage,
				mockOperationStorage,
				mockAccessChecker,
				mockAppFinder,
				mockServiceInstanceGetter,
				clientset.ApplicationconnectorV1alpha1(),
				knative.NewClient(knCli, k8sCli),
				mockInstanceStorage,
				mockOperationIDProvider,
				spy.NewLogDummy(),
			)

			asyncFinished := make(chan struct{}, 0)
			sut.asyncHook = func() {
				asyncFinished <- struct{}{}
			}

			// WHEN
			_, err := sut.Provision(context.Background(), osbContext{}, fixProvisionRequest())
			assert.Nil(t, err)

			// THEN
			select {
			case <-asyncFinished:
			case <-time.After(time.Second * 600):
				assert.Fail(t, "Async processing not finished")
			}
		})
	}
}

func TestProvisionErrorOnGettingServiceInstance(t *testing.T) {
	// GIVEN
	appNs := string(fixNs())
	appName := string(fixAppName())
	mockInstanceStorage := &automock.InstanceStorage{}
	defer mockInstanceStorage.AssertExpectations(t)
	mockStateGetter := &automock.InstanceStateGetter{}
	defer mockStateGetter.AssertExpectations(t)
	mockOperationStorage := &automock.OperationStorage{}
	defer mockOperationStorage.AssertExpectations(t)
	mockAccessChecker := &accessAutomock.ProvisionChecker{}
	defer mockAccessChecker.AssertExpectations(t)
	mockAppFinder := &automock.AppFinder{}
	defer mockAppFinder.AssertExpectations(t)
	mockServiceInstanceGetter := &automock.ServiceInstanceGetter{}
	defer mockServiceInstanceGetter.AssertExpectations(t)

	clientset := fake.NewSimpleClientset()

	defaultWaitTime := time.Minute

	mockStateGetter.On("IsProvisioned", fixInstanceID()).
		Return(false, nil).Once()

	mockStateGetter.On("IsProvisioningInProgress", fixInstanceID()).
		Return(internal.OperationID(""), false, nil)

	mockOperationIDProvider := func() (internal.OperationID, error) {
		return fixOperationID(), nil
	}

	instanceOperation := fixNewCreateInstanceOperation()
	mockOperationStorage.On("Insert", instanceOperation).
		Return(nil)

	instance := fixNewInstance()
	mockInstanceStorage.On("Insert", instance).
		Return(nil)

	mockAppFinder.On("FindOneByServiceID", fixAppServiceID()).
		Return(fixApp(), nil).
		Once()

	mockAccessChecker.On("CanProvision", fixInstanceID(), fixAppServiceID(), fixNs(), defaultWaitTime).
		Return(access.CanProvisionOutput{Allowed: true}, nil)

	mockServiceInstanceGetter.On("GetByNamespaceAndExternalID", string(fixNs()), string(fixInstanceID())).Return(nil, errors.New("custom error"))

	mockInstanceStorage.On("UpdateState", fixInstanceID(), internal.InstanceStateFailed).
		Return(nil).
		Once()

	mockOperationStorage.On("UpdateStateDesc", fixInstanceID(), fixOperationID(), internal.OperationStateFailed, fixErrWhileGettingServiceInstance()).
		Return(nil)

	initialObjs := []runtime.Object{
		bt.NewAppNamespace(appNs, false),
		bt.NewAppChannel(appName),
	}

	knCli, k8sCli := bt.NewFakeClients(initialObjs...)

	sut := NewProvisioner(
		mockInstanceStorage,
		mockInstanceStorage,
		mockStateGetter,
		mockOperationStorage,
		mockOperationStorage,
		mockAccessChecker,
		mockAppFinder,
		mockServiceInstanceGetter,
		clientset.ApplicationconnectorV1alpha1(),
		knative.NewClient(knCli, k8sCli),
		mockInstanceStorage,
		mockOperationIDProvider,
		spy.NewLogDummy(),
	)

	asyncFinished := make(chan struct{}, 0)
	sut.asyncHook = func() {
		asyncFinished <- struct{}{}
	}

	// WHEN
	_, err := sut.Provision(context.Background(), osbContext{}, fixProvisionRequest())
	assert.Nil(t, err)

	// THEN
	select {
	case <-asyncFinished:
	case <-time.After(time.Second):
		assert.Fail(t, "Async processing not finished")
	}
}

func TestProvisionErrorOnCheckingIfProvisioned(t *testing.T) {
	// GIVEN
	mockStateGetter := &automock.InstanceStateGetter{}
	defer mockStateGetter.AssertExpectations(t)
	mockStateGetter.On("IsProvisioned", fixInstanceID()).Return(false, fixError())

	sut := NewProvisioner(
		nil,
		nil,
		mockStateGetter,
		nil,
		nil,
		nil,
		nil,
		nil,
		nil,
		nil,
		nil,
		nil,
		spy.NewLogDummy(),
	)

	// WHEN
	_, err := sut.Provision(context.Background(), osbContext{}, fixProvisionRequest())

	// THEN
	assert.Error(t, err)
}

func TestProvisionErrorOnCheckingIfProvisionInProgress(t *testing.T) {
	// GIVEN
	mockStateGetter := &automock.InstanceStateGetter{}
	defer mockStateGetter.AssertExpectations(t)
	mockStateGetter.On("IsProvisioned", fixInstanceID()).Return(false, nil)
	mockStateGetter.On("IsProvisioningInProgress", fixInstanceID()).Return(internal.OperationID(""), false, fixError())

	sut := NewProvisioner(
		nil,
		nil,
		mockStateGetter,
		nil,
		nil,
		nil,
		nil,
		nil,
		nil,
		nil,
		nil,
		nil,
		spy.NewLogDummy(),
	)

	// WHEN
	_, err := sut.Provision(context.Background(), osbContext{}, fixProvisionRequest())

	// THEN
	assert.Error(t, err)
}

func TestProvisionErrorOnIDGeneration(t *testing.T) {
	// GIVEN
	mockStateGetter := &automock.InstanceStateGetter{}
	defer mockStateGetter.AssertExpectations(t)

	mockStateGetter.On("IsProvisioned", fixInstanceID()).
		Return(false, nil).Once()

	mockStateGetter.On("IsProvisioningInProgress", fixInstanceID()).
		Return(internal.OperationID(""), false, nil)

	mockOperationIDProvider := func() (internal.OperationID, error) {
		return "", fixError()
	}
	sut := NewProvisioner(
		nil,
		nil,
		mockStateGetter,
		nil,
		nil,
		nil,
		nil,
		nil,
		nil,
		nil,
		nil,
		mockOperationIDProvider,
		spy.NewLogDummy(),
	)

	// WHEN
	_, err := sut.Provision(context.Background(), osbContext{}, fixProvisionRequest())
	// THEN
	assert.Error(t, err)
}

func TestProvisionErrorOnInsertingOperation(t *testing.T) {
	// GIVEN
	mockStateGetter := &automock.InstanceStateGetter{}
	defer mockStateGetter.AssertExpectations(t)
	mockOperationStorage := &automock.OperationStorage{}
	defer mockOperationStorage.AssertExpectations(t)

	mockStateGetter.On("IsProvisioned", fixInstanceID()).
		Return(false, nil).Once()

	mockStateGetter.On("IsProvisioningInProgress", fixInstanceID()).
		Return(internal.OperationID(""), false, nil)

	mockOperationIDProvider := func() (internal.OperationID, error) {
		return fixOperationID(), nil
	}

	instanceOperation := fixNewCreateInstanceOperation()
	mockOperationStorage.On("Insert", instanceOperation).
		Return(fixError())

	sut := NewProvisioner(
		nil,
		nil,
		mockStateGetter,
		mockOperationStorage,
		mockOperationStorage,
		nil,
		nil,
		nil,
		nil,
		nil,
		nil,
		mockOperationIDProvider,
		spy.NewLogDummy(),
	)

	// WHEN
	_, err := sut.Provision(context.Background(), osbContext{}, fixProvisionRequest())
	// THEN
	assert.Error(t, err)
}

func TestProvisionErrorOnInsertingInstance(t *testing.T) {
	// GIVEN
	mockInstanceStorage := &automock.InstanceStorage{}
	defer mockInstanceStorage.AssertExpectations(t)
	mockStateGetter := &automock.InstanceStateGetter{}
	defer mockStateGetter.AssertExpectations(t)
	mockOperationStorage := &automock.OperationStorage{}
	defer mockOperationStorage.AssertExpectations(t)
	mockAppFinder := &automock.AppFinder{}
	defer mockAppFinder.AssertExpectations(t)

	mockStateGetter.On("IsProvisioned", fixInstanceID()).
		Return(false, nil).Once()

	mockStateGetter.On("IsProvisioningInProgress", fixInstanceID()).
		Return(internal.OperationID(""), false, nil)

	mockOperationIDProvider := func() (internal.OperationID, error) {
		return fixOperationID(), nil
	}

	instanceOperation := fixNewCreateInstanceOperation()
	mockOperationStorage.On("Insert", instanceOperation).
		Return(nil)

	instance := fixNewInstance()
	mockInstanceStorage.On("Insert", instance).Return(fixError())

	mockAppFinder.On("FindOneByServiceID", internal.ApplicationServiceID(fixServiceID())).
		Return(fixApp(), nil).
		Once()

	sut := NewProvisioner(
		mockInstanceStorage,
		mockInstanceStorage,
		mockStateGetter,
		mockOperationStorage,
		mockOperationStorage,
		nil,
		mockAppFinder,
		nil,
		nil,
		nil,
		nil,
		mockOperationIDProvider,
		spy.NewLogDummy(),
	)

	// WHEN
	_, err := sut.Provision(context.Background(), osbContext{}, fixProvisionRequest())
	// THEN
	assert.Error(t, err)

}

<<<<<<< HEAD
func TestProvisionConflictWhenInstanceIsProvisioned(t *testing.T) {
	// GIVEN
	mockInstanceStorage := &automock.InstanceStorage{}
	mockInstanceStorage.On("Get", fixInstanceID()).Return(fixNewInstance(), nil).Once()
	defer mockInstanceStorage.AssertExpectations(t)

	mockStateGetter := &automock.InstanceStateGetter{}
	defer mockStateGetter.AssertExpectations(t)
	mockOperationStorage := &automock.OperationStorage{}
	defer mockOperationStorage.AssertExpectations(t)

	mockStateGetter.On("IsProvisioned", fixInstanceID()).
		Return(true, nil).Once()

	mockOperationIDProvider := func() (internal.OperationID, error) {
		return fixOperationID(), nil
	}

	sut := NewProvisioner(
		nil,
		mockInstanceStorage,
		mockStateGetter,
		mockOperationStorage,
		mockOperationStorage,
		nil,
		nil,
		nil,
		nil,
		nil,
		nil,
		mockOperationIDProvider,
		spy.NewLogDummy(),
	)

	// WHEN
	_, err := sut.Provision(context.Background(), osbContext{}, fixProvisionRequest())
	// THEN
	assert.Error(t, err)
	assert.Equal(t, err.StatusCode, http.StatusConflict)
}

func TestProvisionConflictWhenInstanceIsBeingProvisioned(t *testing.T) {
	// GIVEN
	mockInstanceStorage := &automock.InstanceStorage{}
	mockInstanceStorage.On("Get", fixInstanceID()).Return(fixNewInstance(), nil).Once()
	defer mockInstanceStorage.AssertExpectations(t)

	mockStateGetter := &automock.InstanceStateGetter{}
	defer mockStateGetter.AssertExpectations(t)
	mockOperationStorage := &automock.OperationStorage{}
	defer mockOperationStorage.AssertExpectations(t)

	mockStateGetter.On("IsProvisioned", fixInstanceID()).
		Return(false, nil).Once()

	mockStateGetter.On("IsProvisioningInProgress", fixInstanceID()).
		Return(internal.OperationID(""), true, nil)

	mockOperationIDProvider := func() (internal.OperationID, error) {
		return fixOperationID(), nil
	}

	sut := NewProvisioner(
		mockInstanceStorage,
		mockInstanceStorage,
		mockStateGetter,
		mockOperationStorage,
		mockOperationStorage,
		nil,
		nil,
		nil,
		nil,
		nil,
		nil,
		mockOperationIDProvider,
		spy.NewLogDummy(),
	)

	// WHEN
	_, err := sut.Provision(context.Background(), osbContext{}, fixProvisionRequest())
	// THEN
	assert.Error(t, err)
	assert.Equal(t, err.StatusCode, http.StatusConflict)
}

func TestDoProvision(t *testing.T) {
	var (
		appNs         = fixNs()
		appName       = fixAppName()
		iID           = fixInstanceID()
		opID          = fixOperationID()
		appID         = fixAppServiceID()
		eventProvider = fixEventProvider()
		displayName   = fixDisplayName()
	)

	type testCase struct {
		name                           string
		givenCanProvisionOutput        access.CanProvisionOutput
		givenCanProvisionError         error
		expectedOpState                internal.OperationState
		expectedOpDesc                 string
		expectedEventActivationCreated bool
		expectedInstanceState          internal.InstanceState
		initialObjs                    []runtime.Object
		expectCreates                  []runtime.Object
		expectUpdates                  []runtime.Object
	}

	for _, tc := range []testCase{
		{
			name:                           "provision fail namespace not found",
			givenCanProvisionOutput:        access.CanProvisionOutput{Allowed: true},
			expectedOpState:                internal.OperationStateFailed,
			expectedOpDesc:                 fmt.Sprintf("provisioning failed while enabling default Knative Broker for namespace: example-namespace on error: namespaces %q not found", appNs),
			expectedEventActivationCreated: true,
			expectedInstanceState:          internal.InstanceStateFailed,
			initialObjs: []runtime.Object{
				bt.NewAppChannel(string(appName)),
			},
			expectCreates: []runtime.Object{
				bt.NewAppSubscription(string(appNs), string(appName), bt.WithSpec(knative.GetDefaultBrokerURI(appNs))),
			},
		},
		{
			name:                           "provision fail channel not found",
			givenCanProvisionOutput:        access.CanProvisionOutput{Allowed: true},
			expectedOpState:                internal.OperationStateFailed,
			expectedOpDesc:                 `provisioning failed while persisting Knative Subscription for application: ec-prod namespace: example-namespace on error: getting the Knative channel for the application [ec-prod]: channels.messaging.knative.dev "" not found`,
			expectedEventActivationCreated: true,
			expectedInstanceState:          internal.InstanceStateFailed,
			initialObjs: []runtime.Object{
				bt.NewAppNamespace(string(appNs), false),
			},
		},
		{
			name:                           "provision success subscription created before",
			givenCanProvisionOutput:        access.CanProvisionOutput{Allowed: true},
			expectedOpState:                internal.OperationStateSucceeded,
			expectedOpDesc:                 internal.OperationDescriptionProvisioningSucceeded,
			expectedEventActivationCreated: true,
			expectedInstanceState:          internal.InstanceStateSucceeded,
			initialObjs: []runtime.Object{
				bt.NewAppChannel(string(appName)),
				bt.NewAppNamespace(string(appNs), false),
				bt.NewAppSubscription(string(appNs), string(appName)),
			},
			expectUpdates: []runtime.Object{
				bt.NewAppSubscription(string(appNs), string(appName), bt.WithSpec(knative.GetDefaultBrokerURI(appNs))),
				bt.NewAppNamespace(string(appNs), true),
			},
		},
		{
			name:                           "provision success no subscription created before",
			givenCanProvisionOutput:        access.CanProvisionOutput{Allowed: true},
			expectedOpState:                internal.OperationStateSucceeded,
			expectedOpDesc:                 internal.OperationDescriptionProvisioningSucceeded,
			expectedEventActivationCreated: true,
			expectedInstanceState:          internal.InstanceStateSucceeded,
			initialObjs: []runtime.Object{
				bt.NewAppChannel(string(appName)),
				bt.NewAppNamespace(string(appNs), false),
			},
			expectCreates: []runtime.Object{
				bt.NewAppSubscription(string(appNs), string(appName), bt.WithSpec(knative.GetDefaultBrokerURI(appNs))),
			},
			expectUpdates: []runtime.Object{
				bt.NewAppNamespace(string(appNs), true),
			},
		},
	} {
		t.Run(tc.name, func(t *testing.T) {
			// GIVEN
			mockInstanceStorage := &automock.InstanceStorage{}
			defer mockInstanceStorage.AssertExpectations(t)
			mockOperationStorage := &automock.OperationStorage{}
			defer mockOperationStorage.AssertExpectations(t)
			mockAccessChecker := &accessAutomock.ProvisionChecker{}
			defer mockAccessChecker.AssertExpectations(t)
			mockServiceInstanceGetter := &automock.ServiceInstanceGetter{}
			defer mockServiceInstanceGetter.AssertExpectations(t)

			mockOperationStorage.On("UpdateStateDesc", iID, opID, tc.expectedOpState, &tc.expectedOpDesc).Return(nil).Once()
			mockAccessChecker.On("CanProvision", fixInstanceID(), fixAppServiceID(), fixNs(), time.Minute).Return(tc.givenCanProvisionOutput, tc.givenCanProvisionError)
			mockInstanceStorage.On("UpdateState", fixInstanceID(), tc.expectedInstanceState).Return(nil).Once()
			if tc.expectedEventActivationCreated {
				mockServiceInstanceGetter.On("GetByNamespaceAndExternalID", string(fixNs()), string(fixInstanceID())).Return(FixServiceInstance(), nil)
			}

			knCli, k8sCli := bt.NewFakeClients(tc.initialObjs...)

			provisioner := NewProvisioner(
				nil,
				nil,
				nil,
				mockOperationStorage,
				mockOperationStorage,
				mockAccessChecker,
				nil,
				mockServiceInstanceGetter,
				fake.NewSimpleClientset().ApplicationconnectorV1alpha1(),
				knative.NewClient(knCli, k8sCli),
				mockInstanceStorage,
				nil,
				spy.NewLogDummy(),
			)

			// WHEN
			provisioner.do(iID, opID, appName, appID, appNs, eventProvider, displayName)

			// THEN
			if tc.expectedEventActivationCreated == true {
				eventActivation, err := provisioner.eaClient.EventActivations(string(fixNs())).Get(string(fixServiceID()), v1.GetOptions{})
				assert.Nil(t, err)
				assert.Equal(t, fixEventActivation(), eventActivation)
			}
			actionsAsserter := bt.NewActionsAsserter(t, knCli, k8sCli)
			actionsAsserter.AssertCreates(t, tc.expectCreates)
			actionsAsserter.AssertUpdates(t, tc.expectUpdates)
			mockOperationStorage.AssertExpectations(t)
		})
	}
}

=======
>>>>>>> 04439729
func failingReactor(action k8testing.Action) (handled bool, ret runtime.Object, err error) {
	return true, nil, errors.New("custom error")
}

func fixErrWhileCreatingEA() *string {
	err := fmt.Sprintf("provisioning failed while creating EventActivation on error: while creating EventActivation with name: %q in namespace: %q: custom error", fixServiceID(), fixNs())
	return &err
}

func fixErrWhileUpdatingEA() *string {
	err := fmt.Sprintf("provisioning failed while creating EventActivation on error: while ensuring update on EventActivation: while updating EventActivation with name: %q in namespace: %q: custom error", fixServiceID(), fixNs())
	return &err
}

func fixErrWhileGettingEA() *string {
	err := fmt.Sprintf("provisioning failed while creating EventActivation on error: while ensuring update on EventActivation: while getting EventActivation with name: %q from namespace: %q: custom error", fixServiceID(), fixNs())
	return &err
}

func fixErrWhileGettingServiceInstance() *string {
	err := fmt.Sprintf("provisioning failed while creating EventActivation on error: while getting service instance with external id: %q in namespace: %q: custom error", fixInstanceID(), fixNs())
	return &err
}

func ptrStr(s string) *string {
	return &s
}<|MERGE_RESOLUTION|>--- conflicted
+++ resolved
@@ -2,40 +2,33 @@
 
 import (
 	"context"
-	"fmt"
-	"net/http"
 	"testing"
 	"time"
 
-	"github.com/komkom/go-jsonhash"
+	"github.com/kyma-project/kyma/components/application-broker/internal"
+	"github.com/kyma-project/kyma/components/application-broker/internal/access"
+	accessAutomock "github.com/kyma-project/kyma/components/application-broker/internal/access/automock"
+	"github.com/kyma-project/kyma/components/application-broker/internal/broker/automock"
 	"github.com/pkg/errors"
 	osb "github.com/pmorie/go-open-service-broker-client/v2"
 	"github.com/stretchr/testify/assert"
-
-<<<<<<< HEAD
-=======
+	k8sfake "k8s.io/client-go/kubernetes/fake"
+	eventingfake "github.com/knative/eventing/pkg/client/clientset/versioned/fake"
+	bt "github.com/kyma-project/kyma/components/application-broker/internal/broker/testing"
+	"github.com/kyma-project/kyma/components/application-broker/internal/knative"
+
 	"fmt"
 
+	"net/http"
+
+	"github.com/komkom/go-jsonhash"
 	"github.com/kyma-project/kyma/components/application-broker/pkg/client/clientset/versioned/fake"
 	"github.com/kyma-project/kyma/components/application-broker/platform/logger/spy"
->>>>>>> 04439729
 	apiErrors "k8s.io/apimachinery/pkg/api/errors"
 	v1 "k8s.io/apimachinery/pkg/apis/meta/v1"
 	"k8s.io/apimachinery/pkg/runtime"
 	"k8s.io/apimachinery/pkg/runtime/schema"
-	k8sfake "k8s.io/client-go/kubernetes/fake"
 	k8testing "k8s.io/client-go/testing"
-
-	eventingfake "github.com/knative/eventing/pkg/client/clientset/versioned/fake"
-
-	"github.com/kyma-project/kyma/components/application-broker/internal"
-	"github.com/kyma-project/kyma/components/application-broker/internal/access"
-	accessAutomock "github.com/kyma-project/kyma/components/application-broker/internal/access/automock"
-	"github.com/kyma-project/kyma/components/application-broker/internal/broker/automock"
-	bt "github.com/kyma-project/kyma/components/application-broker/internal/broker/testing"
-	"github.com/kyma-project/kyma/components/application-broker/internal/knative"
-	"github.com/kyma-project/kyma/components/application-broker/pkg/client/clientset/versioned/fake"
-	"github.com/kyma-project/kyma/components/application-broker/platform/logger/spy"
 )
 
 func TestProvisionAsync(t *testing.T) {
@@ -115,6 +108,7 @@
 			}
 
 			instanceOperation := fixNewCreateInstanceOperation()
+			instanceOperation.ParamsHash = jsonhash.HashS(map[string]interface{}{})
 			mockOperationStorage.On("Insert", instanceOperation).
 				Return(nil)
 
@@ -122,6 +116,7 @@
 				Return(nil)
 
 			instance := fixNewInstance()
+			instance.ParamsHash = jsonhash.HashS(map[string]interface{}{})
 			mockInstanceStorage.On("Insert", instance).
 				Return(nil)
 
@@ -139,12 +134,9 @@
 			if tc.expectedEventActivationCreated {
 				mockServiceInstanceGetter.On("GetByNamespaceAndExternalID", string(fixNs()), string(fixInstanceID())).Return(FixServiceInstance(), nil)
 			}
-
 			knCli, k8sCli := bt.NewFakeClients(tc.initialObjs...)
 
-			sut := NewProvisioner(
-				mockInstanceStorage,
-				mockInstanceStorage,
+			sut := NewProvisioner(mockInstanceStorage, mockInstanceStorage,
 				mockStateGetter,
 				mockOperationStorage,
 				mockOperationStorage,
@@ -154,9 +146,7 @@
 				clientset.ApplicationconnectorV1alpha1(),
 				knative.NewClient(knCli, k8sCli),
 				mockInstanceStorage,
-				mockOperationIDProvider,
-				spy.NewLogDummy(),
-			)
+				mockOperationIDProvider, spy.NewLogDummy())
 
 			asyncFinished := make(chan struct{}, 0)
 			sut.asyncHook = func() {
@@ -194,33 +184,7 @@
 	defer mockStateGetter.AssertExpectations(t)
 	mockStateGetter.On("IsProvisioned", fixInstanceID()).Return(true, nil)
 
-<<<<<<< HEAD
-	instance := fixNewInstance()
-	instance.ParamsHash = jsonhash.HashS(map[string]interface{}{})
-
-	mockInstanceStorage := &automock.InstanceStorage{}
-	mockInstanceStorage.On("Get", fixInstanceID()).Return(instance, nil)
-	defer mockInstanceStorage.AssertExpectations(t)
-
-	sut := NewProvisioner(
-		nil,
-		mockInstanceStorage,
-		mockStateGetter,
-		nil,
-		nil,
-		nil,
-		nil,
-		nil,
-		nil,
-		nil,
-		nil,
-		nil,
-		spy.NewLogDummy(),
-	)
-
-=======
-	sut := NewProvisioner(nil, nil, mockStateGetter, nil, nil, nil, nil, nil, nil, nil, nil, spy.NewLogDummy())
->>>>>>> 04439729
+	sut := NewProvisioner(nil, nil, mockStateGetter, nil, nil, nil, nil, nil, nil, nil, nil, nil, spy.NewLogDummy())
 	// WHEN
 	actResp, err := sut.Provision(context.Background(), osbContext{}, fixProvisionRequest())
 
@@ -237,34 +201,7 @@
 	mockStateGetter.On("IsProvisioned", fixInstanceID()).Return(false, nil)
 	mockStateGetter.On("IsProvisioningInProgress", fixInstanceID()).Return(fixOperationID(), true, nil)
 
-<<<<<<< HEAD
-	instance := fixNewInstance()
-	instance.ParamsHash = jsonhash.HashS(map[string]interface{}{})
-
-	mockInstanceStorage := &automock.InstanceStorage{}
-	mockInstanceStorage.On("Get", fixInstanceID()).Return(instance, nil)
-	defer mockInstanceStorage.AssertExpectations(t)
-
-	sut := NewProvisioner(
-		nil,
-		mockInstanceStorage,
-		mockStateGetter,
-		nil,
-		nil,
-		nil,
-		nil,
-		nil,
-		nil,
-		nil,
-		nil,
-		nil,
-		spy.NewLogDummy(),
-	)
-
-	// WHEN
-=======
-	sut := NewProvisioner(nil, nil, mockStateGetter, nil, nil, nil, nil, nil, nil, nil, nil, spy.NewLogDummy()) // WHEN
->>>>>>> 04439729
+	sut := NewProvisioner(nil, nil, mockStateGetter, nil, nil, nil, nil, nil, nil, nil, nil, nil, spy.NewLogDummy()) // WHEN
 	actResp, err := sut.Provision(context.Background(), osbContext{}, fixProvisionRequest())
 
 	// THEN
@@ -374,10 +311,12 @@
 			}
 
 			instanceOperation := fixNewCreateInstanceOperation()
+			instanceOperation.ParamsHash = jsonhash.HashS(map[string]interface{}{})
 			mockOperationStorage.On("Insert", instanceOperation).
 				Return(nil)
 
 			instance := fixNewInstance()
+			instance.ParamsHash = jsonhash.HashS(map[string]interface{}{})
 			mockInstanceStorage := &automock.InstanceStorage{}
 			mockInstanceStorage.On("Insert", instance).Return(nil)
 			defer mockInstanceStorage.AssertExpectations(t)
@@ -404,9 +343,7 @@
 				clientset.ApplicationconnectorV1alpha1(),
 				knative.NewClient(knCli, k8sCli),
 				mockInstanceStorage,
-				mockOperationIDProvider,
-				spy.NewLogDummy(),
-			)
+				mockOperationIDProvider, spy.NewLogDummy())
 
 			asyncFinished := make(chan struct{}, 0)
 			sut.asyncHook = func() {
@@ -420,7 +357,7 @@
 			// THEN
 			select {
 			case <-asyncFinished:
-			case <-time.After(time.Second * 600):
+			case <-time.After(time.Second):
 				assert.Fail(t, "Async processing not finished")
 			}
 		})
@@ -459,10 +396,12 @@
 	}
 
 	instanceOperation := fixNewCreateInstanceOperation()
+	instanceOperation.ParamsHash = jsonhash.HashS(map[string]interface{}{})
 	mockOperationStorage.On("Insert", instanceOperation).
 		Return(nil)
 
 	instance := fixNewInstance()
+	instance.ParamsHash = jsonhash.HashS(map[string]interface{}{})
 	mockInstanceStorage.On("Insert", instance).
 		Return(nil)
 
@@ -528,22 +467,7 @@
 	defer mockStateGetter.AssertExpectations(t)
 	mockStateGetter.On("IsProvisioned", fixInstanceID()).Return(false, fixError())
 
-	sut := NewProvisioner(
-		nil,
-		nil,
-		mockStateGetter,
-		nil,
-		nil,
-		nil,
-		nil,
-		nil,
-		nil,
-		nil,
-		nil,
-		nil,
-		spy.NewLogDummy(),
-	)
-
+	sut := NewProvisioner(nil, nil, mockStateGetter, nil, nil, nil, nil, nil, nil, nil, nil, nil, spy.NewLogDummy())
 	// WHEN
 	_, err := sut.Provision(context.Background(), osbContext{}, fixProvisionRequest())
 
@@ -558,22 +482,7 @@
 	mockStateGetter.On("IsProvisioned", fixInstanceID()).Return(false, nil)
 	mockStateGetter.On("IsProvisioningInProgress", fixInstanceID()).Return(internal.OperationID(""), false, fixError())
 
-	sut := NewProvisioner(
-		nil,
-		nil,
-		mockStateGetter,
-		nil,
-		nil,
-		nil,
-		nil,
-		nil,
-		nil,
-		nil,
-		nil,
-		nil,
-		spy.NewLogDummy(),
-	)
-
+	sut := NewProvisioner(nil, nil, mockStateGetter, nil, nil, nil, nil, nil, nil, nil, nil, nil, spy.NewLogDummy())
 	// WHEN
 	_, err := sut.Provision(context.Background(), osbContext{}, fixProvisionRequest())
 
@@ -595,22 +504,7 @@
 	mockOperationIDProvider := func() (internal.OperationID, error) {
 		return "", fixError()
 	}
-	sut := NewProvisioner(
-		nil,
-		nil,
-		mockStateGetter,
-		nil,
-		nil,
-		nil,
-		nil,
-		nil,
-		nil,
-		nil,
-		nil,
-		mockOperationIDProvider,
-		spy.NewLogDummy(),
-	)
-
+	sut := NewProvisioner(nil, nil, mockStateGetter, nil, nil, nil, nil, nil, nil, nil, nil, mockOperationIDProvider, spy.NewLogDummy())
 	// WHEN
 	_, err := sut.Provision(context.Background(), osbContext{}, fixProvisionRequest())
 	// THEN
@@ -635,12 +529,11 @@
 	}
 
 	instanceOperation := fixNewCreateInstanceOperation()
+	instanceOperation.ParamsHash = jsonhash.HashS(map[string]interface{}{})
 	mockOperationStorage.On("Insert", instanceOperation).
 		Return(fixError())
 
-	sut := NewProvisioner(
-		nil,
-		nil,
+	sut := NewProvisioner(nil, nil,
 		mockStateGetter,
 		mockOperationStorage,
 		mockOperationStorage,
@@ -650,9 +543,7 @@
 		nil,
 		nil,
 		nil,
-		mockOperationIDProvider,
-		spy.NewLogDummy(),
-	)
+		mockOperationIDProvider, spy.NewLogDummy())
 
 	// WHEN
 	_, err := sut.Provision(context.Background(), osbContext{}, fixProvisionRequest())
@@ -682,19 +573,19 @@
 	}
 
 	instanceOperation := fixNewCreateInstanceOperation()
+	instanceOperation.ParamsHash = jsonhash.HashS(map[string]interface{}{})
 	mockOperationStorage.On("Insert", instanceOperation).
 		Return(nil)
 
 	instance := fixNewInstance()
+	instance.ParamsHash = jsonhash.HashS(map[string]interface{}{})
 	mockInstanceStorage.On("Insert", instance).Return(fixError())
 
 	mockAppFinder.On("FindOneByServiceID", internal.ApplicationServiceID(fixServiceID())).
 		Return(fixApp(), nil).
 		Once()
 
-	sut := NewProvisioner(
-		mockInstanceStorage,
-		mockInstanceStorage,
+	sut := NewProvisioner(mockInstanceStorage, mockInstanceStorage,
 		mockStateGetter,
 		mockOperationStorage,
 		mockOperationStorage,
@@ -704,9 +595,7 @@
 		nil,
 		nil,
 		nil,
-		mockOperationIDProvider,
-		spy.NewLogDummy(),
-	)
+		mockOperationIDProvider, spy.NewLogDummy())
 
 	// WHEN
 	_, err := sut.Provision(context.Background(), osbContext{}, fixProvisionRequest())
@@ -715,7 +604,6 @@
 
 }
 
-<<<<<<< HEAD
 func TestProvisionConflictWhenInstanceIsProvisioned(t *testing.T) {
 	// GIVEN
 	mockInstanceStorage := &automock.InstanceStorage{}
@@ -940,8 +828,6 @@
 	}
 }
 
-=======
->>>>>>> 04439729
 func failingReactor(action k8testing.Action) (handled bool, ret runtime.Object, err error) {
 	return true, nil, errors.New("custom error")
 }
