package broker

import (
	"context"
	"testing"
	"time"

	"github.com/pkg/errors"
	"github.com/stretchr/testify/assert"

	"k8s.io/apimachinery/pkg/runtime"

	"github.com/kyma-project/kyma/components/application-broker/internal"
	"github.com/kyma-project/kyma/components/application-broker/internal/broker/automock"
	bt "github.com/kyma-project/kyma/components/application-broker/internal/broker/testing"
	"github.com/kyma-project/kyma/components/application-broker/internal/knative"
	"github.com/kyma-project/kyma/components/application-broker/platform/logger/spy"
)

func TestSuccess(t *testing.T) {
	// GIVEN
	ts := newDeprovisionServiceTestSuite(t)
	defer ts.AssertExpectations(t)

	ts.OpIDProviderFake = func() (internal.OperationID, error) {
		return fixOperationID(), nil
	}
	ts.mockInstanceStorage.On("Get", fixInstanceID()).Return(fixNewInstance(), nil)
	ts.mockInstanceStorage.On("Remove", fixInstanceID()).Return(nil)
	ts.mockOperationStorage.On("Insert", fixNewRemoveInstanceOperation()).Return(nil)
	ts.mockOperationStorage.On("UpdateStateDesc", fixInstanceID(), fixOperationID(), internal.OperationStateSucceeded, fixDeprovisionSucceeded()).
		Return(nil)
	ts.mockInstanceStateGetter.On("IsDeprovisioned", fixInstanceID()).Return(false, nil).Once()
	ts.mockInstanceStateGetter.On("IsDeprovisioningInProgress", fixInstanceID()).Return(internal.OperationID(""), false, nil).Once()
	ts.mockAppFinder.On("FindOneByServiceID", fixAppServiceID()).
		Return(fixApp(), nil).
		Once()

	logSink := spy.NewLogSink()
	sut := NewDeprovisioner(
		ts.mockInstanceStorage,
		ts.mockInstanceStateGetter,
		ts.mockOperationStorage,
		ts.mockOperationStorage,
		ts.OpIDProviderFake,
		ts.mockAppFinder,
		ts.client,
		logSink.Logger,
	)

	asyncFinished := make(chan struct{}, 0)
	sut.asyncHook = func() {
		asyncFinished <- struct{}{}
	}

	// WHEN
	actResp, err := sut.Deprovision(context.Background(), osbContext{}, fixDeprovisionRequest())

	// THEN
	assert.NoError(t, err)
	assert.NotNil(t, actResp)
	assert.True(t, actResp.Async)

	select {
	case <-asyncFinished:
	case <-time.After(time.Second):
		assert.Fail(t, "Async processing not finished")
	}
}

func TestErrorInstanceNotFound(t *testing.T) {
	// GIVEN
	ts := newDeprovisionServiceTestSuite(t)
	defer ts.AssertExpectations(t)

	ts.OpIDProviderFake = func() (internal.OperationID, error) {
		return fixOperationID(), nil
	}
	ts.mockInstanceStorage.On("Get", fixInstanceID()).Return(fixNewInstance(), nil)
	ts.mockInstanceStorage.On("Remove", fixInstanceID()).Return(mockNotFoundError{})
	ts.mockOperationStorage.On("Insert", fixNewRemoveInstanceOperation()).Return(nil)
	ts.mockInstanceStateGetter.On("IsDeprovisioned", fixInstanceID()).Return(false, nil).Once()
	ts.mockInstanceStateGetter.On("IsDeprovisioningInProgress", fixInstanceID()).Return(internal.OperationID(""), false, nil).Once()
	ts.mockAppFinder.On("FindOneByServiceID", fixAppServiceID()).
		Return(fixApp(), nil).
		Once()

	sut := NewDeprovisioner(
		ts.mockInstanceStorage,
		ts.mockInstanceStateGetter,
		ts.mockOperationStorage,
		nil,
		ts.OpIDProviderFake,
		ts.mockAppFinder,
		ts.client,
		spy.NewLogDummy(),
	)

	// WHEN
	_, err := sut.Deprovision(context.Background(), osbContext{}, fixDeprovisionRequest())

	// THEN
	assert.Error(t, err)
	assert.True(t, IsNotFoundError(err))

}

func TestErrorOnRemovingInstance(t *testing.T) {
	// GIVEN
	ts := newDeprovisionServiceTestSuite(t)
	defer ts.AssertExpectations(t)

	ts.OpIDProviderFake = func() (internal.OperationID, error) {
		return fixOperationID(), nil
	}
	ts.mockInstanceStorage.On("Get", fixInstanceID()).Return(fixNewInstance(), nil)
	ts.mockInstanceStorage.On("Remove", fixInstanceID()).Return(errors.New("simple error"))
	ts.mockOperationStorage.On("Insert", fixNewRemoveInstanceOperation()).Return(nil)
	ts.mockInstanceStateGetter.On("IsDeprovisioned", fixInstanceID()).Return(false, nil).Once()
	ts.mockInstanceStateGetter.On("IsDeprovisioningInProgress", fixInstanceID()).Return(internal.OperationID(""), false, nil).Once()
	ts.mockAppFinder.On("FindOneByServiceID", fixAppServiceID()).
		Return(fixApp(), nil).
		Once()

	sut := NewDeprovisioner(
		ts.mockInstanceStorage,
		ts.mockInstanceStateGetter,
		ts.mockOperationStorage,
		nil,
		ts.OpIDProviderFake,
		ts.mockAppFinder,
		ts.client,
		spy.NewLogDummy(),
	)

	// WHEN
	_, err := sut.Deprovision(context.Background(), osbContext{}, fixDeprovisionRequest())

	// THEN
	assert.Error(t, err)
	assert.False(t, IsNotFoundError(err))
}

func TestErrorOnIsDeprovisionedInstance(t *testing.T) {
	// GIVEN
	mockStateGetter := &automock.InstanceStateGetter{}
	defer mockStateGetter.AssertExpectations(t)

	mockStateGetter.On("IsDeprovisioned", fixInstanceID()).Return(false, fixError())

	sut := NewDeprovisioner(
		nil,
		mockStateGetter,
		nil,
		nil,
		nil,
		nil,
		nil,
		spy.NewLogDummy(),
	)

	// WHEN
	_, err := sut.Deprovision(context.Background(), osbContext{}, fixDeprovisionRequest())

	// THEN
	assert.Error(t, err)
	assert.Contains(t, err.Error(), "checking if instance is already deprovisioned")
}

func TestErrorOnDeprovisioningInProgressInstance(t *testing.T) {
	// GIVEN
	mockStateGetter := &automock.InstanceStateGetter{}
	defer mockStateGetter.AssertExpectations(t)

	mockStateGetter.On("IsDeprovisioned", fixInstanceID()).Return(false, nil)
	mockStateGetter.On("IsDeprovisioningInProgress", fixInstanceID()).Return(internal.OperationID(""), false, fixError())

	sut := NewDeprovisioner(
		nil,
		mockStateGetter,
		nil,
		nil,
		nil,
		nil,
		nil,
		spy.NewLogDummy(),
	)

	// WHEN
	_, err := sut.Deprovision(context.Background(), osbContext{}, fixDeprovisionRequest())

	// THEN
	assert.Error(t, err)
	assert.Contains(t, err.Error(), "checking if instance is being deprovisioned")
}

func TestDoDeprovision(t *testing.T) {
	var (
		iID     = fixInstanceID()
		opID    = fixOperationID()
		appNs   = fixNs()
		appName = fixAppName()
	)

	testCases := map[string]struct {
		initialObjs   []runtime.Object
		expectUpdates []runtime.Object
		expectDeletes []string
	}{
		"Nothing to deprovision": {
			initialObjs:   nil,
			expectUpdates: nil,
			expectDeletes: nil,
		},
		// TODO(nachtmaar): Deprovision broker: https://github.com/kyma-project/kyma/issues/6342
		"Everything gets deprovisioned": {
			initialObjs: []runtime.Object{
				bt.NewAppNamespace(string(appNs), true),
				bt.NewDefaultBroker(string(appNs)),
				bt.NewAppSubscription(string(appNs), string(appName)),
			},
			expectUpdates: []runtime.Object{},
			expectDeletes: []string{
<<<<<<< HEAD
				integrationNamespace + "/", // subscription
				string(appNs) + "/default", // broker
=======
				integrationNamespace + "/" + bt.FakeSubscriptionName, // subscription
>>>>>>> 3c663372
			},
		},
	}

	for name, tc := range testCases {
		t.Run(name, func(t *testing.T) {
			mockOpUpdater := &automock.OperationStorage{}
			mockOpUpdater.On("UpdateStateDesc", iID, opID,
				internal.OperationStateSucceeded,
				fixDeprovisionSucceeded(),
			).Return(nil).Once()

			knCli, k8sCli := bt.NewFakeClients(tc.initialObjs...)

			dpr := NewDeprovisioner(
				nil,
				nil,
				nil,
				mockOpUpdater,
				nil,
				nil,
				knative.NewClient(knCli, k8sCli),
				spy.NewLogDummy(),
			)

			// WHEN
			dpr.do(iID, opID, appName, appNs)

			//THEN
			actionsAsserter := bt.NewActionsAsserter(t, knCli, k8sCli)
			actionsAsserter.AssertUpdates(t, tc.expectUpdates)
			actionsAsserter.AssertDeletes(t, tc.expectDeletes)
			mockOpUpdater.AssertExpectations(t)
		})
	}
}

func newDeprovisionServiceTestSuite(t *testing.T) *deprovisionServiceTestSuite {
	return &deprovisionServiceTestSuite{
		t:                       t,
		mockInstanceStateGetter: &automock.InstanceStateGetter{},
		mockInstanceStorage:     &automock.InstanceStorage{},
		mockOperationStorage:    &automock.OperationStorage{},
		mockAppFinder:           &automock.AppFinder{},
		client:                  knative.NewClient(bt.NewFakeClients()),
	}
}

type deprovisionServiceTestSuite struct {
	t                       *testing.T
	mockInstanceStateGetter *automock.InstanceStateGetter
	mockInstanceStorage     *automock.InstanceStorage
	mockOperationStorage    *automock.OperationStorage
	OpIDProviderFake        func() (internal.OperationID, error)
	mockAppFinder           *automock.AppFinder
	client                  knative.Client
}

func (ts *deprovisionServiceTestSuite) AssertExpectations(t *testing.T) {
	ts.mockInstanceStateGetter.AssertExpectations(t)
	ts.mockInstanceStorage.AssertExpectations(t)
	ts.mockOperationStorage.AssertExpectations(t)
}

type mockNotFoundError struct {
}

func (mockNotFoundError) Error() string {
	return "not found error"
}

func (mockNotFoundError) NotFound() bool {
	return true
}<|MERGE_RESOLUTION|>--- conflicted
+++ resolved
@@ -219,14 +219,8 @@
 				bt.NewDefaultBroker(string(appNs)),
 				bt.NewAppSubscription(string(appNs), string(appName)),
 			},
-			expectUpdates: []runtime.Object{},
 			expectDeletes: []string{
-<<<<<<< HEAD
 				integrationNamespace + "/", // subscription
-				string(appNs) + "/default", // broker
-=======
-				integrationNamespace + "/" + bt.FakeSubscriptionName, // subscription
->>>>>>> 3c663372
 			},
 		},
 	}
