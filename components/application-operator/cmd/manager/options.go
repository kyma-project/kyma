package main

import (
	"flag"
	"fmt"
)

type options struct {
	appName                               string
	appMapName                            string
	domainName                            string
	namespace                             string
	syncPeriod                            int
	installationTimeout                   int64
	applicationGatewayImage               string
	applicationGatewayTestsImage          string
	eventServiceImage                     string
	eventServiceTestsImage                string
	applicationConnectivityValidatorImage string
	gatewayOncePerNamespace               bool
	strictMode                            string
	healthPort                            string
	helmDriver                            string
<<<<<<< HEAD
	profile                               string
=======
	isBEBEnabled                          bool
>>>>>>> 60463b1d
}

func parseArgs() *options {
	appName := flag.String("appName", "application-operator", "Name used in application controller registration")
	domainName := flag.String("domainName", "kyma.local", "Domain name of the cluster")
	namespace := flag.String("namespace", "kyma-integration", "Namespace in which the Application chart will be installed")
	syncPeriod := flag.Int("syncPeriod", 30, "Time period between resyncing existing resources")
	installationTimeout := flag.Int64("installationTimeout", 240, "Time after the release installation will time out")

	helmDriver := flag.String("helmDriver", "secret", "Backend storage driver used by Helm 3 to store release data")
	applicationGatewayImage := flag.String("applicationGatewayImage", "", "The image of the Application Gateway to use")
	applicationGatewayTestsImage := flag.String("applicationGatewayTestsImage", "", "The image of the Application Gateway Tests to use")
	eventServiceImage := flag.String("eventServiceImage", "", "The image of the Event Service to use")
	eventServiceTestsImage := flag.String("eventServiceTestsImage", "", "The image of the Event Service Tests to use")
	applicationConnectivityValidatorImage := flag.String("applicationConnectivityValidatorImage", "", "The image of the Application Connectivity Validator to use")
	gatewayOncePerNamespace := flag.Bool("gatewayOncePerNamespace", false, "Specifies if Gateway should be deployed once per Namespace based on ServiceInstance or for every Application")
	strictMode := flag.String("strictMode", "disabled", "Toggles Istio authorization policy for Validator and HTTP source adapter")
	healthPort := flag.String("healthPort", "8090", "Port for healthcheck server")
<<<<<<< HEAD
	profile := flag.String("profile", "", "Profile name")

=======
	isBEBEnabled := flag.Bool("isBEBEnabled", false, "Toggles creation of eventing infrastructure based on BEB if BEB is enabled")
>>>>>>> 60463b1d
	flag.Parse()

	return &options{
		appName:                               *appName,
		domainName:                            *domainName,
		namespace:                             *namespace,
		syncPeriod:                            *syncPeriod,
		installationTimeout:                   *installationTimeout,
		applicationGatewayImage:               *applicationGatewayImage,
		applicationGatewayTestsImage:          *applicationGatewayTestsImage,
		eventServiceImage:                     *eventServiceImage,
		eventServiceTestsImage:                *eventServiceTestsImage,
		applicationConnectivityValidatorImage: *applicationConnectivityValidatorImage,
		gatewayOncePerNamespace:               *gatewayOncePerNamespace,
		strictMode:                            *strictMode,
		healthPort:                            *healthPort,
		helmDriver:                            *helmDriver,
<<<<<<< HEAD
		profile:                               *profile,
=======
		isBEBEnabled:                          *isBEBEnabled,
>>>>>>> 60463b1d
	}
}

func (o *options) String() string {
	return fmt.Sprintf("--appName=%s --domainName=%s --namespace=%s"+
		" --syncPeriod=%d --installationTimeout=%d --helmDriver=%s"+
		" --applicationGatewayImage=%s --applicationGatewayTestsImage=%s --eventServiceImage=%s --eventServiceTestsImage=%s"+
<<<<<<< HEAD
		" --applicationConnectivityValidatorImage=%s --gatewayOncePerNamespace=%v --strictMode=%s --healthPort=%s --profile=%s",
		o.appName, o.domainName, o.namespace,
		o.syncPeriod, o.installationTimeout, o.helmDriver,
		o.applicationGatewayImage, o.applicationGatewayTestsImage, o.eventServiceImage, o.eventServiceTestsImage,
		o.applicationConnectivityValidatorImage, o.gatewayOncePerNamespace, o.strictMode, o.healthPort, o.profile)
=======
		" --applicationConnectivityValidatorImage=%s --gatewayOncePerNamespace=%v --strictMode=%s --healthPort=%s --isBEBEnabled=%v ",
		o.appName, o.domainName, o.namespace,
		o.syncPeriod, o.installationTimeout, o.helmDriver,
		o.applicationGatewayImage, o.applicationGatewayTestsImage, o.eventServiceImage, o.eventServiceTestsImage,
		o.applicationConnectivityValidatorImage, o.gatewayOncePerNamespace, o.strictMode, o.healthPort, o.isBEBEnabled)
>>>>>>> 60463b1d
}<|MERGE_RESOLUTION|>--- conflicted
+++ resolved
@@ -21,11 +21,8 @@
 	strictMode                            string
 	healthPort                            string
 	helmDriver                            string
-<<<<<<< HEAD
 	profile                               string
-=======
 	isBEBEnabled                          bool
->>>>>>> 60463b1d
 }
 
 func parseArgs() *options {
@@ -44,13 +41,10 @@
 	gatewayOncePerNamespace := flag.Bool("gatewayOncePerNamespace", false, "Specifies if Gateway should be deployed once per Namespace based on ServiceInstance or for every Application")
 	strictMode := flag.String("strictMode", "disabled", "Toggles Istio authorization policy for Validator and HTTP source adapter")
 	healthPort := flag.String("healthPort", "8090", "Port for healthcheck server")
-<<<<<<< HEAD
 	profile := flag.String("profile", "", "Profile name")
+	isBEBEnabled := flag.Bool("isBEBEnabled", false, "Toggles creation of eventing infrastructure based on BEB if BEB is enabled")
 
-=======
-	isBEBEnabled := flag.Bool("isBEBEnabled", false, "Toggles creation of eventing infrastructure based on BEB if BEB is enabled")
->>>>>>> 60463b1d
-	flag.Parse()
+  flag.Parse()
 
 	return &options{
 		appName:                               *appName,
@@ -67,11 +61,8 @@
 		strictMode:                            *strictMode,
 		healthPort:                            *healthPort,
 		helmDriver:                            *helmDriver,
-<<<<<<< HEAD
 		profile:                               *profile,
-=======
 		isBEBEnabled:                          *isBEBEnabled,
->>>>>>> 60463b1d
 	}
 }
 
@@ -79,17 +70,9 @@
 	return fmt.Sprintf("--appName=%s --domainName=%s --namespace=%s"+
 		" --syncPeriod=%d --installationTimeout=%d --helmDriver=%s"+
 		" --applicationGatewayImage=%s --applicationGatewayTestsImage=%s --eventServiceImage=%s --eventServiceTestsImage=%s"+
-<<<<<<< HEAD
-		" --applicationConnectivityValidatorImage=%s --gatewayOncePerNamespace=%v --strictMode=%s --healthPort=%s --profile=%s",
+		" --applicationConnectivityValidatorImage=%s --gatewayOncePerNamespace=%v --strictMode=%s --healthPort=%s --profile=%s --isBEBEnabled=%v",
 		o.appName, o.domainName, o.namespace,
 		o.syncPeriod, o.installationTimeout, o.helmDriver,
 		o.applicationGatewayImage, o.applicationGatewayTestsImage, o.eventServiceImage, o.eventServiceTestsImage,
-		o.applicationConnectivityValidatorImage, o.gatewayOncePerNamespace, o.strictMode, o.healthPort, o.profile)
-=======
-		" --applicationConnectivityValidatorImage=%s --gatewayOncePerNamespace=%v --strictMode=%s --healthPort=%s --isBEBEnabled=%v ",
-		o.appName, o.domainName, o.namespace,
-		o.syncPeriod, o.installationTimeout, o.helmDriver,
-		o.applicationGatewayImage, o.applicationGatewayTestsImage, o.eventServiceImage, o.eventServiceTestsImage,
-		o.applicationConnectivityValidatorImage, o.gatewayOncePerNamespace, o.strictMode, o.healthPort, o.isBEBEnabled)
->>>>>>> 60463b1d
-}+		o.applicationConnectivityValidatorImage, o.gatewayOncePerNamespace, o.strictMode, o.healthPort, o.profile, o.isBEBEnabled)
+ }