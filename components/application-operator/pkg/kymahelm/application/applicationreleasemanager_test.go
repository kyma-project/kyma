--- conflicted
+++ resolved
@@ -33,11 +33,8 @@
     applicationConnectivityValidatorImage: 
     tenant: %s
     group: %s
-<<<<<<< HEAD
+    deployGatewayOncePerNamespace: false
     strictMode: `
-=======
-    deployGatewayOncePerNamespace: false`
->>>>>>> d67a917c
 )
 
 var (
