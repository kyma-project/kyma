--- conflicted
+++ resolved
@@ -10,11 +10,8 @@
     release: {{ .Release.Name }}
     heritage: {{ .Release.Service }}
 spec:
-<<<<<<< HEAD
   serviceAccountName: {{.Release.Name }}-event-service-acceptance
-=======
   shareProcessNamespace: true
->>>>>>> ebc15558
   containers:
     - name: {{.Release.Name }}-event-service-acceptance
       image: {{ .Values.global.eventServiceTestsImage }}
