--- conflicted
+++ resolved
@@ -125,11 +125,8 @@
         ports:
         - containerPort: {{ .Values.eventService.deployment.args.externalAPIPort }}
           name: http-api-port
-<<<<<<< HEAD
         {{- if .Values.eventService.deployment.resources }}
         resources:
         {{- toYaml .Values.eventService.deployment.resources | nindent 10 }}
         {{- end }}
-=======
-{{- end }}
->>>>>>> 60463b1d
+{{- end }}