--- conflicted
+++ resolved
@@ -4,10 +4,6 @@
 
 require (
 	github.com/stretchr/testify v1.7.0
-<<<<<<< HEAD
-	k8s.io/apimachinery v0.23.3
-	k8s.io/client-go v0.23.3
-=======
 	github.com/vrischmann/envconfig v1.3.0
 	helm.sh/helm/v3 v3.6.3
 	k8s.io/apimachinery v0.22.9
@@ -15,7 +11,6 @@
 	k8s.io/client-go v0.22.9
 	k8s.io/klog v1.0.0
 	sigs.k8s.io/controller-runtime v0.9.6
->>>>>>> bf759135
 )
 
 require (
@@ -32,13 +27,6 @@
 	github.com/modern-go/reflect2 v1.0.2 // indirect
 	github.com/pkg/errors v0.9.1 // indirect
 	github.com/pmezard/go-difflib v1.0.0 // indirect
-<<<<<<< HEAD
-	golang.org/x/net v0.0.0-20211209124913-491a49abca63 // indirect
-	golang.org/x/oauth2 v0.0.0-20210819190943-2bc19b11175f // indirect
-	golang.org/x/sys v0.0.0-20210831042530-f4d43177bf5e // indirect
-	golang.org/x/term v0.0.0-20210615171337-6886f2dfbf5b // indirect
-	golang.org/x/text v0.3.7 // indirect
-=======
 	github.com/prometheus/client_golang v1.11.0 // indirect
 	github.com/prometheus/client_model v0.2.0 // indirect
 	github.com/prometheus/common v0.26.0 // indirect
@@ -63,22 +51,12 @@
 	golang.org/x/sys v0.0.0-20210630005230-0f9fa26af87c // indirect
 	golang.org/x/term v0.0.0-20210220032956-6a3ed077a48d // indirect
 	golang.org/x/text v0.3.6 // indirect
->>>>>>> bf759135
 	golang.org/x/time v0.0.0-20210723032227-1f47c861a9ac // indirect
 	google.golang.org/appengine v1.6.7 // indirect
 	google.golang.org/protobuf v1.27.1 // indirect
 	gopkg.in/inf.v0 v0.9.1 // indirect
 	gopkg.in/yaml.v2 v2.4.0 // indirect
 	gopkg.in/yaml.v3 v3.0.0-20210107192922-496545a6307b // indirect
-<<<<<<< HEAD
-	k8s.io/api v0.23.3 // indirect
-	k8s.io/klog/v2 v2.30.0 // indirect
-	k8s.io/kube-openapi v0.0.0-20211115234752-e816edb12b65 // indirect
-	k8s.io/utils v0.0.0-20211116205334-6203023598ed // indirect
-	sigs.k8s.io/json v0.0.0-20211020170558-c049b76a60c6 // indirect
-	sigs.k8s.io/structured-merge-diff/v4 v4.2.1 // indirect
-	sigs.k8s.io/yaml v1.2.0 // indirect
-=======
 	k8s.io/api v0.22.9 // indirect
 	k8s.io/apiextensions-apiserver v0.21.3 // indirect
 	k8s.io/apiserver v0.21.3 // indirect
@@ -101,5 +79,4 @@
 
 	golang.org/x/crypto => golang.org/x/crypto v0.0.0-20220518034528-6f7dac969898
 	golang.org/x/text => golang.org/x/text v0.3.7
->>>>>>> bf759135
 )