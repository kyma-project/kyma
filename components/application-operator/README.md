# Application Operator

## Overview

The Application Operator (AO) can work in two modes. 
By default, it detects changes in [Application](../../docs/application-connector/06-01-application.md) custom resources and acts accordingly. In this mode, Application Gateway is created for each Application.
In the alternative mode, it detects changes in [ServiceInstance](../../docs/service-catalog/03-01-resources.md) custom resources and acts accordingly. In this mode, Application Gateway is created per Namespace.


## Performed operations

The Application Operator performs different operations as a result of the following events.

<!--- when gatewayOncePerNamespace=false (default)  -->
In the default Gateway-per-Application mode:
 - Application created - the AO installs the Helm chart that contains all the necessary Kubernetes resources required for the Application to work.
 - Application updated - the AO updates the Status of the Application Helm Release.
 - Application deleted - the AO deletes Helm chart corresponding to the given Application.
 
<!--- when gatewayOncePerNamespace=true -->
In the Gateway-per-Namespace mode:
 - First ServiceInstance created in a given Namespace - the AO installs the Helm chart that contains all the necessary Kubernetes resources required for the Application Gateway to work.
 - Last ServiceInstance from a given Namespace is deleted - the AO deletes the Gateway Helm chart.


## Usage

The Application Operator has the following parameters:
 - **appName** is the name used in controller registration. The default value is `application-operator`.
 - **domainName** is the domain name of the cluster. The default domain name is `kyma.local`.
 - **namespace** is the Namespace where the AO deploys the charts of the Application. The default Namespace is `kyma-integration`.
 - **tillerUrl** is the Tiller release server URL. The default value is `tiller-deploy.kube-system.svc.cluster.local:44134`.
 - **helmTLSKeyFile** is the path to the TLS key used for secure communication with Tiller. The default value is `/etc/certs/tls.key`.
 - **helmTLSCertificateFile** is the path to the TLS certificate used for secure communication with Tiller. The default value is `/etc/certs/tls.crt`.
 - **tillerTLSSkipVerify** disables TLS verification in communication with Tiller. The default value is `true`.
 - **syncPeriod** is the time period between resyncing existing resources. The default value is `30` seconds.
 - **installationTimeout** is the time after which the release installation will time out. The default value is `240` seconds.
 - **applicationGatewayImage** is the Application Gateway image version to use in the Application chart.
 - **applicationGatewayTestsImage** is the Application Gateway Tests image version to use in the Application chart.
 - **eventServiceImage** is the Event Service image version to use in the Application chart.
 - **eventServiceTestsImage** is the Event Service Tests image version to use in the Application chart.
 - **applicationConnectivityValidatorImage** is the Application Connectivity Validator image version to use in the Application chart.
<<<<<<< HEAD
 - **strictMode** is a toggle used to enable or disable Istio authorization policy for validator and HTTP source adapter. The default value is `disabled`.
=======
 - **gatewayOncePerNamespace** is a flag that specifies whether Application Gateway should be deployed once per Namespace based on ServiceInstance or for every Application. The default value is `false`.
>>>>>>> 6f64752f

## Testing on a local deployment

When you develop the Application Connector components, you can test the changes you introduced on a local Kyma deployment before you push them to a production cluster.
To test the component you modified, run the `run-with-local-tests.sh` script located in the `scripts` directory.

Running the script builds the Docker image of the component, pushes it to the Minikube registry, and updates the component deployment in the Minikube cluster. It then triggers the `run-local-tests.sh` script, which builds the image of the acceptance tests to the Minikube registry, creates a Pod with the tests, and fetches the logs from that Pod.

Alternatively, you can run only the `run-local-tests.sh` script for the given component to build the image of the component's acceptance tests in the Minikube registry, create a Pod with the tests, and fetch the logs from that Pod.<|MERGE_RESOLUTION|>--- conflicted
+++ resolved
@@ -2,7 +2,7 @@
 
 ## Overview
 
-The Application Operator (AO) can work in two modes. 
+The Application Operator (AO) can work in two modes.
 By default, it detects changes in [Application](../../docs/application-connector/06-01-application.md) custom resources and acts accordingly. In this mode, Application Gateway is created for each Application.
 In the alternative mode, it detects changes in [ServiceInstance](../../docs/service-catalog/03-01-resources.md) custom resources and acts accordingly. In this mode, Application Gateway is created per Namespace.
 
@@ -16,7 +16,7 @@
  - Application created - the AO installs the Helm chart that contains all the necessary Kubernetes resources required for the Application to work.
  - Application updated - the AO updates the Status of the Application Helm Release.
  - Application deleted - the AO deletes Helm chart corresponding to the given Application.
- 
+
 <!--- when gatewayOncePerNamespace=true -->
 In the Gateway-per-Namespace mode:
  - First ServiceInstance created in a given Namespace - the AO installs the Helm chart that contains all the necessary Kubernetes resources required for the Application Gateway to work.
@@ -25,7 +25,7 @@
 
 ## Usage
 
-The Application Operator has the following parameters:
+ The Application Operator has the following parameters:
  - **appName** is the name used in controller registration. The default value is `application-operator`.
  - **domainName** is the domain name of the cluster. The default domain name is `kyma.local`.
  - **namespace** is the Namespace where the AO deploys the charts of the Application. The default Namespace is `kyma-integration`.
@@ -40,12 +40,8 @@
  - **eventServiceImage** is the Event Service image version to use in the Application chart.
  - **eventServiceTestsImage** is the Event Service Tests image version to use in the Application chart.
  - **applicationConnectivityValidatorImage** is the Application Connectivity Validator image version to use in the Application chart.
-<<<<<<< HEAD
+ - **gatewayOncePerNamespace** is a flag that specifies whether Application Gateway should be deployed once per Namespace based on ServiceInstance or for every Application. The default value is `false`.
  - **strictMode** is a toggle used to enable or disable Istio authorization policy for validator and HTTP source adapter. The default value is `disabled`.
-=======
- - **gatewayOncePerNamespace** is a flag that specifies whether Application Gateway should be deployed once per Namespace based on ServiceInstance or for every Application. The default value is `false`.
->>>>>>> 6f64752f
-
 ## Testing on a local deployment
 
 When you develop the Application Connector components, you can test the changes you introduced on a local Kyma deployment before you push them to a production cluster.
