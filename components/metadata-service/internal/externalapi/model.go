package externalapi

import (
	"encoding/json"
	"github.com/kyma-project/kyma/components/metadata-service/internal/metadata/model"

	"github.com/kyma-project/kyma/components/metadata-service/internal/apperrors"
<<<<<<< HEAD
	"github.com/kyma-project/kyma/components/metadata-service/internal/metadata"
	"github.com/kyma-project/kyma/components/metadata-service/internal/metadata/serviceapi"
	"github.com/kyma-project/kyma/components/metadata-service/internal/metadata/specification"
=======
>>>>>>> aab48c35
)

type Service struct {
	ID          string             `json:"id"`
	Provider    string             `json:"provider"`
	Name        string             `json:"name"`
	Description string             `json:"description"`
	Identifier  string             `json:"identifier,omitempty"`
	Labels      *map[string]string `json:"labels,omitempty"`
}

type ServiceDetails struct {
	Provider         string             `json:"provider" valid:"required~Provider field cannot be empty."`
	Name             string             `json:"name" valid:"required~Name field cannot be empty."`
	Description      string             `json:"description" valid:"required~Description field cannot be empty."`
	ShortDescription string             `json:"shortDescription,omitempty"`
	Identifier       string             `json:"identifier,omitempty"`
	Labels           *map[string]string `json:"labels,omitempty"`
	Api              *API               `json:"api,omitempty"`
	Events           *Events            `json:"events,omitempty"`
	Documentation    *Documentation     `json:"documentation,omitempty"`
}

type CreateServiceResponse struct {
	ID string `json:"id"`
}

type API struct {
	TargetUrl        string          `json:"targetUrl" valid:"url,required~targetUrl field cannot be empty."`
	Credentials      *Credentials    `json:"credentials,omitempty"`
	Spec             json.RawMessage `json:"spec,omitempty"`
	SpecificationUrl string          `json:"specificationUrl,omitempty"`
	ApiType          string          `json:"apiType"`
}

type Credentials struct {
	Oauth *Oauth     `json:"oauth,omitempty"`
	Basic *BasicAuth `json:"basic,omitempty"`
}

type Oauth struct {
	URL          string `json:"url" valid:"url,required~oauth url field cannot be empty"`
	ClientID     string `json:"clientId" valid:"required~oauth clientId field cannot be empty"`
	ClientSecret string `json:"clientSecret" valid:"required~oauth clientSecret cannot be empty"`
}

type BasicAuth struct {
	Username string `json:"username" valid:"required~basic auth username field cannot be empty"`
	Password string `json:"password" valid:"required~basic auth password field cannot be empty"`
}

type Events struct {
	Spec json.RawMessage `json:"spec" valid:"required~spec cannot be empty"`
}

type Documentation struct {
	DisplayName string       `json:"displayName" valid:"required~displayName field cannot be empty in documentation"`
	Description string       `json:"description" valid:"required~description field cannot be empty in documentation"`
	Type        string       `json:"type" valid:"required~type field cannot be empty in documentation"`
	Tags        []string     `json:"tags,omitempty"`
	Docs        []DocsObject `json:"docs,omitempty"`
}

type DocsObject struct {
	Title  string `json:"title"`
	Type   string `json:"type"`
	Source string `json:"source"`
}

const stars = "********"

func serviceDefinitionToService(serviceDefinition model.ServiceDefinition) Service {
	return Service{
		ID:          serviceDefinition.ID,
		Name:        serviceDefinition.Name,
		Provider:    serviceDefinition.Provider,
		Description: serviceDefinition.Description,
		Identifier:  serviceDefinition.Identifier,
		Labels:      serviceDefinition.Labels,
	}
}

func serviceDefinitionToServiceDetails(serviceDefinition model.ServiceDefinition) (ServiceDetails, apperrors.AppError) {
	serviceDetails := ServiceDetails{
		Provider:         serviceDefinition.Provider,
		Name:             serviceDefinition.Name,
		Description:      serviceDefinition.Description,
		ShortDescription: serviceDefinition.ShortDescription,
		Identifier:       serviceDefinition.Identifier,
	}

	if serviceDefinition.Labels != nil {
		serviceDetails.Labels = serviceDefinition.Labels
	}

	if serviceDefinition.Api != nil {
		serviceDetails.Api = &API{
			TargetUrl:        serviceDefinition.Api.TargetUrl,
			Spec:             serviceDefinition.Api.Spec,
			SpecificationUrl: serviceDefinition.Api.SpecificationUrl,
			ApiType:          serviceDefinition.Api.ApiType,
		}

		if serviceDefinition.Api.Credentials != nil {
			if serviceDefinition.Api.Credentials.Oauth != nil {
				serviceDetails.Api.Credentials = &Credentials{
					Oauth: &Oauth{
						ClientID:     stars,
						ClientSecret: stars,
						URL:          serviceDefinition.Api.Credentials.Oauth.URL,
					},
				}
			}

			if serviceDefinition.Api.Credentials.Basic != nil {
				serviceDetails.Api.Credentials = &Credentials{
					Basic: &BasicAuth{
						Username: stars,
						Password: stars,
					},
				}
			}
		}
	}

	if serviceDefinition.Events != nil {
		serviceDetails.Events = &Events{
			Spec: serviceDefinition.Events.Spec,
		}
	}

	if serviceDefinition.Documentation != nil {
		err := json.Unmarshal(serviceDefinition.Documentation, &serviceDetails.Documentation)
		if err != nil {
			return serviceDetails, apperrors.Internal("Failed to unmarshal documentation, %s", err.Error())
		}

	}

	return serviceDetails, nil
}

func serviceDetailsToServiceDefinition(serviceDetails ServiceDetails) (model.ServiceDefinition, apperrors.AppError) {
	serviceDefinition := model.ServiceDefinition{
		Provider:         serviceDetails.Provider,
		Name:             serviceDetails.Name,
		Description:      serviceDetails.Description,
		ShortDescription: serviceDetails.ShortDescription,
		Identifier:       serviceDetails.Identifier,
	}

	if serviceDetails.Labels != nil {
		serviceDefinition.Labels = serviceDetails.Labels
	}

	if serviceDetails.Api != nil {
<<<<<<< HEAD
		serviceDefinition.Api = &serviceapi.API{
			TargetUrl:        serviceDetails.Api.TargetUrl,
			SpecificationUrl: serviceDetails.Api.SpecificationUrl,
			ApiType:          serviceDetails.Api.ApiType,
=======
		serviceDefinition.Api = &model.API{
			TargetUrl: serviceDetails.Api.TargetUrl,
>>>>>>> aab48c35
		}
		if serviceDetails.Api.Credentials != nil {
			if serviceDetails.Api.Credentials.Oauth != nil {
				serviceDefinition.Api.Credentials = &model.Credentials{
					Oauth: &model.Oauth{
						ClientID:     serviceDetails.Api.Credentials.Oauth.ClientID,
						ClientSecret: serviceDetails.Api.Credentials.Oauth.ClientSecret,
						URL:          serviceDetails.Api.Credentials.Oauth.URL,
					},
				}
			}

			if serviceDetails.Api.Credentials.Basic != nil {
				serviceDefinition.Api.Credentials = &model.Credentials{
					Basic: &model.Basic{
						Username: serviceDetails.Api.Credentials.Basic.Username,
						Password: serviceDetails.Api.Credentials.Basic.Password,
					},
				}
			}
		}
		if serviceDetails.Api.Spec != nil {
			serviceDefinition.Api.Spec = compact(serviceDetails.Api.Spec)
		}
	}

	if serviceDetails.Events != nil && serviceDetails.Events.Spec != nil {
<<<<<<< HEAD
		serviceDefinition.Events = &specification.Events{
=======
		serviceDefinition.Events = &model.Events{
>>>>>>> aab48c35
			Spec: compact(serviceDetails.Events.Spec),
		}
	}

	if serviceDetails.Documentation != nil {
		marshalled, err := json.Marshal(&serviceDetails.Documentation)
		if err != nil {
			return serviceDefinition, apperrors.WrongInput("Failed to marshal documentation, %s", err.Error())
		}
		serviceDefinition.Documentation = marshalled
	}

	return serviceDefinition, nil
}

func (api API) MarshalJSON() ([]byte, error) {
	bytes, err := json.Marshal(&struct {
		TargetUrl        string          `json:"targetUrl" valid:"url,required~targetUrl field cannot be empty."`
		Credentials      *Credentials    `json:"credentials,omitempty"`
		Spec             json.RawMessage `json:"spec,omitempty"`
		SpecificationUrl string          `json:"specificationUrl,omitempty"`
		ApiType          string          `json:"apiType"`
	}{
		api.TargetUrl,
		api.Credentials,
		api.Spec,
		api.SpecificationUrl,
		api.ApiType,
	})
	if err == nil {
		return bytes, nil
	}
	bytes, err = json.Marshal(&struct {
		TargetUrl        string       `json:"targetUrl" valid:"url,required~targetUrl field cannot be empty."`
		Credentials      *Credentials `json:"credentials,omitempty"`
		Spec             string       `json:"spec,omitempty"`
		SpecificationUrl string       `json:"specificationUrl,omitempty"`
		ApiType          string       `json:"apiType"`
	}{
		api.TargetUrl,
		api.Credentials,
		string(api.Spec),
		api.SpecificationUrl,
		api.ApiType,
	})
	if err != nil {
		return nil, err
	}
	return bytes, nil
}<|MERGE_RESOLUTION|>--- conflicted
+++ resolved
@@ -5,12 +5,6 @@
 	"github.com/kyma-project/kyma/components/metadata-service/internal/metadata/model"
 
 	"github.com/kyma-project/kyma/components/metadata-service/internal/apperrors"
-<<<<<<< HEAD
-	"github.com/kyma-project/kyma/components/metadata-service/internal/metadata"
-	"github.com/kyma-project/kyma/components/metadata-service/internal/metadata/serviceapi"
-	"github.com/kyma-project/kyma/components/metadata-service/internal/metadata/specification"
-=======
->>>>>>> aab48c35
 )
 
 type Service struct {
@@ -167,15 +161,10 @@
 	}
 
 	if serviceDetails.Api != nil {
-<<<<<<< HEAD
-		serviceDefinition.Api = &serviceapi.API{
-			TargetUrl:        serviceDetails.Api.TargetUrl,
+		serviceDefinition.Api = &model.API{
+			TargetUrl: serviceDetails.Api.TargetUrl,
 			SpecificationUrl: serviceDetails.Api.SpecificationUrl,
 			ApiType:          serviceDetails.Api.ApiType,
-=======
-		serviceDefinition.Api = &model.API{
-			TargetUrl: serviceDetails.Api.TargetUrl,
->>>>>>> aab48c35
 		}
 		if serviceDetails.Api.Credentials != nil {
 			if serviceDetails.Api.Credentials.Oauth != nil {
@@ -203,11 +192,7 @@
 	}
 
 	if serviceDetails.Events != nil && serviceDetails.Events.Spec != nil {
-<<<<<<< HEAD
-		serviceDefinition.Events = &specification.Events{
-=======
 		serviceDefinition.Events = &model.Events{
->>>>>>> aab48c35
 			Spec: compact(serviceDetails.Events.Spec),
 		}
 	}
