package serviceapi

import (
	"github.com/kyma-project/kyma/components/metadata-service/internal/apperrors"
	"github.com/kyma-project/kyma/components/metadata-service/internal/k8sconsts"
	"github.com/kyma-project/kyma/components/metadata-service/internal/metadata/accessservice"
	"github.com/kyma-project/kyma/components/metadata-service/internal/metadata/istio"
	"github.com/kyma-project/kyma/components/metadata-service/internal/metadata/model"
	"github.com/kyma-project/kyma/components/metadata-service/internal/metadata/remoteenv"
	"github.com/kyma-project/kyma/components/metadata-service/internal/metadata/secrets"
)

<<<<<<< HEAD
// API is an internal representation of a service's API.
type API struct {
	// TargetUrl points to API.
	TargetUrl string
	// Credentials is a credentials of API.
	Credentials *Credentials
	// Spec contains specification of an API.
	Spec []byte
	// SpecificationUrl is url from where the specification of an API can be acquired - used if Spec is not defined
	SpecificationUrl string
	// ApiType is a type of and API ex. OData, OpenApi
	ApiType string
}

// Credentials contains OAuth configuration.
type Credentials struct {
	// Oauth is OAuth configuration.
	Oauth Oauth
}

// Oauth contains details of OAuth configuration
type Oauth struct {
	// URL to OAuth token provider.
	URL string
	// ClientID to use for authentication.
	ClientID string
	// ClientSecret to use for authentication.
	ClientSecret string
}

=======
>>>>>>> aab48c35
// Service manages API definition of a service
type Service interface {
	// New handles a new API. It creates all requires resources.
	New(remoteEnvironment, id string, api *model.API) (*remoteenv.ServiceAPI, apperrors.AppError)
	// Read reads API from Remote Environment API definition. It also reads all additional information.
	Read(remoteEnvironment string, serviceApi *remoteenv.ServiceAPI) (*model.API, apperrors.AppError)
	// Delete removes API with given id.
	Delete(remoteEnvironment, id string) apperrors.AppError
	// Update replaces existing API with a new one.
	Update(remoteEnvironment, id string, api *model.API) (*remoteenv.ServiceAPI, apperrors.AppError)
}

type defaultService struct {
	nameResolver         k8sconsts.NameResolver
	accessServiceManager accessservice.AccessServiceManager
	secretsService       secrets.Service
	istioService         istio.Service
}

func NewService(
	nameResolver k8sconsts.NameResolver,
	accessServiceManager accessservice.AccessServiceManager,
	secretsService secrets.Service,
	istioService istio.Service) Service {

	return defaultService{
		nameResolver:         nameResolver,
		accessServiceManager: accessServiceManager,
		secretsService:       secretsService,
		istioService:         istioService,
	}
}

func (sas defaultService) New(remoteEnvironment, id string, api *model.API) (*remoteenv.ServiceAPI, apperrors.AppError) {
	resourceName := sas.nameResolver.GetResourceName(remoteEnvironment, id)
	gatewayUrl := sas.nameResolver.GetGatewayUrl(remoteEnvironment, id)

	serviceAPI := &remoteenv.ServiceAPI{}
	serviceAPI.TargetUrl = api.TargetUrl
	serviceAPI.GatewayURL = gatewayUrl
	serviceAPI.AccessLabel = resourceName

	err := sas.accessServiceManager.Create(remoteEnvironment, id, resourceName)
	if err != nil {
		return nil, apperrors.Internal("Creating access service failed, %s", err.Error())
	}

	if api.Credentials != nil {
		credentials, err := sas.secretsService.Create(remoteEnvironment, id, api.Credentials)
		if err != nil {
			return nil, err
		}

		serviceAPI.Credentials = credentials
	}

	err = sas.istioService.Create(remoteEnvironment, id, resourceName)
	if err != nil {
		return nil, apperrors.Internal("Creating Istio resources failed, %s", err.Error())
	}

	return serviceAPI, nil
}

<<<<<<< HEAD
func (sas defaultService) Read(remoteEnvironment string, remoteenvAPI *remoteenv.ServiceAPI) (*API, apperrors.AppError) {
	api := &API{
		TargetUrl:        remoteenvAPI.TargetUrl,
		SpecificationUrl: remoteenvAPI.SpecificationUrl,
		ApiType:          remoteenvAPI.ApiType,
	}

	if remoteenvAPI.OauthUrl != "" && remoteenvAPI.CredentialsSecretName != "" {
		api.Credentials = &Credentials{
			Oauth: Oauth{
				URL: remoteenvAPI.OauthUrl,
			},
		}
=======
func (sas defaultService) Read(remoteEnvironment string, remoteenvAPI *remoteenv.ServiceAPI) (*model.API, apperrors.AppError) {
	api := &model.API{}
	api.TargetUrl = remoteenvAPI.TargetUrl
>>>>>>> aab48c35

	if remoteenvAPI.Credentials.Type != "" {
		credentials, err := sas.secretsService.Get(remoteEnvironment, remoteenvAPI.Credentials)
		if err != nil {
			return nil, err
		}

		api.Credentials = &credentials
	}

	return api, nil
}

func (sas defaultService) Delete(remoteEnvironment, id string) apperrors.AppError {
	resourceName := sas.nameResolver.GetResourceName(remoteEnvironment, id)

	err := sas.accessServiceManager.Delete(resourceName)
	if err != nil {
		return apperrors.Internal("Deleting access service failed, %s", err.Error())
	}

	err = sas.secretsService.Delete(resourceName)
	if err != nil {
		return apperrors.Internal("Deleting credentials secret failed, %s", err.Error())
	}

	err = sas.istioService.Delete(resourceName)
	if err != nil {
		return apperrors.Internal("Deleting Istio resources failed, %s", err.Error())
	}

	return nil
}

func (sas defaultService) Update(remoteEnvironment, id string, api *model.API) (*remoteenv.ServiceAPI, apperrors.AppError) {
	resourceName := sas.nameResolver.GetResourceName(remoteEnvironment, id)
	gatewayUrl := sas.nameResolver.GetGatewayUrl(remoteEnvironment, id)

	serviceAPI := &remoteenv.ServiceAPI{}
	serviceAPI.TargetUrl = api.TargetUrl
	serviceAPI.GatewayURL = gatewayUrl
	serviceAPI.AccessLabel = resourceName

	err := sas.accessServiceManager.Upsert(remoteEnvironment, id, resourceName)
	if err != nil {
		return nil, apperrors.Internal("Creating access service failed, %s", err.Error())
	}

	if api.Credentials != nil {
		credentials, err := sas.secretsService.Update(remoteEnvironment, id, api.Credentials)
		if err != nil {
			return nil, err
		}

		serviceAPI.Credentials = credentials
	} else {
		err := sas.secretsService.Delete(resourceName)
		if err != nil {
			return nil, err
		}
	}

	err = sas.istioService.Upsert(remoteEnvironment, id, resourceName)
	if err != nil {
		return nil, apperrors.Internal("Updating Istio resources failed, %s", err.Error())
	}

	return serviceAPI, nil
}<|MERGE_RESOLUTION|>--- conflicted
+++ resolved
@@ -10,39 +10,6 @@
 	"github.com/kyma-project/kyma/components/metadata-service/internal/metadata/secrets"
 )
 
-<<<<<<< HEAD
-// API is an internal representation of a service's API.
-type API struct {
-	// TargetUrl points to API.
-	TargetUrl string
-	// Credentials is a credentials of API.
-	Credentials *Credentials
-	// Spec contains specification of an API.
-	Spec []byte
-	// SpecificationUrl is url from where the specification of an API can be acquired - used if Spec is not defined
-	SpecificationUrl string
-	// ApiType is a type of and API ex. OData, OpenApi
-	ApiType string
-}
-
-// Credentials contains OAuth configuration.
-type Credentials struct {
-	// Oauth is OAuth configuration.
-	Oauth Oauth
-}
-
-// Oauth contains details of OAuth configuration
-type Oauth struct {
-	// URL to OAuth token provider.
-	URL string
-	// ClientID to use for authentication.
-	ClientID string
-	// ClientSecret to use for authentication.
-	ClientSecret string
-}
-
-=======
->>>>>>> aab48c35
 // Service manages API definition of a service
 type Service interface {
 	// New handles a new API. It creates all requires resources.
@@ -107,25 +74,12 @@
 	return serviceAPI, nil
 }
 
-<<<<<<< HEAD
-func (sas defaultService) Read(remoteEnvironment string, remoteenvAPI *remoteenv.ServiceAPI) (*API, apperrors.AppError) {
-	api := &API{
-		TargetUrl:        remoteenvAPI.TargetUrl,
+func (sas defaultService) Read(remoteEnvironment string, remoteenvAPI *remoteenv.ServiceAPI) (*model.API, apperrors.AppError) {
+	api := &model.API{
+		TargetUrl: remoteenvAPI.TargetUrl,
 		SpecificationUrl: remoteenvAPI.SpecificationUrl,
-		ApiType:          remoteenvAPI.ApiType,
+		ApiType: remoteenvAPI.ApiType,
 	}
-
-	if remoteenvAPI.OauthUrl != "" && remoteenvAPI.CredentialsSecretName != "" {
-		api.Credentials = &Credentials{
-			Oauth: Oauth{
-				URL: remoteenvAPI.OauthUrl,
-			},
-		}
-=======
-func (sas defaultService) Read(remoteEnvironment string, remoteenvAPI *remoteenv.ServiceAPI) (*model.API, apperrors.AppError) {
-	api := &model.API{}
-	api.TargetUrl = remoteenvAPI.TargetUrl
->>>>>>> aab48c35
 
 	if remoteenvAPI.Credentials.Type != "" {
 		credentials, err := sas.secretsService.Get(remoteEnvironment, remoteenvAPI.Credentials)
