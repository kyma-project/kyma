--- conflicted
+++ resolved
@@ -29,18 +29,11 @@
 
 // ServiceAPI stores information needed to call an API
 type ServiceAPI struct {
-<<<<<<< HEAD
-	GatewayURL            string
-	AccessLabel           string
-	TargetUrl             string
-	SpecificationUrl      string
-	ApiType               string
-	OauthUrl              string
-	CredentialsSecretName string
-=======
 	GatewayURL  string
 	AccessLabel string
 	TargetUrl   string
+	SpecificationUrl      string
+	ApiType               string
 	Credentials Credentials
 }
 
@@ -48,7 +41,6 @@
 	Type              string
 	SecretName        string
 	AuthenticationUrl string
->>>>>>> aab48c35
 }
 
 // Service represents a service stored in Remote Environment RE
