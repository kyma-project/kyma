// Package metadata contains components for accessing Kyma storage (Remote Environments, Minio)
package metadata

import (
	"encoding/json"
	"net/url"

	"github.com/go-openapi/spec"
	"github.com/kyma-project/kyma/components/metadata-service/internal/apperrors"
	"github.com/kyma-project/kyma/components/metadata-service/internal/metadata/minio"
	"github.com/kyma-project/kyma/components/metadata-service/internal/metadata/remoteenv"
	"github.com/kyma-project/kyma/components/metadata-service/internal/metadata/serviceapi"
	"github.com/kyma-project/kyma/components/metadata-service/internal/metadata/uuid"
)

const (
	targetSwaggerVersion = "2.0"
	connectedApp         = "connected-app"
)

// ServiceDefinitionService is a service that manages ServiceDefinition objects.
type ServiceDefinitionService interface {
	// Create adds new ServiceDefinition.
	Create(remoteEnvironment string, serviceDefinition *ServiceDefinition) (id string, err apperrors.AppError)

	// GetByID returns ServiceDefinition with provided ID.
	GetByID(remoteEnvironment, id string) (serviceDefinition ServiceDefinition, err apperrors.AppError)

	// GetAll returns all ServiceDefinitions.
	GetAll(remoteEnvironment string) (serviceDefinitions []ServiceDefinition, err apperrors.AppError)

	// Update updates a service definition with provided ID.
	Update(remoteEnvironment, id string, serviceDef *ServiceDefinition) (ServiceDefinition, apperrors.AppError)

	// Delete deletes a ServiceDefinition.
	Delete(remoteEnvironment, id string) apperrors.AppError

	// GetAPI gets API of a service with given ID
	GetAPI(remoteEnvironment, serviceId string) (*serviceapi.API, apperrors.AppError)
}

type serviceDefinitionService struct {
	uuidGenerator               uuid.Generator
	serviceAPIService           serviceapi.Service
	remoteEnvironmentRepository remoteenv.ServiceRepository
	minioService                minio.Service
}

// NewServiceDefinitionService creates new ServiceDefinitionService with provided dependencies.
func NewServiceDefinitionService(uuidGenerator uuid.Generator, serviceAPIService serviceapi.Service, remoteEnvironmentRepository remoteenv.ServiceRepository, minioService minio.Service) ServiceDefinitionService {
	return &serviceDefinitionService{
		uuidGenerator:               uuidGenerator,
		serviceAPIService:           serviceAPIService,
		remoteEnvironmentRepository: remoteEnvironmentRepository,
		minioService:                minioService,
	}
}

// Create adds new ServiceDefinition. Based on ServiceDefinition a new service is added to RemoteEnvironment.
func (sds *serviceDefinitionService) Create(remoteEnvironment string, serviceDef *ServiceDefinition) (string, apperrors.AppError) {
	if serviceDef.Identifier != "" {
		err := sds.ensureUniqueIdentifier(serviceDef.Identifier, remoteEnvironment)
		if err != nil {
			return "", err
		}
	}

	id := sds.uuidGenerator.NewUUID()

	service := initService(serviceDef, id, serviceDef.Identifier, remoteEnvironment)

	if apiDefined(serviceDef) {
		serviceAPI, err := sds.serviceAPIService.New(remoteEnvironment, id, serviceDef.Api)
		if err != nil {
			return "", apperrors.Internal("failed to add new API, %s", err)
		}
		service.API = serviceAPI

		serviceDef.Api.Spec, err = modifyAPISpec(serviceDef.Api.Spec, serviceAPI.GatewayURL)
		if err != nil {
			return "", apperrors.Internal("failed to modify API spec, %s", err)
		}
	}

	err := sds.insertSpecs(id, serviceDef.Documentation, serviceDef.Api, serviceDef.Events)
	if err != nil {
		return "", apperrors.Internal("failed to insert specs, %s", err)
	}

	err = sds.remoteEnvironmentRepository.Create(remoteEnvironment, *service)
	if err != nil {
		return "", apperrors.Internal("failed to create service in remote environment, %s", err)
	}

	serviceDef.ID = id
	return id, nil
}

// GetByID returns ServiceDefinition with provided ID.
func (sds *serviceDefinitionService) GetByID(remoteEnvironment, id string) (ServiceDefinition, apperrors.AppError) {
	service, err := sds.remoteEnvironmentRepository.Get(remoteEnvironment, id)
	if err != nil {
		if err.Code() == apperrors.CodeNotFound {
			return ServiceDefinition{}, apperrors.NotFound("service with ID %s not found", id)
		}
		return ServiceDefinition{}, apperrors.Internal("failed to read service with ID %s, %s", id, err)
	}

	return sds.readService(remoteEnvironment, service)
}

// GetAll returns all ServiceDefinitions.
func (sds *serviceDefinitionService) GetAll(remoteEnvironment string) ([]ServiceDefinition, apperrors.AppError) {
	services, err := sds.remoteEnvironmentRepository.GetAll(remoteEnvironment)
	if err != nil {
		return nil, apperrors.Internal("failed to read services from remote environment, %s", err)
	}

	res := make([]ServiceDefinition, 0)
	for _, service := range services {
		res = append(res, convertServiceBaseInfo(service))
	}

	return res, nil
}

// Update updates a service with provided ID.
func (sds *serviceDefinitionService) Update(remoteEnvironment, id string, serviceDef *ServiceDefinition) (ServiceDefinition, apperrors.AppError) {
	existingSvc, err := sds.GetByID(remoteEnvironment, id)
	if err != nil {
<<<<<<< HEAD
		if err.Code() == apperrors.CodeNotFound {
			return apperrors.NotFound("failed to get service before update, %s", err)
=======
		if err.Code() != apperrors.CodeNotFound {
			return ServiceDefinition{}, apperrors.NotFound("failed to get service before update, %existingSvc", err)
>>>>>>> 577fcbf9
		}
		return ServiceDefinition{}, apperrors.Internal("failed to read service, %existingSvc", err)
	}

	service := initService(serviceDef, id, existingSvc.Identifier, remoteEnvironment)

	if !apiDefined(serviceDef) {
		err = sds.serviceAPIService.Delete(remoteEnvironment, id)
		if err != nil {
			return ServiceDefinition{}, apperrors.Internal("failed to delete API, %existingSvc", err)
		}
	} else {
		service.API, err = sds.serviceAPIService.Update(remoteEnvironment, id, serviceDef.Api)
		if err != nil {
			return ServiceDefinition{}, apperrors.Internal("failed to update API, %existingSvc", err)
		}

		serviceDef.Api.Spec, err = modifyAPISpec(serviceDef.Api.Spec, service.API.GatewayURL)
		if err != nil {
			return ServiceDefinition{}, apperrors.Internal("failed to modify API spec, %existingSvc", err)
		}
	}

	err = sds.insertSpecs(id, serviceDef.Documentation, serviceDef.Api, serviceDef.Events)
	if err != nil {
		return ServiceDefinition{}, apperrors.Internal("failed to insert specification to Minio, %existingSvc", err)
	}

	err = sds.remoteEnvironmentRepository.Update(remoteEnvironment, *service)
	if err != nil {
<<<<<<< HEAD
		return apperrors.Internal("failed to update service in RE repository, %s", err)
=======
		return ServiceDefinition{}, apperrors.Internal("failed to update service in RE repository, %existingSvc")
>>>>>>> 577fcbf9
	}

	serviceDef.ID = id
	return convertServiceBaseInfo(*service), nil
}

// Delete deletes a service with given id.
func (sds *serviceDefinitionService) Delete(remoteEnvironment, id string) apperrors.AppError {
	err := sds.serviceAPIService.Delete(remoteEnvironment, id)
	if err != nil {
		return apperrors.Internal("failed to delete service, %s", err)
	}

	err = sds.remoteEnvironmentRepository.Delete(remoteEnvironment, id)
	if err != nil {
		return apperrors.Internal("failed to delete service from RE repository, %s", err)
	}

	err = sds.minioService.Remove(id)
	if err != nil {
		return apperrors.Internal("failed to delete service data from Minio, %s", err)
	}

	return nil
}

// GetAPI gets API of a service with given ID
func (sds *serviceDefinitionService) GetAPI(remoteEnvironment, serviceId string) (*serviceapi.API, apperrors.AppError) {
	service, err := sds.remoteEnvironmentRepository.Get(remoteEnvironment, serviceId)
	if err != nil {
		if err.Code() == apperrors.CodeNotFound {
			return nil, apperrors.NotFound("service with ID %s not found", serviceId)
		}
		return nil, apperrors.Internal("failed to read %s service, %s", serviceId, err)
	}

	if service.API == nil {
		return nil, apperrors.WrongInput("service with ID '%s' has no API", serviceId)
	}

	api, err := sds.serviceAPIService.Read(remoteEnvironment, service.API)
	if err != nil {
		return nil, apperrors.Internal("failed to read API for %s service, %s", serviceId, err)
	}
	return api, nil
}

func initService(serviceDef *ServiceDefinition, id, identifier, remoteEnvironment string) *remoteenv.Service {
	service := remoteenv.Service{
		ID:                  id,
		Identifier:          identifier,
		DisplayName:         serviceDef.Name,
		LongDescription:     serviceDef.Description,
		ProviderDisplayName: serviceDef.Provider,
		Tags:                make([]string, 0),
	}

	service.Events = serviceDef.Events != nil

	if serviceDef.ShortDescription == "" {
		service.ShortDescription = serviceDef.Description
	} else {
		service.ShortDescription = serviceDef.ShortDescription
	}

	if serviceDef.Labels != nil {
		service.Labels = overrideLabels(remoteEnvironment, *serviceDef.Labels)
	} else {
		service.Labels = map[string]string{connectedApp: remoteEnvironment}
	}

	return &service
}

func convertServiceBaseInfo(service remoteenv.Service) ServiceDefinition {
	return ServiceDefinition{
		ID:          service.ID,
		Name:        service.DisplayName,
		Identifier:  service.Identifier,
		Labels:      &service.Labels,
		Description: service.LongDescription,
		Provider:    service.ProviderDisplayName,
	}
}

func (sds *serviceDefinitionService) ensureUniqueIdentifier(identifier, remoteEnvironment string) apperrors.AppError {
	services, err := sds.GetAll(remoteEnvironment)
	if err != nil {
		return err
	}

	for _, service := range services {
		if service.Identifier == identifier {
			return apperrors.AlreadyExists("Service with Identifier %s already exists.", identifier)
		}
	}

	return nil
}

func (sds *serviceDefinitionService) readService(remoteEnvironment string, service remoteenv.Service) (ServiceDefinition, apperrors.AppError) {
	serviceDef := convertServiceBaseInfo(service)

	documentation, apiSpec, eventsSpec, err := sds.minioService.Get(service.ID)
	if err != nil {
		return ServiceDefinition{}, apperrors.Internal("reading specs failed, %s", err)
	}

	if service.API != nil {
		api, err := sds.serviceAPIService.Read(remoteEnvironment, service.API)
		if err != nil {
			return ServiceDefinition{}, apperrors.Internal("reading API failed, %s", err)
		}
		serviceDef.Api = api

		if apiSpec != nil {
			serviceDef.Api.Spec = apiSpec
		}
	}

	if eventsSpec != nil {
		serviceDef.Events = &Events{eventsSpec}
	}

	if documentation != nil {
		serviceDef.Documentation = documentation
	}

	return serviceDef, nil
}

func apiDefined(serviceDefinition *ServiceDefinition) bool {
	return serviceDefinition.Api != nil
}

func (sds *serviceDefinitionService) insertSpecs(id string, docs []byte, api *serviceapi.API, events *Events) apperrors.AppError {
	var documentation []byte
	var apiSpec []byte
	var eventsSpec []byte

	if docs != nil {
		documentation = docs
	}

	if api != nil {
		apiSpec = api.Spec
	}

	if events != nil {
		eventsSpec = events.Spec
	}

	return sds.minioService.Put(id, documentation, apiSpec, eventsSpec)
}

func modifyAPISpec(rawApiSpec []byte, gatewayUrl string) ([]byte, apperrors.AppError) {
	if rawApiSpec == nil {
		return rawApiSpec, nil
	}

	var apiSpec spec.Swagger
	err := json.Unmarshal(rawApiSpec, &apiSpec)
	if err != nil {
		return []byte{}, apperrors.Internal("failed to unmarshal api spec, %s", err)
	}

	if apiSpec.Swagger != targetSwaggerVersion {
		return rawApiSpec, nil
	}

	newSpec, err := updateBaseUrl(apiSpec, gatewayUrl)
	if err != nil {
		return rawApiSpec, apperrors.Internal("failed to update base url, %s", err)
	}

	modifiedSpec, err := json.Marshal(newSpec)
	if err != nil {
		return rawApiSpec, apperrors.Internal("failed to marshal updated spec, %s", err)
	}

	return modifiedSpec, nil
}

func updateBaseUrl(apiSpec spec.Swagger, gatewayUrl string) (spec.Swagger, apperrors.AppError) {
	fullUrl, err := url.Parse(gatewayUrl)
	if err != nil {
		return spec.Swagger{}, apperrors.Internal("failed to parse gateway url, %s", err)
	}

	apiSpec.Host = fullUrl.Hostname()
	apiSpec.BasePath = ""
	apiSpec.Schemes = []string{"http"}

	return apiSpec, nil
}

func overrideLabels(remoteEnvironment string, labels map[string]string) map[string]string {
	_, found := labels[connectedApp]
	if found {
		labels[connectedApp] = remoteEnvironment
	}

	return labels
}<|MERGE_RESOLUTION|>--- conflicted
+++ resolved
@@ -3,14 +3,13 @@
 
 import (
 	"encoding/json"
-	"net/url"
-
 	"github.com/go-openapi/spec"
 	"github.com/kyma-project/kyma/components/metadata-service/internal/apperrors"
 	"github.com/kyma-project/kyma/components/metadata-service/internal/metadata/minio"
 	"github.com/kyma-project/kyma/components/metadata-service/internal/metadata/remoteenv"
 	"github.com/kyma-project/kyma/components/metadata-service/internal/metadata/serviceapi"
 	"github.com/kyma-project/kyma/components/metadata-service/internal/metadata/uuid"
+	"net/url"
 )
 
 const (
@@ -128,13 +127,8 @@
 func (sds *serviceDefinitionService) Update(remoteEnvironment, id string, serviceDef *ServiceDefinition) (ServiceDefinition, apperrors.AppError) {
 	existingSvc, err := sds.GetByID(remoteEnvironment, id)
 	if err != nil {
-<<<<<<< HEAD
 		if err.Code() == apperrors.CodeNotFound {
-			return apperrors.NotFound("failed to get service before update, %s", err)
-=======
-		if err.Code() != apperrors.CodeNotFound {
 			return ServiceDefinition{}, apperrors.NotFound("failed to get service before update, %existingSvc", err)
->>>>>>> 577fcbf9
 		}
 		return ServiceDefinition{}, apperrors.Internal("failed to read service, %existingSvc", err)
 	}
@@ -165,11 +159,7 @@
 
 	err = sds.remoteEnvironmentRepository.Update(remoteEnvironment, *service)
 	if err != nil {
-<<<<<<< HEAD
-		return apperrors.Internal("failed to update service in RE repository, %s", err)
-=======
 		return ServiceDefinition{}, apperrors.Internal("failed to update service in RE repository, %existingSvc")
->>>>>>> 577fcbf9
 	}
 
 	serviceDef.ID = id
@@ -207,7 +197,7 @@
 	}
 
 	if service.API == nil {
-		return nil, apperrors.WrongInput("service with ID '%s' has no API", serviceId)
+		return nil, apperrors.WrongInput("service with ID '%s' has no API")
 	}
 
 	api, err := sds.serviceAPIService.Read(remoteEnvironment, service.API)
