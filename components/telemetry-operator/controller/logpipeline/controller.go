/*
Copyright 2021.

Licensed under the Apache License, Version 2.0 (the "License");
you may not use this file except in compliance with the License.
You may obtain a copy of the License at

    http://www.apache.org/licenses/LICENSE-2.0

Unless required by applicable law or agreed to in writing, software
distributed under the License is distributed on an "AS IS" BASIS,
WITHOUT WARRANTIES OR CONDITIONS OF ANY KIND, either express or implied.
See the License for the specific language governing permissions and
limitations under the License.
*/

package logpipeline

import (
	"context"
	"fmt"

	telemetryv1alpha1 "github.com/kyma-project/kyma/components/telemetry-operator/apis/telemetry/v1alpha1"
	"github.com/kyma-project/kyma/components/telemetry-operator/internal/configchecksum"
	configbuilder "github.com/kyma-project/kyma/components/telemetry-operator/internal/fluentbit/config/builder"
	utils "github.com/kyma-project/kyma/components/telemetry-operator/internal/kubernetes"
	"github.com/kyma-project/kyma/components/telemetry-operator/internal/overrides"
	resources "github.com/kyma-project/kyma/components/telemetry-operator/internal/resources/logpipeline"
	"github.com/prometheus/client_golang/prometheus"
	corev1 "k8s.io/api/core/v1"
	"k8s.io/apimachinery/pkg/types"
	ctrl "sigs.k8s.io/controller-runtime"
	"sigs.k8s.io/controller-runtime/pkg/client"
	logf "sigs.k8s.io/controller-runtime/pkg/log"
	"sigs.k8s.io/controller-runtime/pkg/metrics"
)

type Config struct {
	DaemonSet         types.NamespacedName
	SectionsConfigMap types.NamespacedName
	FilesConfigMap    types.NamespacedName
	EnvSecret         types.NamespacedName
	OverrideConfigMap types.NamespacedName
	PipelineDefaults  configbuilder.PipelineDefaults
	Overrides         overrides.Config
	DaemonSetConfig   resources.DaemonSetConfig
}

//go:generate mockery --name DaemonSetProber --filename daemon_set_prober.go
type DaemonSetProber interface {
	IsReady(ctx context.Context, name types.NamespacedName) (bool, error)
}

//go:generate mockery --name DaemonSetAnnotator --filename daemon_set_annotator.go
type DaemonSetAnnotator interface {
	SetAnnotation(ctx context.Context, name types.NamespacedName, key, value string) error
}

type Reconciler struct {
	client.Client
	config                  Config
	prober                  DaemonSetProber
	allLogPipelines         prometheus.Gauge
	unsupportedLogPipelines prometheus.Gauge
	syncer                  syncer
	globalConfig            overrides.GlobalConfigHandler
}

func NewReconciler(client client.Client, config Config, prober DaemonSetProber, handler *overrides.Handler) *Reconciler {
	var r Reconciler
	r.Client = client
	r.config = config
	r.prober = prober
	r.allLogPipelines = prometheus.NewGauge(prometheus.GaugeOpts{Name: "telemetry_all_logpipelines", Help: "Number of log pipelines."})
	r.unsupportedLogPipelines = prometheus.NewGauge(prometheus.GaugeOpts{Name: "telemetry_unsupported_logpipelines", Help: "Number of log pipelines with custom filters or outputs."})
	metrics.Registry.MustRegister(r.allLogPipelines, r.unsupportedLogPipelines)
	r.syncer = syncer{client, config}
	r.globalConfig = handler

	return &r
}

func (r *Reconciler) Reconcile(ctx context.Context, req ctrl.Request) (ctrl.Result, error) {
	log := logf.FromContext(ctx)
	log.V(1).Info("Reconciliation triggered")

	overrideConfig, err := r.globalConfig.UpdateOverrideConfig(ctx, r.config.OverrideConfigMap)
	if err != nil {
		return ctrl.Result{}, err
	}

	if err := r.globalConfig.CheckGlobalConfig(overrideConfig.Global); err != nil {
		return ctrl.Result{}, err
	}

	if overrideConfig.Logging.Paused {
		log.V(1).Info("Skipping reconciliation of logpipeline as reconciliation is paused.")
		return ctrl.Result{}, nil
	}

	if err := r.updateMetrics(ctx); err != nil {
		log.Error(err, "Failed to get all LogPipelines while updating metrics")
	}

	var pipeline telemetryv1alpha1.LogPipeline
	if err := r.Get(ctx, req.NamespacedName, &pipeline); err != nil {
		return ctrl.Result{}, client.IgnoreNotFound(err)
	}

	return ctrl.Result{}, r.doReconcile(ctx, &pipeline)
}

func (r *Reconciler) doReconcile(ctx context.Context, pipeline *telemetryv1alpha1.LogPipeline) (err error) {
	// defer the updating of status to ensure that the status is updated regardless of the outcome of the reconciliation
	defer func() {
		if statusErr := r.updateStatus(ctx, pipeline.Name); statusErr != nil {
			if err != nil {
				err = fmt.Errorf("failed while updating status: %v: %v", statusErr, err)
			} else {
				err = fmt.Errorf("failed to update status: %v", statusErr)
			}
		}
	}()

	if err = ensureFinalizers(ctx, r.Client, pipeline); err != nil {
		return err
	}

	if err = r.syncer.syncFluentBitConfig(ctx, pipeline); err != nil {
		return err
	}

	var checksum string
	if checksum, err = r.calculateChecksum(ctx); err != nil {
		return err
	}

	name := r.config.DaemonSet
	if err = r.reconcileFluentBit(ctx, name, pipeline, checksum); err != nil {
		return err
	}

	if err = cleanupFinalizersIfNeeded(ctx, r.Client, pipeline); err != nil {
		return err
	}

	return err
}

func (r *Reconciler) reconcileFluentBit(ctx context.Context, name types.NamespacedName, pipeline *telemetryv1alpha1.LogPipeline, checksum string) error {
	shouldDeleteFluentBit, err := r.isLastPipelineMarkedForDeletion(ctx, pipeline)
	if err != nil {
		return fmt.Errorf("failed to check if LogPipeline is last marked for deletion: %v", err)
	}

	if shouldDeleteFluentBit {
		return utils.DeleteFluentBit(ctx, r, name)
	}

	serviceAccount := resources.MakeServiceAccount(name)
	if err := utils.CreateOrUpdateServiceAccount(ctx, r, serviceAccount); err != nil {
		return fmt.Errorf("failed to create fluent bit service account: %w", err)
	}
	clusterRole := resources.MakeClusterRole(name)
	if err := utils.CreateOrUpdateClusterRole(ctx, r, clusterRole); err != nil {
		return fmt.Errorf("failed to create fluent bit cluster role: %w", err)
	}
	clusterRoleBinding := resources.MakeClusterRoleBinding(name)
	if err := utils.CreateOrUpdateClusterRoleBinding(ctx, r, clusterRoleBinding); err != nil {
		return fmt.Errorf("failed to create fluent bit cluster role Binding: %w", err)
	}
	daemonSet := resources.MakeDaemonSet(name, checksum, r.config.DaemonSetConfig)
	if err := utils.CreateOrUpdateDaemonSet(ctx, r, daemonSet); err != nil {
		return fmt.Errorf("failed to reconcile fluent bit daemonset: %w", err)
	}
	service := resources.MakeService(name)
	if err := utils.CreateOrUpdateService(ctx, r, service); err != nil {
		return fmt.Errorf("failed to reconcile fluent bit service: %w", err)
	}
	cm := resources.MakeConfigMap(name)
	if err := utils.CreateOrUpdateConfigMap(ctx, r, cm); err != nil {
		return fmt.Errorf("failed to reconcile fluent bit configmap: %w", err)
	}
	luaCm := resources.MakeLuaConfigMap(name)
	if err := utils.CreateOrUpdateConfigMap(ctx, r, luaCm); err != nil {
		return fmt.Errorf("failed to reconcile fluent bit lua configmap: %w", err)
	}
	return nil
}

func (r *Reconciler) isLastPipelineMarkedForDeletion(ctx context.Context, pipeline *telemetryv1alpha1.LogPipeline) (bool, error) {
	if isNotMarkedForDeletion(pipeline) {
<<<<<<< HEAD
		serviceAccount := resources.MakeServiceAccount(name)
		if err := utils.CreateOrUpdateServiceAccount(ctx, r, serviceAccount); err != nil {
			return fmt.Errorf("failed to create fluent bit service account: %w", err)
		}
		clusterRole := resources.MakeClusterRole(name)
		if err := utils.CreateOrUpdateClusterRole(ctx, r, clusterRole); err != nil {
			return fmt.Errorf("failed to create fluent bit cluster role: %w", err)
		}
		clusterRoleBinding := resources.MakeClusterRoleBinding(name)
		if err := utils.CreateOrUpdateClusterRoleBinding(ctx, r, clusterRoleBinding); err != nil {
			return fmt.Errorf("failed to create fluent bit cluster role Binding: %w", err)
		}
		daemonSet := resources.MakeDaemonSet(name, checksum)
		if err := utils.CreateOrUpdateDaemonSet(ctx, r, daemonSet); err != nil {
			return fmt.Errorf("failed to reconcile fluent bit daemonset: %w", err)
		}
		exporterMetricsService := resources.MakeExporterMetricsService(name)
		if err := utils.CreateOrUpdateService(ctx, r, exporterMetricsService); err != nil {
			return fmt.Errorf("failed to reconcile fluent bit service: %w", err)
		}
		metricsService := resources.MakeMetricsService(name)
		if err := utils.CreateOrUpdateService(ctx, r, metricsService); err != nil {
			return fmt.Errorf("failed to reconcile fluent bit service: %w", err)
		}
		cm := resources.MakeConfigMap(name)
		if err := utils.CreateOrUpdateConfigMap(ctx, r, cm); err != nil {
			return fmt.Errorf("failed to reconcile fluent bit configmap: %w", err)
		}
		luaCm := resources.MakeLuaConfigMap(name)
		if err := utils.CreateOrUpdateConfigMap(ctx, r, luaCm); err != nil {
			return fmt.Errorf("failed to reconcile fluent bit lua configmap: %w", err)
		}
		return nil
=======
		return false, nil
>>>>>>> 2058bd67
	}

	var allPipelines telemetryv1alpha1.LogPipelineList
	if err := r.List(ctx, &allPipelines); err != nil {
		return false, fmt.Errorf("failed to list LogPipelines: %v", err)
	}

	return len(allPipelines.Items) == 1 && allPipelines.Items[0].Name == pipeline.Name, nil
}

func (r *Reconciler) updateMetrics(ctx context.Context) error {
	var allPipelines telemetryv1alpha1.LogPipelineList
	if err := r.List(ctx, &allPipelines); err != nil {
		return err
	}

	r.allLogPipelines.Set(float64(count(&allPipelines, isNotMarkedForDeletion)))
	r.unsupportedLogPipelines.Set(float64(count(&allPipelines, isUnsupported)))

	return nil
}

type keepFunc func(*telemetryv1alpha1.LogPipeline) bool

func count(pipelines *telemetryv1alpha1.LogPipelineList, keep keepFunc) int {
	c := 0
	for i := range pipelines.Items {
		if keep(&pipelines.Items[i]) {
			c++
		}
	}
	return c
}

func isNotMarkedForDeletion(pipeline *telemetryv1alpha1.LogPipeline) bool {
	return pipeline.ObjectMeta.DeletionTimestamp.IsZero()
}

func isUnsupported(pipeline *telemetryv1alpha1.LogPipeline) bool {
	return isNotMarkedForDeletion(pipeline) && pipeline.ContainsCustomPlugin()
}

func (r *Reconciler) calculateChecksum(ctx context.Context) (string, error) {
	var sectionsCm corev1.ConfigMap
	if err := r.Get(ctx, r.config.SectionsConfigMap, &sectionsCm); err != nil {
		return "", fmt.Errorf("failed to get %s/%s ConfigMap: %v", r.config.SectionsConfigMap.Namespace, r.config.SectionsConfigMap.Name, err)
	}

	var filesCm corev1.ConfigMap
	if err := r.Get(ctx, r.config.FilesConfigMap, &filesCm); err != nil {
		return "", fmt.Errorf("failed to get %s/%s ConfigMap: %v", r.config.FilesConfigMap.Namespace, r.config.FilesConfigMap.Name, err)
	}

	var envSecret corev1.Secret
	if err := r.Get(ctx, r.config.EnvSecret, &envSecret); err != nil {
		return "", fmt.Errorf("failed to get %s/%s ConfigMap: %v", r.config.EnvSecret.Namespace, r.config.EnvSecret.Name, err)
	}

	return configchecksum.Calculate([]corev1.ConfigMap{sectionsCm, filesCm}, []corev1.Secret{envSecret}), nil
}<|MERGE_RESOLUTION|>--- conflicted
+++ resolved
@@ -173,8 +173,12 @@
 	if err := utils.CreateOrUpdateDaemonSet(ctx, r, daemonSet); err != nil {
 		return fmt.Errorf("failed to reconcile fluent bit daemonset: %w", err)
 	}
-	service := resources.MakeService(name)
-	if err := utils.CreateOrUpdateService(ctx, r, service); err != nil {
+	exporterMetricsService := resources.MakeExporterMetricsService(name)
+	if err := utils.CreateOrUpdateService(ctx, r, exporterMetricsService); err != nil {
+		return fmt.Errorf("failed to reconcile fluent bit service: %w", err)
+	}
+	metricsService := resources.MakeMetricsService(name)
+	if err := utils.CreateOrUpdateService(ctx, r, metricsService); err != nil {
 		return fmt.Errorf("failed to reconcile fluent bit service: %w", err)
 	}
 	cm := resources.MakeConfigMap(name)
@@ -190,43 +194,7 @@
 
 func (r *Reconciler) isLastPipelineMarkedForDeletion(ctx context.Context, pipeline *telemetryv1alpha1.LogPipeline) (bool, error) {
 	if isNotMarkedForDeletion(pipeline) {
-<<<<<<< HEAD
-		serviceAccount := resources.MakeServiceAccount(name)
-		if err := utils.CreateOrUpdateServiceAccount(ctx, r, serviceAccount); err != nil {
-			return fmt.Errorf("failed to create fluent bit service account: %w", err)
-		}
-		clusterRole := resources.MakeClusterRole(name)
-		if err := utils.CreateOrUpdateClusterRole(ctx, r, clusterRole); err != nil {
-			return fmt.Errorf("failed to create fluent bit cluster role: %w", err)
-		}
-		clusterRoleBinding := resources.MakeClusterRoleBinding(name)
-		if err := utils.CreateOrUpdateClusterRoleBinding(ctx, r, clusterRoleBinding); err != nil {
-			return fmt.Errorf("failed to create fluent bit cluster role Binding: %w", err)
-		}
-		daemonSet := resources.MakeDaemonSet(name, checksum)
-		if err := utils.CreateOrUpdateDaemonSet(ctx, r, daemonSet); err != nil {
-			return fmt.Errorf("failed to reconcile fluent bit daemonset: %w", err)
-		}
-		exporterMetricsService := resources.MakeExporterMetricsService(name)
-		if err := utils.CreateOrUpdateService(ctx, r, exporterMetricsService); err != nil {
-			return fmt.Errorf("failed to reconcile fluent bit service: %w", err)
-		}
-		metricsService := resources.MakeMetricsService(name)
-		if err := utils.CreateOrUpdateService(ctx, r, metricsService); err != nil {
-			return fmt.Errorf("failed to reconcile fluent bit service: %w", err)
-		}
-		cm := resources.MakeConfigMap(name)
-		if err := utils.CreateOrUpdateConfigMap(ctx, r, cm); err != nil {
-			return fmt.Errorf("failed to reconcile fluent bit configmap: %w", err)
-		}
-		luaCm := resources.MakeLuaConfigMap(name)
-		if err := utils.CreateOrUpdateConfigMap(ctx, r, luaCm); err != nil {
-			return fmt.Errorf("failed to reconcile fluent bit lua configmap: %w", err)
-		}
-		return nil
-=======
 		return false, nil
->>>>>>> 2058bd67
 	}
 
 	var allPipelines telemetryv1alpha1.LogPipelineList
