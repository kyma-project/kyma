--- conflicted
+++ resolved
@@ -109,24 +109,18 @@
 		return err
 	}
 
-<<<<<<< HEAD
 	if r.config.ManageFluentBit && pipeline.DeletionTimestamp.IsZero() {
 		config := resourceConfig{
-			Name:      r.config.DaemonSet,
-			Component: "telemetry",
-		}
-		err := r.installOrUpgradeFluentBit(ctx, config)
-		if err != nil {
-			return ctrl.Result{}, err
-		}
-	}
-
-	if err := r.syncer.syncFluentBitConfig(ctx, &pipeline); err != nil {
-		return ctrl.Result{Requeue: controller.ShouldRetryOn(err)}, nil
-=======
+			BaseName:  fmt.Sprintf("telemetry-%s", r.config.DaemonSet.Name),
+			Namespace: r.config.DaemonSet.Namespace,
+		}
+		if err = r.installOrUpgradeFluentBit(ctx, config); err != nil {
+			return err
+		}
+	}
+
 	if err = r.syncer.syncFluentBitConfig(ctx, pipeline); err != nil {
 		return err
->>>>>>> a8652bf9
 	}
 
 	if err = cleanupFinalizersIfNeeded(ctx, r.Client, pipeline); err != nil {
