--- conflicted
+++ resolved
@@ -20,23 +20,18 @@
 	"context"
 	"errors"
 	"fmt"
-<<<<<<< HEAD
-
-	apierrors "k8s.io/apimachinery/pkg/api/errors"
+
 	"k8s.io/apimachinery/pkg/api/resource"
-	metav1 "k8s.io/apimachinery/pkg/apis/meta/v1"
-
-=======
->>>>>>> 37398d52
+
+	"strings"
+
 	telemetryv1alpha1 "github.com/kyma-project/kyma/components/telemetry-operator/apis/telemetry/v1alpha1"
 	"github.com/kyma-project/kyma/components/telemetry-operator/internal/configchecksum"
 	utils "github.com/kyma-project/kyma/components/telemetry-operator/internal/kubernetes"
 	"github.com/kyma-project/kyma/components/telemetry-operator/internal/overrides"
 	corev1 "k8s.io/api/core/v1"
-	"strings"
 
 	apierrors "k8s.io/apimachinery/pkg/api/errors"
-	"k8s.io/apimachinery/pkg/api/resource"
 	metav1 "k8s.io/apimachinery/pkg/apis/meta/v1"
 	"k8s.io/apimachinery/pkg/runtime"
 	"k8s.io/apimachinery/pkg/types"
@@ -47,15 +42,9 @@
 )
 
 type Config struct {
-<<<<<<< HEAD
-	BaseName  string
-	Namespace string
-=======
-	CreateServiceMonitor bool
-	BaseName             string
-	Namespace            string
-	OverrideConfigMap    types.NamespacedName
->>>>>>> 37398d52
+	BaseName          string
+	Namespace         string
+	OverrideConfigMap types.NamespacedName
 
 	Deployment DeploymentConfig
 	Service    ServiceConfig
