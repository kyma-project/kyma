--- conflicted
+++ resolved
@@ -15,13 +15,14 @@
 
 import (
 	"context"
+	"path/filepath"
+	"testing"
+
 	"github.com/kyma-project/kyma/components/telemetry-operator/internal/kubernetes"
 	"github.com/kyma-project/kyma/components/telemetry-operator/internal/logger"
 	"github.com/kyma-project/kyma/components/telemetry-operator/internal/overrides"
 	"k8s.io/apimachinery/pkg/api/resource"
 	"k8s.io/apimachinery/pkg/types"
-	"path/filepath"
-	"testing"
 
 	. "github.com/onsi/ginkgo/v2"
 	. "github.com/onsi/gomega"
@@ -49,15 +50,9 @@
 var cancel context.CancelFunc
 
 var testConfig = Config{
-<<<<<<< HEAD
-	BaseName:  "telemetry-trace-collector",
-	Namespace: "kyma-system",
-=======
-	CreateServiceMonitor: false,
-	BaseName:             "telemetry-trace-collector",
-	Namespace:            "kyma-system",
-	OverrideConfigMap:    types.NamespacedName{Name: "override-config", Namespace: "kyma-system"},
->>>>>>> 37398d52
+	BaseName:          "telemetry-trace-collector",
+	Namespace:         "kyma-system",
+	OverrideConfigMap: types.NamespacedName{Name: "override-config", Namespace: "kyma-system"},
 	Deployment: DeploymentConfig{
 		Image:         "otel/opentelemetry-collector-contrib:0.60.0",
 		CPULimit:      resource.MustParse("1"),
