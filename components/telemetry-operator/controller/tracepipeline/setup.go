--- conflicted
+++ resolved
@@ -17,18 +17,6 @@
 	"sigs.k8s.io/controller-runtime/pkg/source"
 )
 
-var (
-	createOrUpdate = predicate.Funcs{
-		CreateFunc: func(e event.CreateEvent) bool { return true },
-		DeleteFunc: func(e event.DeleteEvent) bool { return false },
-		UpdateFunc: func(e event.UpdateEvent) bool {
-			// We only need to check generation change here, because it is only updated on spec changes.
-			return e.ObjectOld.GetGeneration() != e.ObjectNew.GetGeneration()
-		},
-		GenericFunc: func(e event.GenericEvent) bool { return false },
-	}
-)
-
 func (r *Reconciler) SetupWithManager(mgr ctrl.Manager) error {
 	newReconciler := ctrl.NewControllerManagedBy(mgr).
 		For(&telemetryv1alpha1.TracePipeline{}).
@@ -39,11 +27,7 @@
 		Watches(
 			&source.Kind{Type: &corev1.Secret{}},
 			handler.EnqueueRequestsFromMapFunc(r.mapSecret),
-<<<<<<< HEAD
-			builder.WithPredicates(createOrUpdate),
-=======
 			builder.WithPredicates(setup.CreateOrUpdate()),
->>>>>>> e0c27804
 		)
 
 	if r.config.CreateServiceMonitor {
