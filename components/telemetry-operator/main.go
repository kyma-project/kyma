/*
Copyright 2021.

Licensed under the Apache License, Version 2.0 (the "License");
you may not use this file except in compliance with the License.
You may obtain a copy of the License at

    http://www.apache.org/licenses/LICENSE-2.0

Unless required by applicable law or agreed to in writing, software
distributed under the License is distributed on an "AS IS" BASIS,
WITHOUT WARRANTIES OR CONDITIONS OF ANY KIND, either express or implied.
See the License for the specific language governing permissions and
limitations under the License.
*/

package main

import (
	"errors"
	"flag"
<<<<<<< HEAD
	"github.com/kyma-project/kyma/components/telemetry-operator/internal/overrides"
	"go.uber.org/zap"
	"go.uber.org/zap/zapcore"
=======
	"net/http"
>>>>>>> 8d0e3ea5
	"os"
	"strings"
	"time"

	"github.com/kyma-project/kyma/components/telemetry-operator/internal/kubernetes"
	"k8s.io/apimachinery/pkg/api/resource"

	monitoringv1 "github.com/prometheus-operator/prometheus-operator/pkg/apis/monitoring/v1"
	"sigs.k8s.io/controller-runtime/pkg/client"

	telemetryv1alpha1 "github.com/kyma-project/kyma/components/telemetry-operator/apis/telemetry/v1alpha1"
	logparsercontroller "github.com/kyma-project/kyma/components/telemetry-operator/controller/logparser"
	logpipelinecontroller "github.com/kyma-project/kyma/components/telemetry-operator/controller/logpipeline"
	tracepipelinereconciler "github.com/kyma-project/kyma/components/telemetry-operator/controller/tracepipeline"
	"github.com/kyma-project/kyma/components/telemetry-operator/internal/configureLogger"
	"github.com/kyma-project/kyma/components/telemetry-operator/internal/fluentbit/config/builder"
	"github.com/kyma-project/kyma/components/telemetry-operator/internal/logger"
	"github.com/kyma-project/kyma/components/telemetry-operator/webhook/dryrun"
	logparserwebhook "github.com/kyma-project/kyma/components/telemetry-operator/webhook/logparser"
	logparservalidation "github.com/kyma-project/kyma/components/telemetry-operator/webhook/logparser/validation"
	logpipelinewebhook "github.com/kyma-project/kyma/components/telemetry-operator/webhook/logpipeline"
	logpipelinevalidation "github.com/kyma-project/kyma/components/telemetry-operator/webhook/logpipeline/validation"

	//nolint:gosec
	_ "net/http/pprof"

	"github.com/go-logr/zapr"

	// Import all Kubernetes client auth plugins (e.g. Azure, GCP, OIDC, etc.)
	// to ensure that exec-entrypoint and run can make use of them.
	_ "k8s.io/client-go/plugin/pkg/client/auth"

	"k8s.io/apimachinery/pkg/runtime"
	"k8s.io/apimachinery/pkg/types"
	utilruntime "k8s.io/apimachinery/pkg/util/runtime"
	clientgoscheme "k8s.io/client-go/kubernetes/scheme"
	ctrl "sigs.k8s.io/controller-runtime"
	k8sWebhook "sigs.k8s.io/controller-runtime/pkg/webhook"
	//+kubebuilder:scaffold:imports
)

var (
	certDir                string
	deniedFilterPlugins    string
	deniedOutputPlugins    string
	enableLeaderElection   bool
	enableLogging          bool
	enableTracing          bool
	enablePprof            bool
	enableManagedFluentBit bool
	logFormat              string
	logLevel               string
	metricsAddr            string
	probeAddr              string
	pprofAddr              string
	scheme                 = runtime.NewScheme()
	setupLog               = ctrl.Log.WithName("setup")
	syncPeriod             time.Duration
	telemetryNamespace     string
	dynamicLoglevel        = zap.NewAtomicLevel()
	configureLogLevelOnFly *configureLogger.LogLevel

	traceCollectorCreateServiceMonitor bool
	traceCollectorBaseName             string
	traceCollectorOTLPServiceName      string
	traceCollectorImage                string
	traceCollectorPriorityClass        string
	traceCollectorCPULimit             string
	traceCollectorMemoryLimit          string
	traceCollectorCPURequest           string
	traceCollectorMemoryRequest        string

	fluentBitEnvSecret         string
	fluentBitFilesConfigMap    string
	fluentBitPath              string
	fluentBitPluginDirectory   string
	fluentBitInputTag          string
	fluentBitMemoryBufferLimit string
	fluentBitStorageType       string
	fluentBitFsBufferLimit     string
	fluentBitConfigMap         string
	fluentBitSectionsConfigMap string
	fluentBitParsersConfigMap  string
	fluentBitDaemonSet         string
	maxLogPipelines            int
)

const (
	otelImage             = "eu.gcr.io/kyma-project/tpi/otel-collector:0.66.0-a80d981f"
	overrideConfigMapName = "telemetry-override-config"
)

//nolint:gochecknoinits
func init() {
	utilruntime.Must(clientgoscheme.AddToScheme(scheme))

	utilruntime.Must(telemetryv1alpha1.AddToScheme(scheme))
	//+kubebuilder:scaffold:scheme
}

func getEnvOrDefault(envVar string, defaultValue string) string {
	if value, ok := os.LookupEnv(envVar); ok {
		return value
	}
	return defaultValue
}

//+kubebuilder:rbac:groups=telemetry.kyma-project.io,resources=logpipelines,verbs=get;list;watch;create;update;patch;delete
//+kubebuilder:rbac:groups=telemetry.kyma-project.io,resources=logpipelines/status,verbs=get;update;patch
//+kubebuilder:rbac:groups=telemetry.kyma-project.io,resources=logpipelines/finalizers,verbs=update
//+kubebuilder:rbac:groups=telemetry.kyma-project.io,resources=logparsers,verbs=get;list;watch;create;update;patch;delete
//+kubebuilder:rbac:groups=telemetry.kyma-project.io,resources=logparsers/status,verbs=get;update;patch
//+kubebuilder:rbac:groups=telemetry.kyma-project.io,resources=logparsers/finalizers,verbs=update
//+kubebuilder:rbac:groups=telemetry.kyma-project.io,resources=tracepipelines,verbs=get;list;watch;create;update;patch;delete
//+kubebuilder:rbac:groups=telemetry.kyma-project.io,resources=tracepipelines/status,verbs=get;update;patch

//+kubebuilder:rbac:groups="",resources=configmaps,verbs=get;list;watch;create;update;patch;delete
//+kubebuilder:rbac:groups="",resources=services,verbs=get;list;watch;create;update;patch;delete
//+kubebuilder:rbac:groups="",resources=secrets,verbs=get;list;watch;create;update;patch;delete

//+kubebuilder:rbac:groups=apps,resources=deployments,verbs=get;list;watch;create;update;patch;delete
//+kubebuilder:rbac:groups=apps,resources=daemonsets,verbs=get;list;watch;create;update;patch;delete

//+kubebuilder:rbac:groups=monitoring.coreos.com,resources=servicemonitors,verbs=get;list;watch;create;update;patch;delete

//+kubebuilder:rbac:groups=admissionregistration.k8s.io,resources=validatingwebhookconfigurations,verbs=get;update;

func main() {
	flag.StringVar(&metricsAddr, "metrics-bind-address", ":8080", "The address the metric endpoint binds to.")
	flag.StringVar(&probeAddr, "health-probe-bind-address", ":8081", "The address the probe endpoint binds to.")
	flag.StringVar(&pprofAddr, "pprof-bind-address", ":6060", "The address the pprof endpoint binds to.")
	flag.DurationVar(&syncPeriod, "sync-period", 1*time.Hour, "minimum frequency at which watched resources are reconciled")
	flag.BoolVar(&enablePprof, "enable-profiling", true, "Enable pprof profiling.")
	flag.BoolVar(&enableLeaderElection, "leader-elect", false,
		"Enable leader election for controller manager. Enabling this will ensure there is only one active controller manager.")
	flag.BoolVar(&enableLogging, "enable-logging", true, "Enable configurable logging.")
	flag.BoolVar(&enableTracing, "enable-tracing", true, "Enable configurable tracing.")
	flag.BoolVar(&enableManagedFluentBit, "enable-managed-fluentbit", false, "Enable operator managed Fluent Bit resources.")
	flag.StringVar(&logFormat, "log-format", getEnvOrDefault("APP_LOG_FORMAT", "text"), "Log format (json or text)")
	flag.StringVar(&logLevel, "log-level", getEnvOrDefault("APP_LOG_LEVEL", "debug"), "Log level (debug, info, warn, error, fatal)")
	flag.StringVar(&certDir, "cert-dir", ".", "Webhook TLS certificate directory")
	flag.StringVar(&telemetryNamespace, "telemetry-namespace", "kyma-system", "Telemetry namespace")

	flag.BoolVar(&traceCollectorCreateServiceMonitor, "trace-collector-create-service-monitor", true, "Create Prometheus ServiceMonitor for opentelemetry-collector")
	flag.StringVar(&traceCollectorBaseName, "trace-collector-base-name", "telemetry-trace-collector", "Default name for tracing OpenTelemetry Collector Kubernetes resources")
	flag.StringVar(&traceCollectorOTLPServiceName, "trace-collector-otlp-service-name", "telemetry-otlp-traces", "Default name for tracing OpenTelemetry Collector Kubernetes resources")
	flag.StringVar(&traceCollectorImage, "trace-collector-image", otelImage, "Image for tracing OpenTelemetry Collector")
	flag.StringVar(&traceCollectorPriorityClass, "trace-collector-priority-class", "", "Priority class name for tracing OpenTelemetry Collector")
	flag.StringVar(&traceCollectorCPULimit, "trace-collector-cpu-limit", "1", "CPU limit for tracing OpenTelemetry Collector")
	flag.StringVar(&traceCollectorMemoryLimit, "trace-collector-memory-limit", "1Gi", "Memory limit for tracing OpenTelemetry Collector")
	flag.StringVar(&traceCollectorCPURequest, "trace-collector-cpu-request", "25m", "CPU request for tracing OpenTelemetry Collector")
	flag.StringVar(&traceCollectorMemoryRequest, "trace-collector-memory-request", "32Mi", "Memory request for tracing OpenTelemetry Collector")

	flag.StringVar(&fluentBitConfigMap, "fluent-bit-cm-name", "telemetry-fluent-bit", "ConfigMap name of Fluent Bit")
	flag.StringVar(&fluentBitSectionsConfigMap, "fluent-bit-sections-cm-name", "telemetry-fluent-bit-sections", "ConfigMap name of Fluent Bit Sections to be written by Fluent Bit controller")
	flag.StringVar(&fluentBitParsersConfigMap, "fluent-bit-parser-cm-name", "telemetry-fluent-bit-parsers", "ConfigMap name of Fluent Bit Parsers to be written by Fluent Bit controller")
	flag.StringVar(&fluentBitDaemonSet, "fluent-bit-ds-name", "telemetry-fluent-bit", "DaemonSet name to be managed by Fluent Bit controller")
	flag.StringVar(&fluentBitEnvSecret, "fluent-bit-env-secret", "telemetry-fluent-bit-env", "Secret for environment variables")
	flag.StringVar(&fluentBitFilesConfigMap, "fluent-bit-files-cm", "telemetry-fluent-bit-files", "ConfigMap for referenced files")
	flag.StringVar(&fluentBitPath, "fluent-bit-path", "fluent-bit/bin/fluent-bit", "Fluent Bit binary path")
	flag.StringVar(&fluentBitPluginDirectory, "fluent-bit-plugin-directory", "fluent-bit/lib", "Fluent Bit plugin directory")
	flag.StringVar(&fluentBitInputTag, "fluent-bit-input-tag", "tele", "Fluent Bit base tag of the input to use")
	flag.StringVar(&fluentBitMemoryBufferLimit, "fluent-bit-memory-buffer-limit", "10M", "Fluent Bit memory buffer limit per log pipeline")
	flag.StringVar(&fluentBitStorageType, "fluent-bit-storage-type", "filesystem", "Fluent Bit buffering mechanism (filesystem or memory)")
	flag.StringVar(&fluentBitFsBufferLimit, "fluent-bit-filesystem-buffer-limit", "1G", "Fluent Bit filesystem buffer limit per log pipeline")
	flag.StringVar(&deniedFilterPlugins, "fluent-bit-denied-filter-plugins", "", "Comma separated list of denied filter plugins even if allowUnsupportedPlugins is enabled. If empty, all filter plugins are allowed.")
	flag.StringVar(&deniedOutputPlugins, "fluent-bit-denied-output-plugins", "", "Comma separated list of denied output plugins even if allowUnsupportedPlugins is enabled. If empty, all output plugins are allowed.")
	flag.IntVar(&maxLogPipelines, "fluent-bit-max-pipelines", 5, "Maximum number of LogPipelines to be created. If 0, no limit is applied.")

	flag.Parse()
	if err := validateFlags(); err != nil {
		setupLog.Error(err, "Invalid flag provided")
		os.Exit(1)
	}

<<<<<<< HEAD
	parsedLevel, err := zapcore.ParseLevel(logLevel)
	if err != nil {
		setupLog.Error(err, "unable to parse logger level")
		os.Exit(1)
	}
	dynamicLoglevel.SetLevel(parsedLevel)
	configureLogLevelOnFly = configureLogger.New(dynamicLoglevel)

	ctrLogger, err := logger.New(logFormat, logLevel, dynamicLoglevel)
=======
	if enablePprof {
		go func() {
			err := http.ListenAndServe(pprofAddr, nil)
			setupLog.Error(err, "Cannot start pprof server")
		}()
	}

	ctrLogger, err := logger.New(logFormat, logLevel)
>>>>>>> 8d0e3ea5
	ctrl.SetLogger(zapr.NewLogger(ctrLogger.WithContext().Desugar()))
	if err != nil {
		setupLog.Error(err, "Failed to initialize logger")
		os.Exit(1)
	}
	defer func() {
		if err = ctrLogger.WithContext().Sync(); err != nil {
			setupLog.Error(err, "Failed to flush logger")
		}
	}()

	mgr, err := ctrl.NewManager(ctrl.GetConfigOrDie(), ctrl.Options{
		SyncPeriod:             &syncPeriod,
		Scheme:                 scheme,
		MetricsBindAddress:     metricsAddr,
		Port:                   9443,
		HealthProbeBindAddress: probeAddr,
		LeaderElection:         enableLeaderElection,
		LeaderElectionID:       "cdd7ef0b.kyma-project.io",
		CertDir:                certDir,
	})
	if err != nil {
		setupLog.Error(err, "Failed to start manager")
		os.Exit(1)
	}

	if enableLogging {
		setupLog.Info("Starting with logging controllers")
		mgr.GetWebhookServer().Register("/validate-logpipeline", &k8sWebhook.Admission{Handler: createLogPipelineValidator(mgr.GetClient())})
		mgr.GetWebhookServer().Register("/validate-logparser", &k8sWebhook.Admission{Handler: createLogParserValidator(mgr.GetClient())})

		if err = createLogPipelineReconciler(mgr.GetClient()).SetupWithManager(mgr); err != nil {
			setupLog.Error(err, "Failed to create controller", "controller", "LogPipeline")
			os.Exit(1)
		}

		if err = createLogParserReconciler(mgr.GetClient()).SetupWithManager(mgr); err != nil {
			setupLog.Error(err, "Failed to create controller", "controller", "LogParser")
			os.Exit(1)
		}

	}

	if enableTracing {
		setupLog.Info("Starting with tracing controller")
		if err = createTracePipelineReconciler(mgr.GetClient()).SetupWithManager(mgr); err != nil {
			setupLog.Error(err, "Failed to create controller", "controller", "TracePipeline")
			os.Exit(1)
		}
		if err = monitoringv1.AddToScheme(scheme); err != nil {
			setupLog.Error(err, "Failed to add monitoring scheme", "controller", "TracePipeline")
			os.Exit(1)
		}
	}

	//+kubebuilder:scaffold:builder

	if err := mgr.AddHealthzCheck("healthz", mgr.GetWebhookServer().StartedChecker()); err != nil {
		setupLog.Error(err, "Failed to set up health check")
		os.Exit(1)
	}
	if err := mgr.AddReadyzCheck("readyz", mgr.GetWebhookServer().StartedChecker()); err != nil {
		setupLog.Error(err, "Failed to set up ready check")
		os.Exit(1)
	}

	if err := mgr.Start(ctrl.SetupSignalHandler()); err != nil {
		setupLog.Error(err, "Failed to run manager")
		os.Exit(1)
	}

}

func validateFlags() error {
	if fluentBitConfigMap == "" {
		return errors.New("--fluent-bit-cm-name flag is required")
	}
	if fluentBitSectionsConfigMap == "" {
		return errors.New("--fluent-bit-sections-cm-name flag is required")
	}
	if fluentBitParsersConfigMap == "" {
		return errors.New("--fluent-bit-parser-cm-name flag is required")
	}
	if fluentBitDaemonSet == "" {
		return errors.New("--fluent-bit-ds-name flag is required")
	}
	if fluentBitEnvSecret == "" {
		return errors.New("--fluent-bit-env-secret flag is required")
	}
	if fluentBitFilesConfigMap == "" {
		return errors.New("--fluent-bit-files-cm flag is required")
	}
	if telemetryNamespace == "" {
		return errors.New("--fluent-bit-ns flag is required")
	}
	if logFormat != "json" && logFormat != "text" {
		return errors.New("--log-format has to be either json or text")
	}
	if logLevel != "debug" && logLevel != "info" && logLevel != "warn" && logLevel != "error" && logLevel != "fatal" {
		return errors.New("--log-level has to be one of debug, info, warn, error, fatal")
	}
	if fluentBitStorageType != "filesystem" && fluentBitStorageType != "memory" {
		return errors.New("--fluent-bit-storage-type has to be either filesystem or memory")
	}
	return nil
}

func createLogPipelineReconciler(client client.Client) *logpipelinecontroller.Reconciler {

	config := logpipelinecontroller.Config{
		SectionsConfigMap: types.NamespacedName{Name: fluentBitSectionsConfigMap, Namespace: telemetryNamespace},
		FilesConfigMap:    types.NamespacedName{Name: fluentBitFilesConfigMap, Namespace: telemetryNamespace},
		EnvSecret:         types.NamespacedName{Name: fluentBitEnvSecret, Namespace: telemetryNamespace},
		DaemonSet:         types.NamespacedName{Namespace: telemetryNamespace, Name: fluentBitDaemonSet},
		OverrideConfigMap: types.NamespacedName{Name: overrideConfigMapName, Namespace: telemetryNamespace},
		PipelineDefaults:  createPipelineDefaults(),
		ManageFluentBit:   enableManagedFluentBit,
	}
	overrides := overrides.New(configureLogLevelOnFly, &kubernetes.ConfigmapProber{Client: client})

	return logpipelinecontroller.NewReconciler(client, config, &kubernetes.DaemonSetProber{Client: client}, &kubernetes.DaemonSetAnnotator{Client: client}, overrides)
}

func createLogParserReconciler(client client.Client) *logparsercontroller.Reconciler {
	config := logparsercontroller.Config{
		ParsersConfigMap: types.NamespacedName{Name: fluentBitParsersConfigMap, Namespace: telemetryNamespace},
		DaemonSet:        types.NamespacedName{Namespace: telemetryNamespace, Name: fluentBitDaemonSet},
	}
	overrides := overrides.New(configureLogLevelOnFly, &kubernetes.ConfigmapProber{Client: client})

	return logparsercontroller.NewReconciler(client, config, &kubernetes.DaemonSetProber{Client: client}, &kubernetes.DaemonSetAnnotator{Client: client}, overrides)
}

func createLogPipelineValidator(client client.Client) *logpipelinewebhook.ValidatingWebhookHandler {
	return logpipelinewebhook.NewValidatingWebhookHandler(
		client,
		logpipelinevalidation.NewInputValidator(),
		logpipelinevalidation.NewVariablesValidator(client),
		logpipelinevalidation.NewFilterValidator(parsePlugins(deniedFilterPlugins)...),
		logpipelinevalidation.NewMaxPipelinesValidator(maxLogPipelines),
		logpipelinevalidation.NewOutputValidator(parsePlugins(deniedOutputPlugins)...),
		logpipelinevalidation.NewFilesValidator(),
		dryrun.NewDryRunner(client, createDryRunConfig()))
}

func createLogParserValidator(client client.Client) *logparserwebhook.ValidatingWebhookHandler {
	return logparserwebhook.NewValidatingWebhookHandler(
		client,
		logparservalidation.NewParserValidator(),
		dryrun.NewDryRunner(client, createDryRunConfig()))
}

func createTracePipelineReconciler(client client.Client) *tracepipelinereconciler.Reconciler {
	config := tracepipelinereconciler.Config{
		CreateServiceMonitor: traceCollectorCreateServiceMonitor,
		Namespace:            telemetryNamespace,
		BaseName:             traceCollectorBaseName,
		Deployment: tracepipelinereconciler.DeploymentConfig{
			Image:             traceCollectorImage,
			PriorityClassName: traceCollectorPriorityClass,
			CPULimit:          resource.MustParse(traceCollectorCPULimit),
			MemoryLimit:       resource.MustParse(traceCollectorMemoryLimit),
			CPURequest:        resource.MustParse(traceCollectorCPURequest),
			MemoryRequest:     resource.MustParse(traceCollectorMemoryRequest),
		},
		Service: tracepipelinereconciler.ServiceConfig{
			OTLPServiceName: traceCollectorOTLPServiceName,
		},
		OverrideConfigMap: types.NamespacedName{Name: overrideConfigMapName, Namespace: telemetryNamespace},
	}
	overrides := overrides.New(configureLogLevelOnFly, &kubernetes.ConfigmapProber{Client: client})

	return tracepipelinereconciler.NewReconciler(client, config, &kubernetes.DeploymentProber{Client: client}, scheme, overrides)
}

func createDryRunConfig() dryrun.Config {
	return dryrun.Config{
		FluentBitBinPath:       fluentBitPath,
		FluentBitPluginDir:     fluentBitPluginDirectory,
		FluentBitConfigMapName: types.NamespacedName{Name: fluentBitConfigMap, Namespace: telemetryNamespace},
		PipelineDefaults:       createPipelineDefaults(),
	}
}

func createPipelineDefaults() builder.PipelineDefaults {
	return builder.PipelineDefaults{
		InputTag:          fluentBitInputTag,
		MemoryBufferLimit: fluentBitMemoryBufferLimit,
		StorageType:       fluentBitStorageType,
		FsBufferLimit:     fluentBitFsBufferLimit,
	}
}

func parsePlugins(s string) []string {
	return strings.SplitN(strings.ReplaceAll(s, " ", ""), ",", len(s))
}<|MERGE_RESOLUTION|>--- conflicted
+++ resolved
@@ -19,16 +19,13 @@
 import (
 	"errors"
 	"flag"
-<<<<<<< HEAD
+	"os"
+	"strings"
+	"time"
+
 	"github.com/kyma-project/kyma/components/telemetry-operator/internal/overrides"
 	"go.uber.org/zap"
 	"go.uber.org/zap/zapcore"
-=======
-	"net/http"
->>>>>>> 8d0e3ea5
-	"os"
-	"strings"
-	"time"
 
 	"github.com/kyma-project/kyma/components/telemetry-operator/internal/kubernetes"
 	"k8s.io/apimachinery/pkg/api/resource"
@@ -201,29 +198,23 @@
 		os.Exit(1)
 	}
 
-<<<<<<< HEAD
 	parsedLevel, err := zapcore.ParseLevel(logLevel)
 	if err != nil {
-		setupLog.Error(err, "unable to parse logger level")
 		os.Exit(1)
 	}
 	dynamicLoglevel.SetLevel(parsedLevel)
 	configureLogLevelOnFly = configureLogger.New(dynamicLoglevel)
 
 	ctrLogger, err := logger.New(logFormat, logLevel, dynamicLoglevel)
-=======
+
 	if enablePprof {
 		go func() {
-			err := http.ListenAndServe(pprofAddr, nil)
 			setupLog.Error(err, "Cannot start pprof server")
 		}()
 	}
 
-	ctrLogger, err := logger.New(logFormat, logLevel)
->>>>>>> 8d0e3ea5
 	ctrl.SetLogger(zapr.NewLogger(ctrLogger.WithContext().Desugar()))
 	if err != nil {
-		setupLog.Error(err, "Failed to initialize logger")
 		os.Exit(1)
 	}
 	defer func() {
