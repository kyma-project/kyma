/*
Copyright 2021.

Licensed under the Apache License, Version 2.0 (the "License");
you may not use this file except in compliance with the License.
You may obtain a copy of the License at

    http://www.apache.org/licenses/LICENSE-2.0

Unless required by applicable law or agreed to in writing, software
distributed under the License is distributed on an "AS IS" BASIS,
WITHOUT WARRANTIES OR CONDITIONS OF ANY KIND, either express or implied.
See the License for the specific language governing permissions and
limitations under the License.
*/

package main

import (
	"errors"
	"flag"
<<<<<<< HEAD
=======
	"fmt"
	"github.com/kyma-project/kyma/components/telemetry-operator/internal/kubernetes"
	"k8s.io/apimachinery/pkg/api/resource"
>>>>>>> e0c27804
	"os"
	"strings"
	"time"

	"github.com/kyma-project/kyma/components/telemetry-operator/internal/kubernetes"

	monitoringv1 "github.com/prometheus-operator/prometheus-operator/pkg/apis/monitoring/v1"
	"sigs.k8s.io/controller-runtime/pkg/client"

	telemetryv1alpha1 "github.com/kyma-project/kyma/components/telemetry-operator/apis/telemetry/v1alpha1"
	logparsercontroller "github.com/kyma-project/kyma/components/telemetry-operator/controller/logparser"
	logpipelinecontroller "github.com/kyma-project/kyma/components/telemetry-operator/controller/logpipeline"
	tracepipelinereconciler "github.com/kyma-project/kyma/components/telemetry-operator/controller/tracepipeline"
	"github.com/kyma-project/kyma/components/telemetry-operator/internal/fluentbit/config/builder"
	"github.com/kyma-project/kyma/components/telemetry-operator/internal/logger"
	"github.com/kyma-project/kyma/components/telemetry-operator/webhook/dryrun"
	logparserwebhook "github.com/kyma-project/kyma/components/telemetry-operator/webhook/logparser"
	logparservalidation "github.com/kyma-project/kyma/components/telemetry-operator/webhook/logparser/validation"
	logpipelinewebhook "github.com/kyma-project/kyma/components/telemetry-operator/webhook/logpipeline"
	logpipelinevalidation "github.com/kyma-project/kyma/components/telemetry-operator/webhook/logpipeline/validation"

	"github.com/go-logr/zapr"

	// Import all Kubernetes client auth plugins (e.g. Azure, GCP, OIDC, etc.)
	// to ensure that exec-entrypoint and run can make use of them.
	_ "k8s.io/client-go/plugin/pkg/client/auth"

	"k8s.io/apimachinery/pkg/runtime"
	"k8s.io/apimachinery/pkg/types"
	utilruntime "k8s.io/apimachinery/pkg/util/runtime"
	clientgoscheme "k8s.io/client-go/kubernetes/scheme"
	ctrl "sigs.k8s.io/controller-runtime"
	"sigs.k8s.io/controller-runtime/pkg/healthz"
	k8sWebhook "sigs.k8s.io/controller-runtime/pkg/webhook"
	//+kubebuilder:scaffold:imports
)

var (
	certDir              string
	deniedFilterPlugins  string
	deniedOutputPlugins  string
	enableLeaderElection bool
	enableLogging        bool
	enableTracing        bool
	logFormat            string
	logLevel             string
	metricsAddr          string
	probeAddr            string
	scheme               = runtime.NewScheme()
	setupLog             = ctrl.Log.WithName("setup")
	syncPeriod           time.Duration
	telemetryNamespace   string

	traceCollectorCreateServiceMonitor bool
	traceCollectorBaseName             string
	traceCollectorOTLPServiceName      string
	traceCollectorImage                string
	traceCollectorPriorityClass        string
	traceCollectorCPULimit             string
	traceCollectorMemoryLimit          string
	traceCollectorCPURequest           string
	traceCollectorMemoryRequest        string

	fluentBitEnvSecret         string
	fluentBitFilesConfigMap    string
	fluentBitPath              string
	fluentBitPluginDirectory   string
	fluentBitInputTag          string
	fluentBitMemoryBufferLimit string
	fluentBitStorageType       string
	fluentBitFsBufferLimit     string
	fluentBitConfigMap         string
	fluentBitSectionsConfigMap string
	fluentBitParsersConfigMap  string
	fluentBitDaemonSet         string
	maxLogPipelines            int
)

const otelImage = "eu.gcr.io/kyma-project/tpi/otel-collector:v20221125-9bbc6dff"

//nolint:gochecknoinits
func init() {
	utilruntime.Must(clientgoscheme.AddToScheme(scheme))

	utilruntime.Must(telemetryv1alpha1.AddToScheme(scheme))
	//+kubebuilder:scaffold:scheme
}

func getEnvOrDefault(envVar string, defaultValue string) string {
	if value, ok := os.LookupEnv(envVar); ok {
		return value
	}
	return defaultValue
}

//+kubebuilder:rbac:groups=telemetry.kyma-project.io,resources=logpipelines,verbs=get;list;watch;create;update;patch;delete
//+kubebuilder:rbac:groups=telemetry.kyma-project.io,resources=logpipelines/status,verbs=get;update;patch
//+kubebuilder:rbac:groups=telemetry.kyma-project.io,resources=logpipelines/finalizers,verbs=update
//+kubebuilder:rbac:groups=telemetry.kyma-project.io,resources=logparsers,verbs=get;list;watch;create;update;patch;delete
//+kubebuilder:rbac:groups=telemetry.kyma-project.io,resources=logparsers/status,verbs=get;update;patch
//+kubebuilder:rbac:groups=telemetry.kyma-project.io,resources=logparsers/finalizers,verbs=update
//+kubebuilder:rbac:groups=telemetry.kyma-project.io,resources=tracepipelines,verbs=get;list;watch;create;update;patch;delete
//+kubebuilder:rbac:groups=telemetry.kyma-project.io,resources=tracepipelines/status,verbs=get;update;patch

//+kubebuilder:rbac:groups="",resources=configmaps,verbs=get;list;watch;create;update;patch;delete
//+kubebuilder:rbac:groups="",resources=services,verbs=get;list;watch;create;update;patch;delete
//+kubebuilder:rbac:groups="",resources=secrets,verbs=get;list;watch;create;update;patch;delete

//+kubebuilder:rbac:groups=apps,resources=deployments,verbs=get;list;watch;create;update;patch;delete
//+kubebuilder:rbac:groups=apps,resources=daemonsets,verbs=get;list;watch;patch

//+kubebuilder:rbac:groups=monitoring.coreos.com,resources=servicemonitors,verbs=get;list;watch;create;update;patch;delete

//+kubebuilder:rbac:groups=admissionregistration.k8s.io,resources=validatingwebhookconfigurations,verbs=get;update;

func main() {
	flag.StringVar(&metricsAddr, "metrics-bind-address", ":8080", "The address the metric endpoint binds to.")
	flag.StringVar(&probeAddr, "health-probe-bind-address", ":8081", "The address the probe endpoint binds to.")
	flag.DurationVar(&syncPeriod, "sync-period", 1*time.Hour, "minimum frequency at which watched resources are reconciled")
	flag.BoolVar(&enableLeaderElection, "leader-elect", false,
		"Enable leader election for controller manager. Enabling this will ensure there is only one active controller manager.")
	flag.BoolVar(&enableLogging, "enable-logging", true, "Enable configurable logging.")
	flag.BoolVar(&enableTracing, "enable-tracing", true, "Enable configurable tracing.")
	flag.StringVar(&logFormat, "log-format", getEnvOrDefault("APP_LOG_FORMAT", "text"), "Log format (json or text)")
	flag.StringVar(&logLevel, "log-level", getEnvOrDefault("APP_LOG_LEVEL", "debug"), "Log level (debug, info, warn, error, fatal)")
	flag.StringVar(&certDir, "cert-dir", ".", "Webhook TLS certificate directory")
	flag.StringVar(&telemetryNamespace, "telemetry-namespace", "kyma-system", "Telemetry namespace")

	flag.BoolVar(&traceCollectorCreateServiceMonitor, "trace-collector-create-service-monitor", true, "Create Prometheus ServiceMonitor for opentelemetry-collector")
	flag.StringVar(&traceCollectorBaseName, "trace-collector-base-name", "telemetry-trace-collector", "Default name for tracing OpenTelemetry Collector Kubernetes resources")
	flag.StringVar(&traceCollectorOTLPServiceName, "trace-collector-otlp-service-name", "telemetry-otlp-traces", "Default name for tracing OpenTelemetry Collector Kubernetes resources")
	flag.StringVar(&traceCollectorImage, "trace-collector-image", otelImage, "Image for tracing OpenTelemetry Collector")
	flag.StringVar(&traceCollectorPriorityClass, "trace-collector-priority-class", "", "Priority class name for tracing OpenTelemetry Collector")
	flag.StringVar(&traceCollectorCPULimit, "trace-collector-cpu-limit", "1", "CPU limit for tracing OpenTelemetry Collector")
	flag.StringVar(&traceCollectorMemoryLimit, "trace-collector-memory-limit", "1Gi", "Memory limit for tracing OpenTelemetry Collector")
	flag.StringVar(&traceCollectorCPURequest, "trace-collector-cpu-request", "150m", "CPU request for tracing OpenTelemetry Collector")
	flag.StringVar(&traceCollectorMemoryRequest, "trace-collector-memory-request", "256Mi", "Memory request for tracing OpenTelemetry Collector")

	flag.StringVar(&fluentBitConfigMap, "fluent-bit-cm-name", "telemetry-fluent-bit", "ConfigMap name of Fluent Bit")
	flag.StringVar(&fluentBitSectionsConfigMap, "fluent-bit-sections-cm-name", "telemetry-fluent-bit-sections", "ConfigMap name of Fluent Bit Sections to be written by Fluent Bit controller")
	flag.StringVar(&fluentBitParsersConfigMap, "fluent-bit-parser-cm-name", "telemetry-fluent-bit-parsers", "ConfigMap name of Fluent Bit Parsers to be written by Fluent Bit controller")
	flag.StringVar(&fluentBitDaemonSet, "fluent-bit-ds-name", "telemetry-fluent-bit", "DaemonSet name to be managed by Fluent Bit controller")
	flag.StringVar(&fluentBitEnvSecret, "fluent-bit-env-secret", "telemetry-fluent-bit-env", "Secret for environment variables")
	flag.StringVar(&fluentBitFilesConfigMap, "fluent-bit-files-cm", "telemetry-fluent-bit-files", "ConfigMap for referenced files")
	flag.StringVar(&fluentBitPath, "fluent-bit-path", "fluent-bit/bin/fluent-bit", "Fluent Bit binary path")
	flag.StringVar(&fluentBitPluginDirectory, "fluent-bit-plugin-directory", "fluent-bit/lib", "Fluent Bit plugin directory")
	flag.StringVar(&fluentBitInputTag, "fluent-bit-input-tag", "tele", "Fluent Bit base tag of the input to use")
	flag.StringVar(&fluentBitMemoryBufferLimit, "fluent-bit-memory-buffer-limit", "10M", "Fluent Bit memory buffer limit per log pipeline")
	flag.StringVar(&fluentBitStorageType, "fluent-bit-storage-type", "filesystem", "Fluent Bit buffering mechanism (filesystem or memory)")
	flag.StringVar(&fluentBitFsBufferLimit, "fluent-bit-filesystem-buffer-limit", "1G", "Fluent Bit filesystem buffer limit per log pipeline")
	flag.StringVar(&deniedFilterPlugins, "fluent-bit-denied-filter-plugins", "", "Comma separated list of denied filter plugins even if allowUnsupportedPlugins is enabled. If empty, all filter plugins are allowed.")
	flag.StringVar(&deniedOutputPlugins, "fluent-bit-denied-output-plugins", "", "Comma separated list of denied output plugins even if allowUnsupportedPlugins is enabled. If empty, all output plugins are allowed.")
	flag.IntVar(&maxLogPipelines, "fluent-bit-max-pipelines", 5, "Maximum number of LogPipelines to be created. If 0, no limit is applied.")

	flag.Parse()
	if err := validateFlags(); err != nil {
		setupLog.Error(err, "Invalid flag provided")
		os.Exit(1)
	}

	ctrLogger, err := logger.New(logFormat, logLevel)
	ctrl.SetLogger(zapr.NewLogger(ctrLogger.WithContext().Desugar()))
	if err != nil {
		setupLog.Error(err, "Failed to initialize logger")
		os.Exit(1)
	}
	defer func() {
		if err := ctrLogger.WithContext().Sync(); err != nil {
			setupLog.Error(err, "Failed to flush logger")
		}
	}()

	mgr, err := ctrl.NewManager(ctrl.GetConfigOrDie(), ctrl.Options{
		SyncPeriod:             &syncPeriod,
		Scheme:                 scheme,
		MetricsBindAddress:     metricsAddr,
		Port:                   9443,
		HealthProbeBindAddress: probeAddr,
		LeaderElection:         enableLeaderElection,
		LeaderElectionID:       "cdd7ef0b.kyma-project.io",
		CertDir:                certDir,
	})
	if err != nil {
		setupLog.Error(err, "Failed to start manager")
		os.Exit(1)
	}

	if enableLogging {
		setupLog.Info("Starting with logging controllers")
		mgr.GetWebhookServer().Register("/validate-logpipeline", &k8sWebhook.Admission{Handler: createLogPipelineValidator(mgr.GetClient())})
		mgr.GetWebhookServer().Register("/validate-logparser", &k8sWebhook.Admission{Handler: createLogParserValidator(mgr.GetClient())})

		if err = createLogPipelineReconciler(mgr.GetClient()).SetupWithManager(mgr); err != nil {
			setupLog.Error(err, "Failed to create controller", "controller", "LogPipeline")
			os.Exit(1)
		}

		if err = createLogParserReconciler(mgr.GetClient()).SetupWithManager(mgr); err != nil {
			setupLog.Error(err, "Failed to create controller", "controller", "LogParser")
			os.Exit(1)
		}
	}

	if enableTracing {
		setupLog.Info("Starting with tracing controller")
		if err = createTracePipelineReconciler(mgr.GetClient()).SetupWithManager(mgr); err != nil {
			setupLog.Error(err, "Failed to create controller", "controller", "TracePipeline")
			os.Exit(1)
		}
		if err = monitoringv1.AddToScheme(scheme); err != nil {
			setupLog.Error(err, "Failed to add monitoring scheme", "controller", "TracePipeline")
			os.Exit(1)
		}
	}

	//+kubebuilder:scaffold:builder

	if err := mgr.AddHealthzCheck("healthz", healthz.Ping); err != nil {
		setupLog.Error(err, "Failed to set up health check")
		os.Exit(1)
	}
	if err := mgr.AddReadyzCheck("readyz", healthz.Ping); err != nil {
		setupLog.Error(err, "Failed to set up ready check")
		os.Exit(1)
	}

	if err := mgr.Start(ctrl.SetupSignalHandler()); err != nil {
		setupLog.Error(err, "Failed to run manager")
		os.Exit(1)
	}
}

func validateFlags() error {
	if fluentBitConfigMap == "" {
		return errors.New("--fluent-bit-cm-name flag is required")
	}
	if fluentBitSectionsConfigMap == "" {
		return errors.New("--fluent-bit-sections-cm-name flag is required")
	}
	if fluentBitParsersConfigMap == "" {
		return errors.New("--fluent-bit-parser-cm-name flag is required")
	}
	if fluentBitDaemonSet == "" {
		return errors.New("--fluent-bit-ds-name flag is required")
	}
	if fluentBitEnvSecret == "" {
		return errors.New("--fluent-bit-env-secret flag is required")
	}
	if fluentBitFilesConfigMap == "" {
		return errors.New("--fluent-bit-files-cm flag is required")
	}
	if telemetryNamespace == "" {
		return errors.New("--fluent-bit-ns flag is required")
	}
	if logFormat != "json" && logFormat != "text" {
		return errors.New("--log-format has to be either json or text")
	}
	if logLevel != "debug" && logLevel != "info" && logLevel != "warn" && logLevel != "error" && logLevel != "fatal" {
		return errors.New("--log-level has to be one of debug, info, warn, error, fatal")
	}
	if fluentBitStorageType != "filesystem" && fluentBitStorageType != "memory" {
		return errors.New("--fluent-bit-storage-type has to be either filesystem or memory")
	}
	if _, err := resource.ParseQuantity(traceCollectorCPULimit); err != nil {
		return fmt.Errorf("--trace-collector-cpu-limit has to be a valid quantity: %v", err)
	}
	if _, err := resource.ParseQuantity(traceCollectorMemoryLimit); err != nil {
		return fmt.Errorf("--trace-collector-memory-limit has to be a valid quantity: %v", err)
	}
	if _, err := resource.ParseQuantity(traceCollectorCPURequest); err != nil {
		return fmt.Errorf("--trace-collector-cpu-request has to be a valid quantity: %v", err)
	}
	if _, err := resource.ParseQuantity(traceCollectorMemoryRequest); err != nil {
		return fmt.Errorf("--trace-collector-memory-request has to be a valid quantity: %v", err)
	}

	return nil
}

func createLogPipelineReconciler(client client.Client) *logpipelinecontroller.Reconciler {
	config := logpipelinecontroller.Config{
		SectionsConfigMap: types.NamespacedName{Name: fluentBitSectionsConfigMap, Namespace: telemetryNamespace},
		FilesConfigMap:    types.NamespacedName{Name: fluentBitFilesConfigMap, Namespace: telemetryNamespace},
		EnvSecret:         types.NamespacedName{Name: fluentBitEnvSecret, Namespace: telemetryNamespace},
		DaemonSet:         types.NamespacedName{Namespace: telemetryNamespace, Name: fluentBitDaemonSet},
		PipelineDefaults:  createPipelineDefaults(),
	}
	return logpipelinecontroller.NewReconciler(client, config, &kubernetes.DaemonSetProber{Client: client}, &kubernetes.DaemonSetAnnotator{Client: client})
}

func createLogParserReconciler(client client.Client) *logparsercontroller.Reconciler {
	config := logparsercontroller.Config{
		ParsersConfigMap: types.NamespacedName{Name: fluentBitParsersConfigMap, Namespace: telemetryNamespace},
		DaemonSet:        types.NamespacedName{Namespace: telemetryNamespace, Name: fluentBitDaemonSet},
	}
	return logparsercontroller.NewReconciler(client, config, &kubernetes.DaemonSetProber{Client: client}, &kubernetes.DaemonSetAnnotator{Client: client})
}

func createLogPipelineValidator(client client.Client) *logpipelinewebhook.ValidatingWebhookHandler {
	return logpipelinewebhook.NewValidatingWebhookHandler(
		client,
		logpipelinevalidation.NewInputValidator(),
		logpipelinevalidation.NewVariablesValidator(client),
		logpipelinevalidation.NewFilterValidator(parsePlugins(deniedFilterPlugins)...),
		logpipelinevalidation.NewMaxPipelinesValidator(maxLogPipelines),
		logpipelinevalidation.NewOutputValidator(parsePlugins(deniedOutputPlugins)...),
		logpipelinevalidation.NewFilesValidator(),
		dryrun.NewDryRunner(client, createDryRunConfig()))
}

func createLogParserValidator(client client.Client) *logparserwebhook.ValidatingWebhookHandler {
	return logparserwebhook.NewValidatingWebhookHandler(
		client,
		logparservalidation.NewParserValidator(),
		dryrun.NewDryRunner(client, createDryRunConfig()))
}

func createTracePipelineReconciler(client client.Client) *tracepipelinereconciler.Reconciler {
	config := tracepipelinereconciler.Config{
		CreateServiceMonitor: traceCollectorCreateServiceMonitor,
		Namespace:            telemetryNamespace,
		BaseName:             traceCollectorBaseName,
		Deployment: tracepipelinereconciler.DeploymentConfig{
			Image:             traceCollectorImage,
			PriorityClassName: traceCollectorPriorityClass,
			CPULimit:          resource.MustParse(traceCollectorCPULimit),
			MemoryLimit:       resource.MustParse(traceCollectorMemoryLimit),
			CPURequest:        resource.MustParse(traceCollectorCPURequest),
			MemoryRequest:     resource.MustParse(traceCollectorMemoryRequest),
		},
		Service: tracepipelinereconciler.ServiceConfig{
			OTLPServiceName: traceCollectorOTLPServiceName,
		},
	}
	return tracepipelinereconciler.NewReconciler(client, config, &kubernetes.DeploymentProber{Client: client}, scheme)
}

func createDryRunConfig() dryrun.Config {
	return dryrun.Config{
		FluentBitBinPath:       fluentBitPath,
		FluentBitPluginDir:     fluentBitPluginDirectory,
		FluentBitConfigMapName: types.NamespacedName{Name: fluentBitConfigMap, Namespace: telemetryNamespace},
		PipelineDefaults:       createPipelineDefaults(),
	}
}

func createPipelineDefaults() builder.PipelineDefaults {
	return builder.PipelineDefaults{
		InputTag:          fluentBitInputTag,
		MemoryBufferLimit: fluentBitMemoryBufferLimit,
		StorageType:       fluentBitStorageType,
		FsBufferLimit:     fluentBitFsBufferLimit,
	}
}

func parsePlugins(s string) []string {
	return strings.SplitN(strings.ReplaceAll(s, " ", ""), ",", len(s))
}<|MERGE_RESOLUTION|>--- conflicted
+++ resolved
@@ -19,17 +19,11 @@
 import (
 	"errors"
 	"flag"
-<<<<<<< HEAD
-=======
-	"fmt"
 	"github.com/kyma-project/kyma/components/telemetry-operator/internal/kubernetes"
 	"k8s.io/apimachinery/pkg/api/resource"
->>>>>>> e0c27804
 	"os"
 	"strings"
 	"time"
-
-	"github.com/kyma-project/kyma/components/telemetry-operator/internal/kubernetes"
 
 	monitoringv1 "github.com/prometheus-operator/prometheus-operator/pkg/apis/monitoring/v1"
 	"sigs.k8s.io/controller-runtime/pkg/client"
@@ -103,7 +97,7 @@
 	maxLogPipelines            int
 )
 
-const otelImage = "eu.gcr.io/kyma-project/tpi/otel-collector:v20221125-9bbc6dff"
+const otelImage = "eu.gcr.io/kyma-project/tpi/otel-collector:v20221130-61707459"
 
 //nolint:gochecknoinits
 func init() {
@@ -288,19 +282,6 @@
 	if fluentBitStorageType != "filesystem" && fluentBitStorageType != "memory" {
 		return errors.New("--fluent-bit-storage-type has to be either filesystem or memory")
 	}
-	if _, err := resource.ParseQuantity(traceCollectorCPULimit); err != nil {
-		return fmt.Errorf("--trace-collector-cpu-limit has to be a valid quantity: %v", err)
-	}
-	if _, err := resource.ParseQuantity(traceCollectorMemoryLimit); err != nil {
-		return fmt.Errorf("--trace-collector-memory-limit has to be a valid quantity: %v", err)
-	}
-	if _, err := resource.ParseQuantity(traceCollectorCPURequest); err != nil {
-		return fmt.Errorf("--trace-collector-cpu-request has to be a valid quantity: %v", err)
-	}
-	if _, err := resource.ParseQuantity(traceCollectorMemoryRequest); err != nil {
-		return fmt.Errorf("--trace-collector-memory-request has to be a valid quantity: %v", err)
-	}
-
 	return nil
 }
 
