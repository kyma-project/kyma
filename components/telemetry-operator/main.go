/*
Copyright 2021.

Licensed under the Apache License, Version 2.0 (the "License");
you may not use this file except in compliance with the License.
You may obtain a copy of the License at

    http://www.apache.org/licenses/LICENSE-2.0

Unless required by applicable law or agreed to in writing, software
distributed under the License is distributed on an "AS IS" BASIS,
WITHOUT WARRANTIES OR CONDITIONS OF ANY KIND, either express or implied.
See the License for the specific language governing permissions and
limitations under the License.
*/

package main

import (
	"errors"
	"flag"
	"github.com/kyma-project/kyma/components/telemetry-operator/internal/configurelogger"
	"os"
	"strings"
	"time"

	"github.com/kyma-project/kyma/components/telemetry-operator/internal/overrides"
	"go.uber.org/zap"
	"go.uber.org/zap/zapcore"

	"github.com/kyma-project/kyma/components/telemetry-operator/internal/kubernetes"
	"k8s.io/apimachinery/pkg/api/resource"

	monitoringv1 "github.com/prometheus-operator/prometheus-operator/pkg/apis/monitoring/v1"
	"sigs.k8s.io/controller-runtime/pkg/client"

	telemetryv1alpha1 "github.com/kyma-project/kyma/components/telemetry-operator/apis/telemetry/v1alpha1"
	logparsercontroller "github.com/kyma-project/kyma/components/telemetry-operator/controller/logparser"
	logpipelinecontroller "github.com/kyma-project/kyma/components/telemetry-operator/controller/logpipeline"
	tracepipelinereconciler "github.com/kyma-project/kyma/components/telemetry-operator/controller/tracepipeline"
	"github.com/kyma-project/kyma/components/telemetry-operator/internal/fluentbit/config/builder"
	"github.com/kyma-project/kyma/components/telemetry-operator/internal/logger"
	"github.com/kyma-project/kyma/components/telemetry-operator/webhook/dryrun"
	logparserwebhook "github.com/kyma-project/kyma/components/telemetry-operator/webhook/logparser"
	logparservalidation "github.com/kyma-project/kyma/components/telemetry-operator/webhook/logparser/validation"
	logpipelinewebhook "github.com/kyma-project/kyma/components/telemetry-operator/webhook/logpipeline"
	logpipelinevalidation "github.com/kyma-project/kyma/components/telemetry-operator/webhook/logpipeline/validation"

	//nolint:gosec
	_ "net/http/pprof"

	"github.com/go-logr/zapr"

	// Import all Kubernetes client auth plugins (e.g. Azure, GCP, OIDC, etc.)
	// to ensure that exec-entrypoint and run can make use of them.
	_ "k8s.io/client-go/plugin/pkg/client/auth"

	"k8s.io/apimachinery/pkg/runtime"
	"k8s.io/apimachinery/pkg/types"
	utilruntime "k8s.io/apimachinery/pkg/util/runtime"
	clientgoscheme "k8s.io/client-go/kubernetes/scheme"
	ctrl "sigs.k8s.io/controller-runtime"
	k8sWebhook "sigs.k8s.io/controller-runtime/pkg/webhook"
	//+kubebuilder:scaffold:imports
)

var (
	certDir                string
	deniedFilterPlugins    string
	deniedOutputPlugins    string
	enableLeaderElection   bool
	enableLogging          bool
	enableTracing          bool
	enablePprof            bool
	enableManagedFluentBit bool
	logFormat              string
	logLevel               string
	metricsAddr            string
	probeAddr              string
	pprofAddr              string
	scheme                 = runtime.NewScheme()
	setupLog               = ctrl.Log.WithName("setup")
	syncPeriod             time.Duration
	telemetryNamespace     string
	dynamicLoglevel        = zap.NewAtomicLevel()
	configureLogLevelOnFly *configurelogger.LogLevel

	traceCollectorCreateServiceMonitor bool
	traceCollectorBaseName             string
	traceCollectorOTLPServiceName      string
	traceCollectorImage                string
	traceCollectorPriorityClass        string
	traceCollectorCPULimit             string
	traceCollectorMemoryLimit          string
	traceCollectorCPURequest           string
	traceCollectorMemoryRequest        string

	fluentBitEnvSecret         string
	fluentBitFilesConfigMap    string
	fluentBitPath              string
	fluentBitPluginDirectory   string
	fluentBitInputTag          string
	fluentBitMemoryBufferLimit string
	fluentBitStorageType       string
	fluentBitFsBufferLimit     string
	fluentBitConfigMap         string
	fluentBitSectionsConfigMap string
	fluentBitParsersConfigMap  string
	fluentBitDaemonSet         string
	maxLogPipelines            int
)

<<<<<<< HEAD
const (
	otelImage             = "eu.gcr.io/kyma-project/tpi/otel-collector:0.66.0-a80d981f"
	overrideConfigMapName = "telemetry-override-config"
)
=======
const otelImage = "eu.gcr.io/kyma-project/tpi/otel-collector:0.66.0-8bb1c644"
>>>>>>> e7c55f68

//nolint:gochecknoinits
func init() {
	utilruntime.Must(clientgoscheme.AddToScheme(scheme))

	utilruntime.Must(telemetryv1alpha1.AddToScheme(scheme))
	//+kubebuilder:scaffold:scheme
}

func getEnvOrDefault(envVar string, defaultValue string) string {
	if value, ok := os.LookupEnv(envVar); ok {
		return value
	}
	return defaultValue
}

//+kubebuilder:rbac:groups=telemetry.kyma-project.io,resources=logpipelines,verbs=get;list;watch;create;update;patch;delete
//+kubebuilder:rbac:groups=telemetry.kyma-project.io,resources=logpipelines/status,verbs=get;update;patch
//+kubebuilder:rbac:groups=telemetry.kyma-project.io,resources=logpipelines/finalizers,verbs=update
//+kubebuilder:rbac:groups=telemetry.kyma-project.io,resources=logparsers,verbs=get;list;watch;create;update;patch;delete
//+kubebuilder:rbac:groups=telemetry.kyma-project.io,resources=logparsers/status,verbs=get;update;patch
//+kubebuilder:rbac:groups=telemetry.kyma-project.io,resources=logparsers/finalizers,verbs=update
//+kubebuilder:rbac:groups=telemetry.kyma-project.io,resources=tracepipelines,verbs=get;list;watch;create;update;patch;delete
//+kubebuilder:rbac:groups=telemetry.kyma-project.io,resources=tracepipelines/status,verbs=get;update;patch

//+kubebuilder:rbac:groups="",resources=configmaps,verbs=get;list;watch;create;update;patch;delete
//+kubebuilder:rbac:groups="",resources=services,verbs=get;list;watch;create;update;patch;delete
//+kubebuilder:rbac:groups="",resources=secrets,verbs=get;list;watch;create;update;patch;delete

//+kubebuilder:rbac:groups=apps,resources=deployments,verbs=get;list;watch;create;update;patch;delete
//+kubebuilder:rbac:groups=apps,resources=daemonsets,verbs=get;list;watch;create;update;patch;delete

//+kubebuilder:rbac:groups=monitoring.coreos.com,resources=servicemonitors,verbs=get;list;watch;create;update;patch;delete

//+kubebuilder:rbac:groups=admissionregistration.k8s.io,resources=validatingwebhookconfigurations,verbs=get;update;

func main() {
	flag.StringVar(&metricsAddr, "metrics-bind-address", ":8080", "The address the metric endpoint binds to.")
	flag.StringVar(&probeAddr, "health-probe-bind-address", ":8081", "The address the probe endpoint binds to.")
	flag.StringVar(&pprofAddr, "pprof-bind-address", ":6060", "The address the pprof endpoint binds to.")
	flag.DurationVar(&syncPeriod, "sync-period", 1*time.Hour, "minimum frequency at which watched resources are reconciled")
	flag.BoolVar(&enablePprof, "enable-profiling", true, "Enable pprof profiling.")
	flag.BoolVar(&enableLeaderElection, "leader-elect", false,
		"Enable leader election for controller manager. Enabling this will ensure there is only one active controller manager.")
	flag.BoolVar(&enableLogging, "enable-logging", true, "Enable configurable logging.")
	flag.BoolVar(&enableTracing, "enable-tracing", true, "Enable configurable tracing.")
	flag.BoolVar(&enableManagedFluentBit, "enable-managed-fluentbit", false, "Enable operator managed Fluent Bit resources.")
	flag.StringVar(&logFormat, "log-format", getEnvOrDefault("APP_LOG_FORMAT", "text"), "Log format (json or text)")
	flag.StringVar(&logLevel, "log-level", getEnvOrDefault("APP_LOG_LEVEL", "debug"), "Log level (debug, info, warn, error, fatal)")
	flag.StringVar(&certDir, "cert-dir", ".", "Webhook TLS certificate directory")
	flag.StringVar(&telemetryNamespace, "telemetry-namespace", "kyma-system", "Telemetry namespace")

	flag.BoolVar(&traceCollectorCreateServiceMonitor, "trace-collector-create-service-monitor", true, "Create Prometheus ServiceMonitor for opentelemetry-collector")
	flag.StringVar(&traceCollectorBaseName, "trace-collector-base-name", "telemetry-trace-collector", "Default name for tracing OpenTelemetry Collector Kubernetes resources")
	flag.StringVar(&traceCollectorOTLPServiceName, "trace-collector-otlp-service-name", "telemetry-otlp-traces", "Default name for tracing OpenTelemetry Collector Kubernetes resources")
	flag.StringVar(&traceCollectorImage, "trace-collector-image", otelImage, "Image for tracing OpenTelemetry Collector")
	flag.StringVar(&traceCollectorPriorityClass, "trace-collector-priority-class", "", "Priority class name for tracing OpenTelemetry Collector")
	flag.StringVar(&traceCollectorCPULimit, "trace-collector-cpu-limit", "1", "CPU limit for tracing OpenTelemetry Collector")
	flag.StringVar(&traceCollectorMemoryLimit, "trace-collector-memory-limit", "1Gi", "Memory limit for tracing OpenTelemetry Collector")
	flag.StringVar(&traceCollectorCPURequest, "trace-collector-cpu-request", "25m", "CPU request for tracing OpenTelemetry Collector")
	flag.StringVar(&traceCollectorMemoryRequest, "trace-collector-memory-request", "32Mi", "Memory request for tracing OpenTelemetry Collector")

	flag.StringVar(&fluentBitConfigMap, "fluent-bit-cm-name", "telemetry-fluent-bit", "ConfigMap name of Fluent Bit")
	flag.StringVar(&fluentBitSectionsConfigMap, "fluent-bit-sections-cm-name", "telemetry-fluent-bit-sections", "ConfigMap name of Fluent Bit Sections to be written by Fluent Bit controller")
	flag.StringVar(&fluentBitParsersConfigMap, "fluent-bit-parser-cm-name", "telemetry-fluent-bit-parsers", "ConfigMap name of Fluent Bit Parsers to be written by Fluent Bit controller")
	flag.StringVar(&fluentBitDaemonSet, "fluent-bit-ds-name", "telemetry-fluent-bit", "DaemonSet name to be managed by Fluent Bit controller")
	flag.StringVar(&fluentBitEnvSecret, "fluent-bit-env-secret", "telemetry-fluent-bit-env", "Secret for environment variables")
	flag.StringVar(&fluentBitFilesConfigMap, "fluent-bit-files-cm", "telemetry-fluent-bit-files", "ConfigMap for referenced files")
	flag.StringVar(&fluentBitPath, "fluent-bit-path", "fluent-bit/bin/fluent-bit", "Fluent Bit binary path")
	flag.StringVar(&fluentBitPluginDirectory, "fluent-bit-plugin-directory", "fluent-bit/lib", "Fluent Bit plugin directory")
	flag.StringVar(&fluentBitInputTag, "fluent-bit-input-tag", "tele", "Fluent Bit base tag of the input to use")
	flag.StringVar(&fluentBitMemoryBufferLimit, "fluent-bit-memory-buffer-limit", "10M", "Fluent Bit memory buffer limit per log pipeline")
	flag.StringVar(&fluentBitStorageType, "fluent-bit-storage-type", "filesystem", "Fluent Bit buffering mechanism (filesystem or memory)")
	flag.StringVar(&fluentBitFsBufferLimit, "fluent-bit-filesystem-buffer-limit", "1G", "Fluent Bit filesystem buffer limit per log pipeline")
	flag.StringVar(&deniedFilterPlugins, "fluent-bit-denied-filter-plugins", "", "Comma separated list of denied filter plugins even if allowUnsupportedPlugins is enabled. If empty, all filter plugins are allowed.")
	flag.StringVar(&deniedOutputPlugins, "fluent-bit-denied-output-plugins", "", "Comma separated list of denied output plugins even if allowUnsupportedPlugins is enabled. If empty, all output plugins are allowed.")
	flag.IntVar(&maxLogPipelines, "fluent-bit-max-pipelines", 5, "Maximum number of LogPipelines to be created. If 0, no limit is applied.")

	flag.Parse()
	if err := validateFlags(); err != nil {
		setupLog.Error(err, "Invalid flag provided")
		os.Exit(1)
	}

	parsedLevel, err := zapcore.ParseLevel(logLevel)
	if err != nil {
		os.Exit(1)
	}
	dynamicLoglevel.SetLevel(parsedLevel)
	configureLogLevelOnFly = configurelogger.New(dynamicLoglevel)

	ctrLogger, err := logger.New(logFormat, logLevel, dynamicLoglevel)

	if enablePprof {
		go func() {
			setupLog.Error(err, "Cannot start pprof server")
		}()
	}

	ctrl.SetLogger(zapr.NewLogger(ctrLogger.WithContext().Desugar()))
	if err != nil {
		os.Exit(1)
	}
	defer func() {
		if err = ctrLogger.WithContext().Sync(); err != nil {
			setupLog.Error(err, "Failed to flush logger")
		}
	}()

	mgr, err := ctrl.NewManager(ctrl.GetConfigOrDie(), ctrl.Options{
		SyncPeriod:             &syncPeriod,
		Scheme:                 scheme,
		MetricsBindAddress:     metricsAddr,
		Port:                   9443,
		HealthProbeBindAddress: probeAddr,
		LeaderElection:         enableLeaderElection,
		LeaderElectionID:       "cdd7ef0b.kyma-project.io",
		CertDir:                certDir,
	})
	if err != nil {
		setupLog.Error(err, "Failed to start manager")
		os.Exit(1)
	}

	if enableLogging {
		setupLog.Info("Starting with logging controllers")
		mgr.GetWebhookServer().Register("/validate-logpipeline", &k8sWebhook.Admission{Handler: createLogPipelineValidator(mgr.GetClient())})
		mgr.GetWebhookServer().Register("/validate-logparser", &k8sWebhook.Admission{Handler: createLogParserValidator(mgr.GetClient())})

		if err = createLogPipelineReconciler(mgr.GetClient()).SetupWithManager(mgr); err != nil {
			setupLog.Error(err, "Failed to create controller", "controller", "LogPipeline")
			os.Exit(1)
		}

		if err = createLogParserReconciler(mgr.GetClient()).SetupWithManager(mgr); err != nil {
			setupLog.Error(err, "Failed to create controller", "controller", "LogParser")
			os.Exit(1)
		}

	}

	if enableTracing {
		setupLog.Info("Starting with tracing controller")
		if err = createTracePipelineReconciler(mgr.GetClient()).SetupWithManager(mgr); err != nil {
			setupLog.Error(err, "Failed to create controller", "controller", "TracePipeline")
			os.Exit(1)
		}
		if err = monitoringv1.AddToScheme(scheme); err != nil {
			setupLog.Error(err, "Failed to add monitoring scheme", "controller", "TracePipeline")
			os.Exit(1)
		}
	}

	//+kubebuilder:scaffold:builder

	if err := mgr.AddHealthzCheck("healthz", mgr.GetWebhookServer().StartedChecker()); err != nil {
		setupLog.Error(err, "Failed to set up health check")
		os.Exit(1)
	}
	if err := mgr.AddReadyzCheck("readyz", mgr.GetWebhookServer().StartedChecker()); err != nil {
		setupLog.Error(err, "Failed to set up ready check")
		os.Exit(1)
	}

	if err := mgr.Start(ctrl.SetupSignalHandler()); err != nil {
		setupLog.Error(err, "Failed to run manager")
		os.Exit(1)
	}

}

func validateFlags() error {
	if fluentBitConfigMap == "" {
		return errors.New("--fluent-bit-cm-name flag is required")
	}
	if fluentBitSectionsConfigMap == "" {
		return errors.New("--fluent-bit-sections-cm-name flag is required")
	}
	if fluentBitParsersConfigMap == "" {
		return errors.New("--fluent-bit-parser-cm-name flag is required")
	}
	if fluentBitDaemonSet == "" {
		return errors.New("--fluent-bit-ds-name flag is required")
	}
	if fluentBitEnvSecret == "" {
		return errors.New("--fluent-bit-env-secret flag is required")
	}
	if fluentBitFilesConfigMap == "" {
		return errors.New("--fluent-bit-files-cm flag is required")
	}
	if telemetryNamespace == "" {
		return errors.New("--fluent-bit-ns flag is required")
	}
	if logFormat != "json" && logFormat != "text" {
		return errors.New("--log-format has to be either json or text")
	}
	if logLevel != "debug" && logLevel != "info" && logLevel != "warn" && logLevel != "error" && logLevel != "fatal" {
		return errors.New("--log-level has to be one of debug, info, warn, error, fatal")
	}
	if fluentBitStorageType != "filesystem" && fluentBitStorageType != "memory" {
		return errors.New("--fluent-bit-storage-type has to be either filesystem or memory")
	}
	return nil
}

func createLogPipelineReconciler(client client.Client) *logpipelinecontroller.Reconciler {

	config := logpipelinecontroller.Config{
		SectionsConfigMap: types.NamespacedName{Name: fluentBitSectionsConfigMap, Namespace: telemetryNamespace},
		FilesConfigMap:    types.NamespacedName{Name: fluentBitFilesConfigMap, Namespace: telemetryNamespace},
		EnvSecret:         types.NamespacedName{Name: fluentBitEnvSecret, Namespace: telemetryNamespace},
		DaemonSet:         types.NamespacedName{Namespace: telemetryNamespace, Name: fluentBitDaemonSet},
		OverrideConfigMap: types.NamespacedName{Name: overrideConfigMapName, Namespace: telemetryNamespace},
		PipelineDefaults:  createPipelineDefaults(),
		ManageFluentBit:   enableManagedFluentBit,
	}
	overrides := overrides.New(configureLogLevelOnFly, &kubernetes.ConfigmapProber{Client: client})

	return logpipelinecontroller.NewReconciler(client, config, &kubernetes.DaemonSetProber{Client: client}, &kubernetes.DaemonSetAnnotator{Client: client}, overrides)
}

func createLogParserReconciler(client client.Client) *logparsercontroller.Reconciler {
	config := logparsercontroller.Config{
		ParsersConfigMap: types.NamespacedName{Name: fluentBitParsersConfigMap, Namespace: telemetryNamespace},
		DaemonSet:        types.NamespacedName{Namespace: telemetryNamespace, Name: fluentBitDaemonSet},
	}
	overrides := overrides.New(configureLogLevelOnFly, &kubernetes.ConfigmapProber{Client: client})

	return logparsercontroller.NewReconciler(client, config, &kubernetes.DaemonSetProber{Client: client}, &kubernetes.DaemonSetAnnotator{Client: client}, overrides)
}

func createLogPipelineValidator(client client.Client) *logpipelinewebhook.ValidatingWebhookHandler {
	return logpipelinewebhook.NewValidatingWebhookHandler(
		client,
		logpipelinevalidation.NewInputValidator(),
		logpipelinevalidation.NewVariablesValidator(client),
		logpipelinevalidation.NewFilterValidator(parsePlugins(deniedFilterPlugins)...),
		logpipelinevalidation.NewMaxPipelinesValidator(maxLogPipelines),
		logpipelinevalidation.NewOutputValidator(parsePlugins(deniedOutputPlugins)...),
		logpipelinevalidation.NewFilesValidator(),
		dryrun.NewDryRunner(client, createDryRunConfig()))
}

func createLogParserValidator(client client.Client) *logparserwebhook.ValidatingWebhookHandler {
	return logparserwebhook.NewValidatingWebhookHandler(
		client,
		logparservalidation.NewParserValidator(),
		dryrun.NewDryRunner(client, createDryRunConfig()))
}

func createTracePipelineReconciler(client client.Client) *tracepipelinereconciler.Reconciler {
	config := tracepipelinereconciler.Config{
		CreateServiceMonitor: traceCollectorCreateServiceMonitor,
		Namespace:            telemetryNamespace,
		BaseName:             traceCollectorBaseName,
		Deployment: tracepipelinereconciler.DeploymentConfig{
			Image:             traceCollectorImage,
			PriorityClassName: traceCollectorPriorityClass,
			CPULimit:          resource.MustParse(traceCollectorCPULimit),
			MemoryLimit:       resource.MustParse(traceCollectorMemoryLimit),
			CPURequest:        resource.MustParse(traceCollectorCPURequest),
			MemoryRequest:     resource.MustParse(traceCollectorMemoryRequest),
		},
		Service: tracepipelinereconciler.ServiceConfig{
			OTLPServiceName: traceCollectorOTLPServiceName,
		},
		OverrideConfigMap: types.NamespacedName{Name: overrideConfigMapName, Namespace: telemetryNamespace},
	}
	overrides := overrides.New(configureLogLevelOnFly, &kubernetes.ConfigmapProber{Client: client})

	return tracepipelinereconciler.NewReconciler(client, config, &kubernetes.DeploymentProber{Client: client}, scheme, overrides)
}

func createDryRunConfig() dryrun.Config {
	return dryrun.Config{
		FluentBitBinPath:       fluentBitPath,
		FluentBitPluginDir:     fluentBitPluginDirectory,
		FluentBitConfigMapName: types.NamespacedName{Name: fluentBitConfigMap, Namespace: telemetryNamespace},
		PipelineDefaults:       createPipelineDefaults(),
	}
}

func createPipelineDefaults() builder.PipelineDefaults {
	return builder.PipelineDefaults{
		InputTag:          fluentBitInputTag,
		MemoryBufferLimit: fluentBitMemoryBufferLimit,
		StorageType:       fluentBitStorageType,
		FsBufferLimit:     fluentBitFsBufferLimit,
	}
}

func parsePlugins(s string) []string {
	return strings.SplitN(strings.ReplaceAll(s, " ", ""), ",", len(s))
}<|MERGE_RESOLUTION|>--- conflicted
+++ resolved
@@ -110,14 +110,10 @@
 	maxLogPipelines            int
 )
 
-<<<<<<< HEAD
 const (
-	otelImage             = "eu.gcr.io/kyma-project/tpi/otel-collector:0.66.0-a80d981f"
+	otelImage             = "eu.gcr.io/kyma-project/tpi/otel-collector:0.66.0-8bb1c644"
 	overrideConfigMapName = "telemetry-override-config"
 )
-=======
-const otelImage = "eu.gcr.io/kyma-project/tpi/otel-collector:0.66.0-8bb1c644"
->>>>>>> e7c55f68
 
 //nolint:gochecknoinits
 func init() {
