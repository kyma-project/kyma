--- conflicted
+++ resolved
@@ -49,25 +49,16 @@
 type LogPipelineValidator struct {
 	client.Client
 
-<<<<<<< HEAD
 	fluentBitConfigMap       types.NamespacedName
 	variablesValidator       validation.VariablesValidator
 	configValidator          validation.ConfigValidator
 	pluginValidator          validation.PluginValidator
+	maxPipelinesValidator    validation.MaxPipelinesValidator
 	outputValidator          validation.OutputValidator
 	globalFluentBitConfig    fluentbit.PipelineSpecificConfig
 	fluentBitMaxFSBufferSize string
 
 	fsWrapper fs.Wrapper
-=======
-	fluentBitConfigMap    types.NamespacedName
-	variablesValidator    validation.VariablesValidator
-	configValidator       validation.ConfigValidator
-	pluginValidator       validation.PluginValidator
-	maxPipelinesValidator validation.MaxPipelinesValidator
-	emitterConfig         fluentbit.EmitterConfig
-	fsWrapper             fs.Wrapper
->>>>>>> 7aed49d4
 
 	decoder *admission.Decoder
 }
@@ -79,13 +70,9 @@
 	variablesValidator validation.VariablesValidator,
 	configValidator validation.ConfigValidator,
 	pluginValidator validation.PluginValidator,
-<<<<<<< HEAD
+	maxPipelinesValidator validation.MaxPipelinesValidator,
 	outputValidator validation.OutputValidator,
 	globalFluentBitConfig fluentbit.PipelineSpecificConfig,
-=======
-	maxPipelinesValidator validation.MaxPipelinesValidator,
-	emitterConfig fluentbit.EmitterConfig,
->>>>>>> 7aed49d4
 	fsWrapper fs.Wrapper) *LogPipelineValidator {
 
 	return &LogPipelineValidator{
@@ -97,15 +84,10 @@
 		variablesValidator:    variablesValidator,
 		configValidator:       configValidator,
 		pluginValidator:       pluginValidator,
-<<<<<<< HEAD
+		maxPipelinesValidator: maxPipelinesValidator,
 		outputValidator:       outputValidator,
 		fsWrapper:             fsWrapper,
 		globalFluentBitConfig: globalFluentBitConfig,
-=======
-		maxPipelinesValidator: maxPipelinesValidator,
-		fsWrapper:             fsWrapper,
-		emitterConfig:         emitterConfig,
->>>>>>> 7aed49d4
 	}
 }
 
