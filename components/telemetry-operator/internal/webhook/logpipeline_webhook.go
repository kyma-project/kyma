--- conflicted
+++ resolved
@@ -107,29 +107,21 @@
 			},
 		}
 	}
-
-<<<<<<< HEAD
-	if v.pluginValidator.ContainsCustomPlugin(logPipeline) {
-		warnMsg := "LogPipeline contains a custom filter or output. Be aware that you are hereby entering unsupported mode!"
-=======
+	var warnMsg []string
+
 	secretsFound := v.validateSecrets(ctx, logPipeline)
 	if !secretsFound {
-		warnMsg := "One or more secrets do not exist, the log pipeline will stay in pending state until the secrets are available"
+		warnMsg = append(warnMsg, "One or more secrets do not exist, the log pipeline will stay in pending state until the secrets are available")
+	}
+	if v.pluginValidator.ContainsCustomPlugin(logPipeline) {
+		warnMsg = append(warnMsg, "LogPipeline contains a custom filter or output. Be aware that you are hereby entering unsupported mode!")
+	}
+
+	if len(warnMsg) != 0 {
 		return admission.Response{
 			AdmissionResponse: admissionv1.AdmissionResponse{
 				Allowed:  true,
-				Warnings: []string{warnMsg},
-			},
-		}
-	}
-
-	if logPipeline.Spec.EnableUnsupportedPlugins {
-		warnMsg := "'enableUnsupportedPlugin' is enabled which would allow unsupported plugins to be used!"
->>>>>>> 08817028
-		return admission.Response{
-			AdmissionResponse: admissionv1.AdmissionResponse{
-				Allowed:  true,
-				Warnings: []string{warnMsg},
+				Warnings: warnMsg,
 			},
 		}
 	}
