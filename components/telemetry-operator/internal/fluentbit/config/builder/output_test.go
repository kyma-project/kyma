--- conflicted
+++ resolved
@@ -49,21 +49,7 @@
 	logPipeline := &telemetryv1alpha1.LogPipeline{
 		Spec: telemetryv1alpha1.LogPipelineSpec{
 			Output: telemetryv1alpha1.Output{
-<<<<<<< HEAD
 				HTTP: &telemetryv1alpha1.HTTPOutput{
-					Dedot: true,
-					Host: telemetryv1alpha1.ValueType{
-						Value: "localhost",
-					},
-					User: telemetryv1alpha1.ValueType{
-						Value: "user",
-					},
-					Password: telemetryv1alpha1.ValueType{
-						Value: "password",
-					},
-					URI: "/customindex/kyma",
-=======
-				HTTP: telemetryv1alpha1.HTTPOutput{
 					Dedot:    true,
 					Port:     "1234",
 					Host:     telemetryv1alpha1.ValueType{Value: "localhost"},
@@ -71,7 +57,6 @@
 					Password: telemetryv1alpha1.ValueType{Value: "password"},
 					URI:      "/customindex/kyma",
 					Format:   "yaml",
->>>>>>> bfe4356c
 				},
 			},
 		},
@@ -146,15 +131,8 @@
 	logPipeline := &telemetryv1alpha1.LogPipeline{
 		Spec: telemetryv1alpha1.LogPipelineSpec{
 			Output: telemetryv1alpha1.Output{
-<<<<<<< HEAD
 				Loki: &telemetryv1alpha1.LokiOutput{
-					URL: telemetryv1alpha1.ValueType{
-						Value: "http:loki:3100",
-					},
-=======
-				Loki: telemetryv1alpha1.LokiOutput{
 					URL: telemetryv1alpha1.ValueType{Value: "http:loki:3100"},
->>>>>>> bfe4356c
 					Labels: map[string]string{
 						"job":        "telemetry-fluent-bit",
 						"cluster-id": "123"},
