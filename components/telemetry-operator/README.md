# Telemetry Operator

## Overview

The telemetry operator contains a logging controller that generates a Fluent Bit configuration from one or more `LogPipeline` custom resources. The controller ensures that all Fluent Bit Pods run the current configuration by deleting Pods after the configuration has changed. See all [CRD attributes](api/v1alpha1/logpipeline_types.go) and an [example](config/samples/telemetry_v1alpha1_logpipeline.yaml).

For now, creating Fluent Bit Pods is out of scope of the operator. An existing Fluent Bit Daemon Set is expected.

<<<<<<< HEAD
The generated Config Map (by default, `telemetry-fluent-bit-sections` in the `kyma-system` namespace) must be mounted to the Fluent Bit Pods and consumed by an `@INCLUDE` statement in an existing [configuration file](https://docs.fluentbit.io/manual/administration/configuring-fluent-bit/configuration-file). Fluent Bit parsers, file references, and environment variables are available in an additional Config Map or Secret.

See the flags that configure all Config Maps, Secret and Daemon Set names in [main.go](main.go).
=======
The generated Config Map (by default, `telemetry-fluent-bit-sections` in the `kyma-system` namespace) must be mounted to the Fluent Bit Pods and consumed by an `@INCLUDE` statement in an existing [configuration file](https://docs.fluentbit.io/manual/administration/configuring-fluent-bit/classic-mode/configuration-file). Fluent Bit parsers, file references, and environment variables are available in an additional Config Map or Secret.

See the flags that configure all Config Maps, Secret and DaemonSet names in [main.go](main.go).
>>>>>>> 5b316720

The operator has been bootstrapped with [Kubebuilder](https://github.com/kubernetes-sigs/kubebuilder) 3.1.0. Additional APIs can also be [added by Kubebuilder](https://book.kubebuilder.io/cronjob-tutorial/new-api.html).

## Development

### Prerequisites
- Install [kubebuilder 3.2.0](https://github.com/kubernetes-sigs/kubebuilder) which is the base framework for this controller
- Install [kustomize](https://github.com/kubernetes-sigs/kustomize) which lets you customize raw, template-free `yaml` files during local development
- Install [Golang 1.17](https://golang.org/dl/) or newer (for local execution)
- Install [Docker](https://www.docker.com/get-started)

### Available Commands

For development, you can use the following commands:

- Run all tests and validation

```bash
make
```

- Regenerate YAML manifests

```bash
make manifests
```

- Install CRDs to cluster in current kubeconfig context

```bash
make install-local
```

- Uninstall CRDs to cluster in current kubeconfig context

```bash
make uninstall-local
```

- Run the operator locally (uses current kubeconfig context)

```bash
make run-local
```

- Build container image and deploy to cluster in current kubeconfig context

```bash
make build-image IMG_NAME=<my container repo>
make push-image IMG_NAME=<my container repo> TAG=latest
make deploy-local IMG_NAME=<my container repo> TAG=latest
```

- Remove controller from cluster in current kubeconfig context

```bash
make undeploy-local
```<|MERGE_RESOLUTION|>--- conflicted
+++ resolved
@@ -6,15 +6,9 @@
 
 For now, creating Fluent Bit Pods is out of scope of the operator. An existing Fluent Bit Daemon Set is expected.
 
-<<<<<<< HEAD
-The generated Config Map (by default, `telemetry-fluent-bit-sections` in the `kyma-system` namespace) must be mounted to the Fluent Bit Pods and consumed by an `@INCLUDE` statement in an existing [configuration file](https://docs.fluentbit.io/manual/administration/configuring-fluent-bit/configuration-file). Fluent Bit parsers, file references, and environment variables are available in an additional Config Map or Secret.
+The generated Config Map (by default, `telemetry-fluent-bit-sections` in the `kyma-system` namespace) must be mounted to the Fluent Bit Pods and consumed by an `@INCLUDE` statement in an existing [configuration file](https://docs.fluentbit.io/manual/administration/configuring-fluent-bit/classic-mode/configuration-file). Fluent Bit parsers, file references, and environment variables are available in an additional Config Map or Secret.
 
 See the flags that configure all Config Maps, Secret and Daemon Set names in [main.go](main.go).
-=======
-The generated Config Map (by default, `telemetry-fluent-bit-sections` in the `kyma-system` namespace) must be mounted to the Fluent Bit Pods and consumed by an `@INCLUDE` statement in an existing [configuration file](https://docs.fluentbit.io/manual/administration/configuring-fluent-bit/classic-mode/configuration-file). Fluent Bit parsers, file references, and environment variables are available in an additional Config Map or Secret.
-
-See the flags that configure all Config Maps, Secret and DaemonSet names in [main.go](main.go).
->>>>>>> 5b316720
 
 The operator has been bootstrapped with [Kubebuilder](https://github.com/kubernetes-sigs/kubebuilder) 3.1.0. Additional APIs can also be [added by Kubebuilder](https://book.kubebuilder.io/cronjob-tutorial/new-api.html).
 
