--- conflicted
+++ resolved
@@ -1,4 +1,3 @@
-
 ---
 apiVersion: rbac.authorization.k8s.io/v1
 kind: ClusterRole
@@ -74,8 +73,6 @@
   - update
   - watch
 - apiGroups:
-<<<<<<< HEAD
-=======
   - apps
   resources:
   - replicasets
@@ -84,19 +81,6 @@
   - list
   - watch
 - apiGroups:
-  - monitoring.coreos.com
-  resources:
-  - servicemonitors
-  verbs:
-  - create
-  - delete
-  - get
-  - list
-  - patch
-  - update
-  - watch
-- apiGroups:
->>>>>>> 37398d52
   - telemetry.kyma-project.io
   resources:
   - logparsers
