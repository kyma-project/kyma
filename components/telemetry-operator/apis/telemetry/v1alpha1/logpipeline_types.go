--- conflicted
+++ resolved
@@ -42,20 +42,12 @@
 
 // ApplicationInput is the default type of Input that handles application logs
 type ApplicationInput struct {
-<<<<<<< HEAD
 	Namespaces InputNamespaces `json:"namespaces,omitempty"`
 	Containers InputContainers `json:"containers,omitempty"`
-=======
-	IncludeSystemNamespaces bool     `json:"includeSystemNamespaces,omitempty"`
-	Namespaces              []string `json:"namespaces,omitempty"`
-	ExcludeNamespaces       []string `json:"excludeNamespaces,omitempty"`
-	Containers              []string `json:"containers,omitempty"`
-	ExcludeContainers       []string `json:"excludeContainers,omitempty"`
 	// KeepAnnotations indicates whether to keep all Kubernetes annotations. The default is false.
 	KeepAnnotations bool `json:"keepAnnotations,omitempty"`
 	// DropLabels indicates whether to drop all Kubernetes labels. The default is false.
 	DropLabels bool `json:"dropLabels,omitempty"`
->>>>>>> d38386d2
 }
 
 type InputNamespaces struct {
@@ -68,13 +60,6 @@
 	Include []string `json:"include,omitempty"`
 	Exclude []string `json:"exclude,omitempty"`
 }
-
-//func (a *ApplicationInput) HasSelectors() bool {
-//	return len(a.Namespaces) > 0 ||
-//		len(a.ExcludeNamespaces) > 0 ||
-//		len(a.Containers) > 0 ||
-//		len(a.ExcludeContainers) > 0
-//}
 
 // Filter describes a Fluent Bit filter configuration
 type Filter struct {
