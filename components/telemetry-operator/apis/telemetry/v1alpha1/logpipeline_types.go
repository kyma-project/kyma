/*
Copyright 2021.

Licensed under the Apache License, Version 2.0 (the "License");
you may not use this file except in compliance with the License.
You may obtain a copy of the License at

    http://www.apache.org/licenses/LICENSE-2.0

Unless required by applicable law or agreed to in writing, software
distributed under the License is distributed on an "AS IS" BASIS,
WITHOUT WARRANTIES OR CONDITIONS OF ANY KIND, either express or implied.
See the License for the specific language governing permissions and
limitations under the License.
*/

package v1alpha1

import (
	metav1 "k8s.io/apimachinery/pkg/apis/meta/v1"
)

// EDIT THIS FILE!  THIS IS SCAFFOLDING FOR YOU TO OWN!
// NOTE: json tags are required.  Any new fields you add must have json tags for the fields to be serialized.

// LogPipelineSpec defines the desired state of LogPipeline
type LogPipelineSpec struct {
	// INSERT ADDITIONAL SPEC FIELDS - desired state of cluster
	// Important: Run "make" to regenerate code after modifying this file

	Filters   []Filter            `json:"filters,omitempty"`
	Output    Output              `json:"output,omitempty"`
	Files     []FileMount         `json:"files,omitempty"`
	Variables []VariableReference `json:"variables,omitempty"`
}

// Filter describes a Fluent Bit filter configuration
type Filter struct {
	Custom string `json:"custom,omitempty"`
}

<<<<<<< HEAD
// LokiOutput describes a Fluent Bit Loki output configuration
type LokiOutput struct {
	URL        ValueType         `json:"Url,omitempty"`
	Labels     map[string]string `json:"Labels,omitempty"`
	RemoveKeys []string          `json:"RemoveKeys,omitempty"`
}

// HttpOutput describes a Fluent Bit HTTP output configuration
=======
// HTTPOutput describes a Fluent Bit HTTP output configuration
>>>>>>> 562c6978
type HTTPOutput struct {
	Host      ValueType `json:"host,omitempty"`
	User      ValueType `json:"user,omitempty"`
	Password  ValueType `json:"password,omitempty"`
	URI       string    `json:"uri,omitempty"`
	Port      string    `json:"port,omitempty"`
	Compress  string    `json:"compress,omitempty"`
	Format    string    `json:"format,omitempty"`
	TLSConfig TLSConfig `json:"tls,omitempty"`
	Dedot     bool      `json:"dedot,omitempty"`
}

type TLSConfig struct {
	Disabled                  bool `json:"disabled,omitempty"`
	SkipCertificateValidation bool `json:"skipCertificateValidation,omitempty"`
}

// Output describes a Fluent Bit output configuration section
type Output struct {
	Custom string     `json:"custom,omitempty"`
	HTTP   HTTPOutput `json:"http,omitempty"`
	Loki   LokiOutput `json:"grafana-loki,omitempty"`
}

// FileMount provides file content to be consumed by a LogPipeline configuration
type FileMount struct {
	Name    string `json:"name,omitempty"`
	Content string `json:"content,omitempty"`
}

// Variables is a pointer to a Kubernetes secret that should be provided as environment variable to Fluent Bit
type VariableReference struct {
	Name      string        `json:"name,omitempty"`
	ValueFrom ValueFromType `json:"valueFrom,omitempty"`
}

type ValueType struct {
	Value     string        `json:"value,omitempty"`
	ValueFrom ValueFromType `json:"valueFrom,omitempty"`
}

func (v *ValueType) IsDefined() bool {
	return v.Value != "" || (v.ValueFrom.SecretKey.Name != "" && v.ValueFrom.SecretKey.Key != "")
}

func (v *ValueFromType) IsSecretRef() bool {
	return v.SecretKey.Name != "" && v.SecretKey.Key != ""
}

type ValueFromType struct {
	SecretKey SecretKeyRef `json:"secretKeyRef,omitempty"`
}

type SecretKeyRef struct {
	Name      string `json:"name,omitempty"`
	Namespace string `json:"namespace,omitempty"`
	Key       string `json:"key,omitempty"`
}

type LogPipelineConditionType string

// These are the valid statuses of LogPipeline.
const (
	LogPipelinePending LogPipelineConditionType = "Pending"
	LogPipelineRunning LogPipelineConditionType = "Running"
)

const (
	FluentBitDSRestartedReason        = "FluentBitDaemonSetRestarted"
	FluentBitDSRestartCompletedReason = "FluentBitDaemonSetRestartCompleted"
	SecretsNotPresent                 = "OneORMoreSecretsAreNotPresent"
)

// LogPipelineCondition contains details for the current condition of this LogPipeline
type LogPipelineCondition struct {
	LastTransitionTime metav1.Time              `json:"lastTransitionTime,omitempty"`
	Reason             string                   `json:"reason,omitempty"`
	Type               LogPipelineConditionType `json:"type,omitempty"`
}

// LogPipelineStatus defines the observed state of LogPipeline
type LogPipelineStatus struct {
	Conditions      []LogPipelineCondition `json:"conditions,omitempty"`
	UnsupportedMode bool                   `json:"unsupportedMode,omitempty"`
}

func NewLogPipelineCondition(reason string, condType LogPipelineConditionType) *LogPipelineCondition {
	return &LogPipelineCondition{
		LastTransitionTime: metav1.Now(),
		Reason:             reason,
		Type:               condType,
	}
}

func (lps *LogPipelineStatus) GetCondition(condType LogPipelineConditionType) *LogPipelineCondition {
	for cond := range lps.Conditions {
		if lps.Conditions[cond].Type == condType {
			return &lps.Conditions[cond]
		}
	}
	return nil
}

func (lps *LogPipelineStatus) SetCondition(cond LogPipelineCondition) {
	currentCond := lps.GetCondition(cond.Type)
	if currentCond != nil && currentCond.Reason == cond.Reason {
		return
	}
	if currentCond != nil {
		cond.LastTransitionTime = currentCond.LastTransitionTime
	}
	newConditions := filterOutCondition(lps.Conditions, cond.Type)
	lps.Conditions = append(newConditions, cond)
}

func filterOutCondition(conditions []LogPipelineCondition, condType LogPipelineConditionType) []LogPipelineCondition {
	var newConditions []LogPipelineCondition
	for _, cond := range conditions {
		if cond.Type == condType {
			continue
		}
		newConditions = append(newConditions, cond)
	}
	return newConditions
}

//+kubebuilder:object:root=true
//+kubebuilder:resource:scope=Cluster
//+kubebuilder:subresource:status
//+kubebuilder:printcolumn:name="Status",type=string,JSONPath=`.status.conditions[-1].type`
//+kubebuilder:printcolumn:name="Unsupported-Mode",type=boolean,JSONPath=`.status.unsupportedMode`
//+kubebuilder:printcolumn:name="Age",type=date,JSONPath=`.metadata.creationTimestamp`

// LogPipeline is the Schema for the logpipelines API
type LogPipeline struct {
	metav1.TypeMeta   `json:",inline"`
	metav1.ObjectMeta `json:"metadata,omitempty"`

	Spec   LogPipelineSpec   `json:"spec,omitempty"`
	Status LogPipelineStatus `json:"status,omitempty"`
}

//+kubebuilder:object:root=true

// LogPipelineList contains a list of LogPipeline
type LogPipelineList struct {
	metav1.TypeMeta `json:",inline"`
	metav1.ListMeta `json:"metadata,omitempty"`
	Items           []LogPipeline `json:"items"`
}

//nolint:gochecknoinits
func init() {
	SchemeBuilder.Register(&LogPipeline{}, &LogPipelineList{})
}<|MERGE_RESOLUTION|>--- conflicted
+++ resolved
@@ -39,7 +39,6 @@
 	Custom string `json:"custom,omitempty"`
 }
 
-<<<<<<< HEAD
 // LokiOutput describes a Fluent Bit Loki output configuration
 type LokiOutput struct {
 	URL        ValueType         `json:"Url,omitempty"`
@@ -48,9 +47,6 @@
 }
 
 // HttpOutput describes a Fluent Bit HTTP output configuration
-=======
-// HTTPOutput describes a Fluent Bit HTTP output configuration
->>>>>>> 562c6978
 type HTTPOutput struct {
 	Host      ValueType `json:"host,omitempty"`
 	User      ValueType `json:"user,omitempty"`
