--- conflicted
+++ resolved
@@ -98,15 +98,7 @@
 			ensureSubscriberSvcCreated(subscriberSvc, ctx)
 
 			// Create subscription
-<<<<<<< HEAD
-			givenSubscription := reconcilertesting.NewSubscription(
-				subscriptionName,
-				namespaceName,
-				reconcilertesting.WithFilter,
-				reconcilertesting.WithWebhook)
-=======
 			givenSubscription := reconcilertesting.NewSubscription(subscriptionName, namespaceName, reconcilertesting.WithNotCleanEventTypeFilter, reconcilertesting.WithWebhookAuthForBEB)
->>>>>>> 02bcdee8
 			givenSubscription.Spec.Sink = "invalid"
 			ensureSubscriptionCreated(givenSubscription, ctx)
 
@@ -223,18 +215,7 @@
 				Message: "",
 				Type:    v1.EventTypeWarning,
 			}
-<<<<<<< HEAD
 			getK8sEvents(&subscriptionEvents, subscription1.Namespace).Should(reconcilertesting.HaveEvent(subscriptionDeletedEvent))
-=======
-			getK8sEvents(&subscriptionEvents, givenSubscription.Namespace).Should(reconcilertesting.HaveEvent(subscriptionDeletedEvent))
-
-			By("Sending valid webhook requests only")
-			validRequests, invalidRequests := countRequestsForWebhooks(reconcilertesting.EventType, reconcilertesting.EventTypeNotClean)
-			Expect(validRequests).Should(BeZero())
-			Expect(invalidRequests).Should(BeZero())
-		})
-	})
->>>>>>> 02bcdee8
 
 			By("Ensuring the APIRule has 1 OwnerReference and 1 path")
 			getAPIRule(&apiRuleCreated, ctx).Should(And(
