package backend

import (
	"context"
	"encoding/json"
	"fmt"
	"os"

	hydrav1alpha1 "github.com/ory/hydra-maester/api/v1alpha1"
	"github.com/pkg/errors"
	"go.uber.org/zap"

	appsv1 "k8s.io/api/apps/v1"
	v1 "k8s.io/api/core/v1"
	k8serrors "k8s.io/apimachinery/pkg/api/errors"
	metav1 "k8s.io/apimachinery/pkg/apis/meta/v1"
	"k8s.io/apimachinery/pkg/runtime/schema"
	"k8s.io/apimachinery/pkg/types"
	"k8s.io/client-go/tools/record"
	ctrl "sigs.k8s.io/controller-runtime"
	"sigs.k8s.io/controller-runtime/pkg/cache"
	"sigs.k8s.io/controller-runtime/pkg/client"
	"sigs.k8s.io/controller-runtime/pkg/handler"
	"sigs.k8s.io/controller-runtime/pkg/reconcile"
	"sigs.k8s.io/controller-runtime/pkg/source"

	eventingv1alpha1 "github.com/kyma-project/kyma/components/eventing-controller/api/v1alpha1"
	"github.com/kyma-project/kyma/components/eventing-controller/logger"
	"github.com/kyma-project/kyma/components/eventing-controller/pkg/commander"
	"github.com/kyma-project/kyma/components/eventing-controller/pkg/deployment"
	"github.com/kyma-project/kyma/components/eventing-controller/pkg/env"
	"github.com/kyma-project/kyma/components/eventing-controller/pkg/object"
	"github.com/kyma-project/kyma/components/eventing-controller/utils"
)

const (
	BEBBackendSecretLabelKey   = "kyma-project.io/eventing-backend"
	BEBBackendSecretLabelValue = "beb"

	BackendCRLabelKey   = "kyma-project.io/eventing"
	BackendCRLabelValue = "backend"

	AppLabelValue             = deployment.PublisherName
	PublisherSecretEMSHostKey = "ems-publish-host"

	TokenEndpointFormat             = "%s?grant_type=%s&response_type=token"
	NamespacePrefix                 = "/"
	BEBPublishEndpointForSubscriber = "/sap/ems/v1"
	BEBPublishEndpointForPublisher  = "/sap/ems/v1/events"

	reconcilerName = "backend-reconciler"
)

type Reconciler struct {
	ctx                  context.Context
	natsCommander        commander.Commander
	natsCommanderStarted bool
	bebCommander         commander.Commander
	bebCommanderStarted  bool
	client.Client
	// TODO: Do we need to explicitly pass and use a cache here? The default client that we get from manager
	//  already uses a cache internally (check manager.DefaultNewClient)
	cache.Cache
	logger                    *logger.Logger
	record                    record.EventRecorder
	cfg                       env.BackendConfig
	defaultSubscriptionConfig *eventingv1alpha1.SubscriptionConfig

	// backendType is the type of the backend which the reconciler detects at runtime
	backendType eventingv1alpha1.BackendType
}

func NewReconciler(ctx context.Context, natsCommander, bebCommander commander.Commander, client client.Client, cache cache.Cache, logger *logger.Logger, recorder record.EventRecorder) *Reconciler {
	cfg := env.GetBackendConfig()
	return &Reconciler{
		ctx:           ctx,
		natsCommander: natsCommander,
		bebCommander:  bebCommander,
		Client:        client,
		Cache:         cache,
		logger:        logger,
		record:        recorder,
		cfg:           cfg,
		defaultSubscriptionConfig: &eventingv1alpha1.SubscriptionConfig{
			MaxInFlightMessages: cfg.DefaultSubscriptionConfig.MaxInFlightMessages,
		},
	}
}

// +kubebuilder:rbac:groups="",resources=secrets,verbs=get;list;watch;update;patch;create;delete
// +kubebuilder:rbac:groups=apps,resources=deployments,verbs=get;list;watch;update;patch;create;delete
// +kubebuilder:rbac:groups=eventing.kyma-project.io,resources=eventingbackends,verbs=get;list;watch;create;update;patch;delete
// +kubebuilder:rbac:groups=eventing.kyma-project.io,resources=eventingbackends/status,verbs=get;update;patch
// +kubebuilder:rbac:groups=hydra.ory.sh,resources=oauth2clients,verbs=get;create;update;list;watch

func (r *Reconciler) Reconcile(ctx context.Context, _ ctrl.Request) (ctrl.Result, error) {
	var secretList v1.SecretList

	if err := r.Cache.List(ctx, &secretList, client.MatchingLabels{
		BEBBackendSecretLabelKey: BEBBackendSecretLabelValue,
	}); err != nil {
		return ctrl.Result{}, err
	}

	if len(secretList.Items) > 1 {
		// This is not allowed!
		r.namedLogger().Debugw("more than one secret with the label exist", "key", BEBBackendSecretLabelKey, "value", BEBBackendSecretLabelValue, "count", len(secretList.Items))
		currentBackend, err := r.getCurrentBackendCR(ctx)
		if err != nil {
			if k8serrors.IsNotFound(err) {
				return ctrl.Result{}, nil
			}
			return ctrl.Result{}, err
		}
		desiredBackend := currentBackend.DeepCopy()
		desiredBackend.Status = getDefaultBackendStatus()
		// Do not change the value of backend type if cannot change it
		desiredBackend.Status.Backend = currentBackend.Status.Backend
		desiredBackend.Status.EventingReady = utils.BoolPtr(false)
		if object.Semantic.DeepEqual(&desiredBackend.Status, &currentBackend.Status) {
			return ctrl.Result{}, nil
		}
		if err := r.Client.Status().Update(ctx, desiredBackend); err != nil {
			r.namedLogger().Errorw("update EventingBackend status failed", "error", err)
			return ctrl.Result{}, err
		}
		return ctrl.Result{}, nil
	}

	// If secret with label then BEB flow
	if len(secretList.Items) == 1 {
		return r.reconcileBEBBackend(ctx, &secretList.Items[0])
	}

	// Default: NATS flow
	return r.reconcileNATSBackend(ctx)
}

func (r *Reconciler) reconcileNATSBackend(ctx context.Context) (ctrl.Result, error) {
	// CreateOrUpdate CR with NATS
	r.backendType = eventingv1alpha1.NatsBackendType
	newBackend, err := r.CreateOrUpdateBackendCR(ctx)
	if err != nil {
		// Update status if bad
		updateErr := r.UpdateBackendStatus(ctx, r.backendType, nil, nil, nil)
		if updateErr != nil {
			return ctrl.Result{}, errors.Wrapf(err, "update status when create or update backend failed")
		}
		return ctrl.Result{}, errors.Wrapf(err, "create or update EventingBackend failed, type: %s", eventingv1alpha1.NatsBackendType)
	}

	// Stop the BEB subscription controller
	if err := r.stopBEBController(); err != nil {
		updateErr := r.UpdateBackendStatus(ctx, r.backendType, newBackend, nil, nil)
		if updateErr != nil {
			return ctrl.Result{}, errors.Wrapf(err, "update status when stop BEB controller failed")
		}
		return ctrl.Result{}, err
	}
	// Start the NATS subscription controller
	if err := r.startNATSController(); err != nil {
		updateErr := r.UpdateBackendStatus(ctx, r.backendType, newBackend, nil, nil)
		if updateErr != nil {
			return ctrl.Result{}, errors.Wrapf(err, "update status when start NATS controller failed")
		}
		return ctrl.Result{}, err
	}

	// Delete secret for publisher proxy if it exists
	err = r.DeletePublisherProxySecret(ctx)
	if err != nil {
		// Update status if bad
		updateErr := r.UpdateBackendStatus(ctx, r.backendType, newBackend, nil, nil)
		if updateErr != nil {
			return ctrl.Result{}, errors.Wrapf(err, "update status when delete publisher proxy secret failed")
		}
		return ctrl.Result{}, errors.Wrapf(err, "delete eventing publisher proxy secret failed")
	}

	// CreateOrUpdate deployment for publisher proxy
	publisher, err := r.CreateOrUpdatePublisherProxy(ctx, r.backendType)
	if err != nil {
		// Update status if bad
		updateErr := r.UpdateBackendStatus(ctx, r.backendType, newBackend, nil, nil)
		if updateErr != nil {
			return ctrl.Result{}, errors.Wrapf(err, "update status when create or update publisher proxy failed")
		}
		r.namedLogger().Errorw("create or update eventing publisher proxy deployment failed", "error", err)
		return ctrl.Result{}, err
	}

	// CreateOrUpdate status of the CR
	// Get publisher proxy ready status
	err = r.UpdateBackendStatus(ctx, r.backendType, newBackend, publisher, nil)
	return ctrl.Result{}, err
}

func (r *Reconciler) reconcileBEBBackend(ctx context.Context, bebSecret *v1.Secret) (ctrl.Result, error) {
	r.backendType = eventingv1alpha1.BebBackendType
	// CreateOrUpdate CR with BEB
	newBackend, err := r.CreateOrUpdateBackendCR(ctx)
	if err != nil {
		updateErr := r.UpdateBackendStatus(ctx, r.backendType, nil, nil, bebSecret)
		if updateErr != nil {
			return ctrl.Result{}, errors.Wrapf(err, "update status when create or update backend CR failed")
		}
		return ctrl.Result{}, errors.Wrapf(err, "create or update EventingBackend failed, type: %s", eventingv1alpha1.BebBackendType)
	}

	// Stop the NATS subscription controller
	if err := r.stopNATSController(); err != nil {
		updateErr := r.UpdateBackendStatus(ctx, r.backendType, newBackend, nil, bebSecret)
		if updateErr != nil {
			return ctrl.Result{}, errors.Wrapf(err, "update status when stop NATS controller failed")
		}
		return ctrl.Result{}, err
	}

	// Ensure that an OAuth2Client CR exists that gets processed by the Hydra operator and creates a secret
	// containing the oauth2 credentials.
	oauth2Client, err := r.syncOAuth2ClientCR(ctx)
	if err != nil {
		return ctrl.Result{}, errors.Wrap(err, "sync OAuth2Client CR failed")
	}
	// Following could return an error when the OAuth2Client CR is created for the first time, until the secret is
	// created by the Hydra operator. However, eventually it should get resolved in the next few reconciliation loops.
	oauth2ClientID, oauth2ClientSecret, err := r.getOAuth2ClientCredentials(ctx, oauth2Client.Spec.SecretName, oauth2Client.Namespace)
	if err != nil {
		return ctrl.Result{}, err
	}

	// CreateOrUpdate deployment for publisher proxy secret
	secretForPublisher, err := r.SyncPublisherProxySecret(ctx, bebSecret)
	if err != nil {
		// Update status if bad
		updateErr := r.UpdateBackendStatus(ctx, r.backendType, newBackend, nil, bebSecret)
		if updateErr != nil {
			return ctrl.Result{}, errors.Wrapf(err, "update status when sync publisher proxy secret failed")
		}
		r.namedLogger().Errorw("sync publisher proxy secret failed", "backend", eventingv1alpha1.BebBackendType, "error", err)
		return ctrl.Result{}, err
	}

	// Set environment with secrets for BEB subscription controller
	err = setUpEnvironmentForBEBController(secretForPublisher)
	if err != nil {
		return ctrl.Result{}, errors.Wrapf(err, "setup env var for BEB controller failed")
	}

	// Start the BEB subscription controller
	if err := r.startBEBController(string(oauth2ClientID), string(oauth2ClientSecret)); err != nil {
		updateErr := r.UpdateBackendStatus(ctx, r.backendType, newBackend, nil, bebSecret)
		if updateErr != nil {
			return ctrl.Result{}, errors.Wrapf(err, "update status when start BEB controller failed")
		}
		return ctrl.Result{}, err
	}

	// CreateOrUpdate deployment for publisher proxy
	publisherDeploy, err := r.CreateOrUpdatePublisherProxy(ctx, r.backendType)
	if err != nil {
		// Update status if bad
		updateErr := r.UpdateBackendStatus(ctx, r.backendType, newBackend, nil, bebSecret)
		if updateErr != nil {
			return ctrl.Result{}, errors.Wrapf(err, "update status when create or update publisher proxy failed")
		}
		r.namedLogger().Errorw("create or update publisher proxy failed", "backend", r.backendType, "error", err)
		return ctrl.Result{}, err
	}
	// CreateOrUpdate status of the CR
	err = r.UpdateBackendStatus(ctx, r.backendType, newBackend, publisherDeploy, bebSecret)
	if err != nil {
		r.namedLogger().Errorw("create or update backend status failed", "backend", r.backendType, "error", err)
		return ctrl.Result{}, err
	}

	return ctrl.Result{}, nil
}

func setUpEnvironmentForBEBController(secret *v1.Secret) error {
	err := os.Setenv("BEB_API_URL", fmt.Sprintf("%s%s", string(secret.Data[PublisherSecretEMSHostKey]), BEBPublishEndpointForSubscriber))
	if err != nil {
		return errors.Wrapf(err, "set BEB_API_URL env var failed")
	}

	err = os.Setenv("CLIENT_ID", string(secret.Data[deployment.PublisherSecretClientIDKey]))
	if err != nil {
		return errors.Wrapf(err, "set CLIENT_ID env var failed")
	}

	err = os.Setenv("CLIENT_SECRET", string(secret.Data[deployment.PublisherSecretClientSecretKey]))
	if err != nil {
		return errors.Wrapf(err, "set CLIENT_SECRET env var failed")
	}

	err = os.Setenv("TOKEN_ENDPOINT", string(secret.Data[deployment.PublisherSecretTokenEndpointKey]))
	if err != nil {
		return errors.Wrapf(err, "set TOKEN_ENDPOINT env var failed")
	}

	err = os.Setenv("BEB_NAMESPACE", fmt.Sprintf("%s%s", NamespacePrefix, string(secret.Data[deployment.PublisherSecretBEBNamespaceKey])))
	if err != nil {
		return errors.Wrapf(err, "set BEB_NAMESPACE env var failed")
	}

	return nil
}

func (r *Reconciler) UpdateBackendStatus(ctx context.Context, backendType eventingv1alpha1.BackendType, backend *eventingv1alpha1.EventingBackend, publisher *appsv1.Deployment, bebSecret *v1.Secret) error {
	var publisherReady, subscriptionControllerReady bool

	currentBackend, err := r.getCurrentBackendCR(ctx)
	if err != nil {
		return errors.Wrapf(err, "get current backend failed")
	}
	currentStatus := currentBackend.Status

	desiredStatus := getDefaultBackendStatus()
	desiredStatus.Backend = backendType

	// When backend creation fails, marking the eventingbackend ready to false
	if backend == nil {
		// Applying existing attributes
		desiredBackend := currentBackend.DeepCopy()
		desiredBackend.Status = desiredStatus

		if object.Semantic.DeepEqual(&desiredStatus, &currentStatus) {
			return nil
		}

		r.namedLogger().Debug("update backend CR status when backend is nil")
		if err := r.Client.Status().Update(ctx, desiredBackend); err != nil {
			r.namedLogger().Errorw("update EventingBackend status failed", "error", err)
			return err
		}
		return nil
	}

	// Once backend changes, the publisher deployment changes are not picked up immediately
	// Hence marking the EventingBackend ready to false
	if hasBackendTypeChanged(currentStatus, desiredStatus) {
		// Applying existing attributes
		desiredBackend := currentBackend.DeepCopy()
		desiredBackend.Status = desiredStatus

		if object.Semantic.DeepEqual(&desiredStatus, &currentStatus) {
			return nil
		}

		if err := r.Client.Status().Update(ctx, desiredBackend); err != nil {
			r.namedLogger().Errorw("update EventingBackend status failed", "error", err)
			return err
		}
		return nil
	}

	// In case a publisher already exists, make sure during the switch the status of publisherReady is false
	if publisher != nil {
		publisherReady = publisher.Status.Replicas == publisher.Status.ReadyReplicas &&
			*publisher.Spec.Replicas == publisher.Status.ReadyReplicas
	}

	switch backendType {
	case eventingv1alpha1.BebBackendType:
		if bebSecret != nil {
			desiredStatus.BebSecretName = bebSecret.Name
			desiredStatus.BebSecretNamespace = bebSecret.Namespace
		}
		subscriptionControllerReady = r.bebCommanderStarted
	case eventingv1alpha1.NatsBackendType:
		desiredStatus.BebSecretName = ""
		desiredStatus.BebSecretNamespace = ""
		subscriptionControllerReady = r.natsCommanderStarted
	}
	eventingReady := subscriptionControllerReady && publisherReady

	desiredStatus.Backend = backendType
	desiredStatus.SubscriptionControllerReady = utils.BoolPtr(subscriptionControllerReady)
	desiredStatus.EventingReady = utils.BoolPtr(eventingReady)
	desiredStatus.PublisherProxyReady = utils.BoolPtr(publisherReady)

	if object.Semantic.DeepEqual(&desiredStatus, &currentStatus) {
		return nil
	}

	// Applying existing attributes
	desiredBackend := currentBackend.DeepCopy()
	desiredBackend.Status = desiredStatus

	if err := r.Client.Status().Update(ctx, desiredBackend); err != nil {
		r.namedLogger().Errorw("update EventingBackend status failed", "error", err)
		return err
	}
	return nil
}

func hasBackendTypeChanged(currentBackendStatus, desiredBackendStatus eventingv1alpha1.EventingBackendStatus) bool {
	if currentBackendStatus.Backend != desiredBackendStatus.Backend {
		return true
	}
	return false
}

func getDefaultBackendStatus() eventingv1alpha1.EventingBackendStatus {
	return eventingv1alpha1.EventingBackendStatus{
		SubscriptionControllerReady: utils.BoolPtr(false),
		PublisherProxyReady:         utils.BoolPtr(false),
		EventingReady:               utils.BoolPtr(false),
		BebSecretName:               "",
		BebSecretNamespace:          "",
	}
}

func (r *Reconciler) DeletePublisherProxySecret(ctx context.Context) error {
	secretNamespacedName := types.NamespacedName{
		Namespace: deployment.PublisherNamespace,
		Name:      deployment.PublisherName,
	}
	currentSecret := new(v1.Secret)
	err := r.Cache.Get(ctx, secretNamespacedName, currentSecret)
	if err != nil {
		if k8serrors.IsNotFound(err) {
			// Nothing needs to be done
			return nil
		}
		return err
	}

	if err := r.Client.Delete(ctx, currentSecret); err != nil {
		return errors.Wrapf(err, "delete eventing publisher proxy secret failed")
	}
	return nil
}

func (r *Reconciler) SyncPublisherProxySecret(ctx context.Context, secret *v1.Secret) (*v1.Secret, error) {
	secretNamespacedName := types.NamespacedName{
		Namespace: deployment.PublisherNamespace,
		Name:      deployment.PublisherName,
	}
	currentSecret := new(v1.Secret)

	desiredSecret, err := getSecretForPublisher(secret)
	if err != nil {
		return nil, errors.Wrapf(err, "invalid secret for publisher")
	}
	err = r.Cache.Get(ctx, secretNamespacedName, currentSecret)
	if err != nil {
		if k8serrors.IsNotFound(err) {
			// Create secret
			r.namedLogger().Debug("creating secret for BEB publisher")
			err := r.Create(ctx, desiredSecret)
			if err != nil {
				return nil, errors.Wrapf(err, "create secret for eventing publisher proxy failed")
			}
			return desiredSecret, nil
		}
		return nil, errors.Wrapf(err, "get eventing publisher proxy secret failed")
	}

	if object.Semantic.DeepEqual(currentSecret, desiredSecret) {
		r.namedLogger().Debug("no need to update secret for BEB publisher")
		return currentSecret, nil
	}

	// Update secret
	desiredSecret.ResourceVersion = currentSecret.ResourceVersion
	if err := r.Update(ctx, desiredSecret); err != nil {
		r.namedLogger().Errorw("update publisher proxy secret failed", "error", err)
		return nil, err
	}

	return desiredSecret, nil
}

func newSecret(name, namespace string) *v1.Secret {
	return &v1.Secret{
		ObjectMeta: metav1.ObjectMeta{
			Name:      name,
			Namespace: namespace,
		},
	}
}

func getSecretForPublisher(bebSecret *v1.Secret) (*v1.Secret, error) {
	secret := newSecret(deployment.PublisherName, deployment.PublisherNamespace)

	secret.Labels = map[string]string{
		deployment.AppLabelKey: AppLabelValue,
	}

	if _, ok := bebSecret.Data["messaging"]; !ok {
		return nil, errors.New("message is missing from BEB secret")
	}
	messagingBytes := bebSecret.Data["messaging"]

	if _, ok := bebSecret.Data["namespace"]; !ok {
		return nil, errors.New("namespace is missing from BEB secret")
	}
	namespaceBytes := bebSecret.Data["namespace"]

	var messages []Message
	err := json.Unmarshal(messagingBytes, &messages)
	if err != nil {
		return nil, err
	}

	for _, m := range messages {
		if m.Broker.BrokerType == "saprestmgw" {
			if len(m.OA2.ClientID) == 0 {
				return nil, errors.New("client ID is missing")
			}
			if len(m.OA2.ClientSecret) == 0 {
				return nil, errors.New("client secret is missing")
			}
			if len(m.OA2.TokenEndpoint) == 0 {
				return nil, errors.New("tokenendpoint is missing")
			}
			if len(m.OA2.GrantType) == 0 {
				return nil, errors.New("granttype is missing")
			}
			if len(m.URI) == 0 {
				return nil, errors.New("publish URL is missing")
			}

			secret.StringData = getSecretStringData(m.OA2.ClientID, m.OA2.ClientSecret, m.OA2.TokenEndpoint, m.OA2.GrantType, m.URI, string(namespaceBytes))
			break
		}
	}

	return secret, nil
}

func getSecretStringData(clientID, clientSecret, tokenEndpoint, grantType, publishURL, namespace string) map[string]string {
	return map[string]string{
		deployment.PublisherSecretClientIDKey:      clientID,
		deployment.PublisherSecretClientSecretKey:  clientSecret,
		deployment.PublisherSecretTokenEndpointKey: fmt.Sprintf(TokenEndpointFormat, tokenEndpoint, grantType),
		deployment.PublisherSecretEMSURLKey:        fmt.Sprintf("%s%s", publishURL, BEBPublishEndpointForPublisher),
		PublisherSecretEMSHostKey:                  fmt.Sprintf("%s", publishURL),
		deployment.PublisherSecretBEBNamespaceKey:  namespace,
	}
}

func (r *Reconciler) CreateOrUpdatePublisherProxy(ctx context.Context, backend eventingv1alpha1.BackendType) (*appsv1.Deployment, error) {
	publisherNamespacedName := types.NamespacedName{
		Namespace: deployment.PublisherNamespace,
		Name:      deployment.PublisherName,
	}
	currentPublisher := new(appsv1.Deployment)
	var desiredPublisher *appsv1.Deployment

	switch backend {
	case eventingv1alpha1.NatsBackendType:
		desiredPublisher = deployment.NewNATSPublisherDeployment(r.cfg.PublisherConfig)
	case eventingv1alpha1.BebBackendType:
		desiredPublisher = deployment.NewBEBPublisherDeployment(r.cfg.PublisherConfig)
	default:
		return nil, fmt.Errorf("unknown eventing backend type %q", backend)
	}

	if err := r.setAsOwnerReference(ctx, desiredPublisher); err != nil {
		return nil, errors.Wrapf(err, "set owner reference for publisher failed")
	}

	err := r.Cache.Get(ctx, publisherNamespacedName, currentPublisher)
	if err != nil {
		if k8serrors.IsNotFound(err) {
			// Create
			r.namedLogger().Debug("creating publisher proxy")
			return desiredPublisher, r.Create(ctx, desiredPublisher)
		}
		return nil, err
	}

	desiredPublisher.ResourceVersion = currentPublisher.ResourceVersion
	if object.Semantic.DeepEqual(currentPublisher, desiredPublisher) {
		return currentPublisher, nil
	}

	// Update publisher proxy deployment
	if err := r.Update(ctx, desiredPublisher); err != nil {
		return nil, errors.Wrapf(err, "update publisher proxy deployment failed")
	}

	return desiredPublisher, nil
}

func (r *Reconciler) CreateOrUpdateBackendCR(ctx context.Context) (*eventingv1alpha1.EventingBackend, error) {
	labels := map[string]string{
		BackendCRLabelKey: BackendCRLabelValue,
	}
	desiredBackend := &eventingv1alpha1.EventingBackend{
		ObjectMeta: metav1.ObjectMeta{
			Name:      r.cfg.BackendCRName,
			Namespace: r.cfg.BackendCRNamespace,
			Labels:    labels,
		},
		Spec: eventingv1alpha1.EventingBackendSpec{},
	}

	currentBackend, err := r.getCurrentBackendCR(ctx)
	if err != nil {
		if k8serrors.IsNotFound(err) {
			if err := r.Create(ctx, desiredBackend); err != nil {
				return nil, errors.Wrapf(err, "create EventingBackend failed")
			}
			r.namedLogger().Debug("created backend CR")
			return desiredBackend, nil
		}
		return nil, errors.Wrapf(err, "get EventingBackend failed")
	}

	desiredBackend.ResourceVersion = currentBackend.ResourceVersion
	if object.Semantic.DeepEqual(&currentBackend, &desiredBackend) {
		return currentBackend, nil
	}

	if err := r.Update(ctx, desiredBackend); err != nil {
		return nil, errors.Wrapf(err, "update EventingBackend failed")
	}

	return desiredBackend, nil
}

func (r *Reconciler) getCurrentBackendCR(ctx context.Context) (*eventingv1alpha1.EventingBackend, error) {
	backend := new(eventingv1alpha1.EventingBackend)
	err := r.Cache.Get(ctx, types.NamespacedName{
		Name:      r.cfg.BackendCRName,
		Namespace: r.cfg.BackendCRNamespace,
	}, backend)
	return backend, err
}

func (r *Reconciler) syncOAuth2ClientCR(ctx context.Context) (*hydrav1alpha1.OAuth2Client, error) {
	desiredOAuth2Client := deployment.NewOAuth2Client()
	if err := r.setAsOwnerReference(ctx, desiredOAuth2Client); err != nil {
		return nil, errors.Wrapf(err, "set OAuth2Client CR owner reference failed")
	}
	CRNamespacedName := types.NamespacedName{
		Namespace: desiredOAuth2Client.Namespace,
		Name:      desiredOAuth2Client.Name,
	}
	currentOAuth2Client := new(hydrav1alpha1.OAuth2Client)
	if err := r.Cache.Get(ctx, CRNamespacedName, currentOAuth2Client); err != nil {
		if k8serrors.IsNotFound(err) {
			return desiredOAuth2Client, r.Create(ctx, desiredOAuth2Client)
		}
		return nil, err
	}

	desiredOAuth2Client.ResourceVersion = currentOAuth2Client.ResourceVersion
	if object.Semantic.DeepEqual(currentOAuth2Client, desiredOAuth2Client) {
		return currentOAuth2Client, nil
	}
	if err := r.Update(ctx, desiredOAuth2Client); err != nil {
		return nil, errors.Wrap(err, "update OAuth2Client failed")
	}
	return desiredOAuth2Client, nil
}

func (r *Reconciler) getOAuth2ClientCredentials(ctx context.Context, name, namespace string) (clientID, clientSecret []byte, err error) {
	oauth2Secret := new(v1.Secret)
	oauth2SecretNamespacedName := types.NamespacedName{Namespace: namespace, Name: name}
	if getErr := r.Cache.Get(ctx, oauth2SecretNamespacedName, oauth2Secret); getErr != nil {
		err = errors.Wrapf(getErr, "get secret failed namespace:%s name:%s", namespace, name)
		return
	}
	var exists bool
	if clientID, exists = oauth2Secret.Data["client_id"]; !exists {
		err = errors.New("key 'client_id' not found in secret " + oauth2SecretNamespacedName.String())
		return
	}
	if clientSecret, exists = oauth2Secret.Data["client_secret"]; !exists {
		err = errors.New("key 'client_secret' not found in secret " + oauth2SecretNamespacedName.String())
		return
	}
	return
}

func getDeploymentMapper() handler.EventHandler {
	var mapper handler.MapFunc = func(obj client.Object) []reconcile.Request {
		var reqs []reconcile.Request
		// Ignore deployments other than publisher-proxy
		if obj.GetName() == deployment.PublisherName && obj.GetNamespace() == deployment.PublisherNamespace {
			reqs = append(reqs, reconcile.Request{
				NamespacedName: types.NamespacedName{Namespace: obj.GetNamespace(), Name: "any"},
			})
		}
		return reqs
	}
	return handler.EnqueueRequestsFromMapFunc(mapper)
}

func getEventingBackendCRMapper() handler.EventHandler {
	var mapper handler.MapFunc = func(obj client.Object) []reconcile.Request {
		return []reconcile.Request{
			{NamespacedName: types.NamespacedName{Namespace: obj.GetNamespace(), Name: "any"}},
		}
	}
	return handler.EnqueueRequestsFromMapFunc(mapper)
}

func (r *Reconciler) SetupWithManager(mgr ctrl.Manager) error {
	return ctrl.NewControllerManagedBy(mgr).
		For(&v1.Secret{}).
		Watches(&source.Kind{Type: &eventingv1alpha1.EventingBackend{}}, getEventingBackendCRMapper()).
		Watches(&source.Kind{Type: &appsv1.Deployment{}}, getDeploymentMapper()).
		Complete(r)
}

func (r *Reconciler) startNATSController() error {
	if !r.natsCommanderStarted {
<<<<<<< HEAD
		if err := r.natsCommander.Start(r.defaultSubscriptionConfig, commander.Params{}); err != nil {
			r.namedLogger().Errorw("failed to start the NATS commander", "error", err)
=======
		if err := r.natsCommander.Start(commander.Params{}); err != nil {
			r.namedLogger().Errorw("start NATS commander failed", "error", err)
>>>>>>> 7cd83eb0
			return err
		}
		r.natsCommanderStarted = true
		r.namedLogger().Info("start NATS commander succeeded")
	}
	return nil
}

func (r *Reconciler) stopNATSController() error {
	if r.natsCommanderStarted {
		if err := r.natsCommander.Stop(); err != nil {
			r.namedLogger().Errorw("stop NATS commander failed", "error", err)
			return err
		}
		r.natsCommanderStarted = false
		r.namedLogger().Info("stop NATS commander succeeded")
	}
	return nil
}

func (r *Reconciler) startBEBController(clientID, clientSecret string) error {
	if !r.bebCommanderStarted {
		bebCommanderParams := commander.Params{"client_id": clientID, "client_secret": clientSecret}
<<<<<<< HEAD
		if err := r.bebCommander.Start(r.defaultSubscriptionConfig, bebCommanderParams); err != nil {
			r.namedLogger().Errorw("failed to start the BEB commander", "error", err)
=======
		if err := r.bebCommander.Start(bebCommanderParams); err != nil {
			r.namedLogger().Errorw("start BEB commander failed", "error", err)
>>>>>>> 7cd83eb0
			return err
		}
		r.bebCommanderStarted = true
		r.namedLogger().Info("start BEB commander succeeded")
	}
	return nil
}

func (r *Reconciler) stopBEBController() error {
	if r.bebCommanderStarted {
		if err := r.bebCommander.Stop(); err != nil {
			r.namedLogger().Errorw("stop BEB commander failed", "error", err)
			return err
		}
		r.bebCommanderStarted = false
		r.namedLogger().Info("stop BEB commander succeeded")
	}
	return nil
}

func (r *Reconciler) namedLogger() *zap.SugaredLogger {
	return r.logger.WithContext().Named(reconcilerName).With("backend", r.backendType)
}

// sets this reconciler as owner of obj
func (r *Reconciler) setAsOwnerReference(ctx context.Context, obj metav1.Object) error {
	controllerNamespacedName := types.NamespacedName{
		Namespace: deployment.ControllerNamespace,
		Name:      deployment.ControllerName,
	}
	var deploymentController appsv1.Deployment
	if err := r.Cache.Get(ctx, controllerNamespacedName, &deploymentController); err != nil {
		r.namedLogger().Errorw("get controller NamespacedName failed", "error", err)
		return err
	}
	references := []metav1.OwnerReference{
		*metav1.NewControllerRef(&deploymentController, schema.GroupVersionKind{
			Group:   appsv1.SchemeGroupVersion.Group,
			Version: appsv1.SchemeGroupVersion.Version,
			Kind:    "Deployment",
		}),
	}
	obj.SetOwnerReferences(references)
	return nil
}<|MERGE_RESOLUTION|>--- conflicted
+++ resolved
@@ -710,13 +710,8 @@
 
 func (r *Reconciler) startNATSController() error {
 	if !r.natsCommanderStarted {
-<<<<<<< HEAD
 		if err := r.natsCommander.Start(r.defaultSubscriptionConfig, commander.Params{}); err != nil {
-			r.namedLogger().Errorw("failed to start the NATS commander", "error", err)
-=======
-		if err := r.natsCommander.Start(commander.Params{}); err != nil {
 			r.namedLogger().Errorw("start NATS commander failed", "error", err)
->>>>>>> 7cd83eb0
 			return err
 		}
 		r.natsCommanderStarted = true
@@ -740,13 +735,8 @@
 func (r *Reconciler) startBEBController(clientID, clientSecret string) error {
 	if !r.bebCommanderStarted {
 		bebCommanderParams := commander.Params{"client_id": clientID, "client_secret": clientSecret}
-<<<<<<< HEAD
 		if err := r.bebCommander.Start(r.defaultSubscriptionConfig, bebCommanderParams); err != nil {
-			r.namedLogger().Errorw("failed to start the BEB commander", "error", err)
-=======
-		if err := r.bebCommander.Start(bebCommanderParams); err != nil {
 			r.namedLogger().Errorw("start BEB commander failed", "error", err)
->>>>>>> 7cd83eb0
 			return err
 		}
 		r.bebCommanderStarted = true
