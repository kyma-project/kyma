--- conflicted
+++ resolved
@@ -250,11 +250,7 @@
 	return &namespace
 }
 
-<<<<<<< HEAD
 // getSubscriptionOnK8S fetches a subscription using the lookupKey and allows making assertions on it.
-=======
-// getSubscription fetches a subscription using the lookupKey and allows making assertions on it
->>>>>>> 75e9aec5
 func getSubscriptionOnK8S(ens *TestEnsemble, subscription *eventingv1alpha1.Subscription, intervals ...interface{}) gomega.AsyncAssertion {
 	g := ens.G
 
