package nats

import (
	"context"
	"fmt"
	"log"
	"path/filepath"
	"strings"
	"testing"
	"time"

	"github.com/kyma-project/kyma/components/eventing-controller/controllers/events"

	"github.com/kyma-project/kyma/components/eventing-controller/pkg/handlers"

	natsserver "github.com/nats-io/nats-server/v2/server"
	"github.com/nats-io/nats.go"
	v1 "k8s.io/api/core/v1"
	k8serrors "k8s.io/apimachinery/pkg/api/errors"
	metav1 "k8s.io/apimachinery/pkg/apis/meta/v1"
	"k8s.io/apimachinery/pkg/types"
	"k8s.io/client-go/kubernetes/scheme"
	"k8s.io/client-go/rest"
	ctrl "sigs.k8s.io/controller-runtime"
	"sigs.k8s.io/controller-runtime/pkg/client"
	"sigs.k8s.io/controller-runtime/pkg/envtest"
	"sigs.k8s.io/controller-runtime/pkg/envtest/printer"
	logf "sigs.k8s.io/controller-runtime/pkg/log"
	"sigs.k8s.io/controller-runtime/pkg/log/zap"

	. "github.com/onsi/ginkgo"
	. "github.com/onsi/gomega"

	kymalogger "github.com/kyma-project/kyma/common/logging/logger"

	eventingv1alpha1 "github.com/kyma-project/kyma/components/eventing-controller/api/v1alpha1"
	"github.com/kyma-project/kyma/components/eventing-controller/logger"
	"github.com/kyma-project/kyma/components/eventing-controller/pkg/application/applicationtest"
	"github.com/kyma-project/kyma/components/eventing-controller/pkg/application/fake"
	"github.com/kyma-project/kyma/components/eventing-controller/pkg/env"
	reconcilertesting "github.com/kyma-project/kyma/components/eventing-controller/testing"
)

const (
	natsPort = 4221

	smallTimeout         = 10 * time.Second
	smallPollingInterval = 1 * time.Second

	timeout         = 60 * time.Second
	pollingInterval = 5 * time.Second

	namespaceName          = "test"
	subscriptionNameFormat = "nats-sub-%d"
	subscriberNameFormat   = "subscriber-%d"
)

type testCase func(id int, eventTypePrefix, natsSubjectToPublish, eventTypeToSubscribe string) bool

var (
	reconcilerTestCases = []testCase{
		testCreateDeleteSubscription,
		testCreateSubscriptionWithValidSink,
		testCreateSubscriptionWithInvalidSink,
		testCreateSubscriptionWithEmptyProtocolProtocolSettingsDialect,
		testChangeSubscriptionConfiguration,
		testCreateSubscriptionWithEmptyEventType,
		testCleanEventTypes,
		testUpdateSubscriptionStatus,
		testNATSUnavailabilityReflectedInSubscriptionStatus,
	}
)

func testNATSUnavailabilityReflectedInSubscriptionStatus(id int, eventTypePrefix, _, eventTypeToSubscribe string) bool {
	return When("NATS server is not reachable and max retries are exceeded", func() {
		It("Should mark the Subscription as not ready until NATS is reachable again", func() {
			subscriptionName := fmt.Sprintf(subscriptionNameFormat, id) + "-valid"
			subscriberName := fmt.Sprintf(subscriberNameFormat, id) + "-valid"

			ctx := context.Background()
			natsPort := natsPort + id
			natsServer, natsURL := startNATS(natsPort)
			defer reconcilertesting.ShutDownNATSServer(natsServer)
			cancel = startReconciler(eventTypePrefix, natsURL,
				withDefaultValidator,
			)
			defer cancel()

			// create subscriber svc
			subscriberSvc := reconcilertesting.NewSubscriberSvc(subscriberName, namespaceName)
			ensureSubscriberSvcCreated(ctx, subscriberSvc)

			// create subscription
			subscription := reconcilertesting.NewSubscription(subscriptionName, namespaceName,
				reconcilertesting.WithSpecificEventTypeFilter("", eventTypeToSubscribe),
				reconcilertesting.WithValidSink(namespaceName, subscriberName),
			)
			ensureSubscriptionCreated(ctx, subscription)

			getSubscription(ctx, subscription).Should(And(
				reconcilertesting.HaveSubscriptionName(subscriptionName),
				reconcilertesting.HaveCondition(eventingv1alpha1.MakeCondition(
					eventingv1alpha1.ConditionSubscriptionActive,
					eventingv1alpha1.ConditionReasonNATSSubscriptionActive,
					v1.ConditionTrue, "")),
			))

			natsServer.Shutdown()
			getSubscription(ctx, subscription, timeout, pollingInterval).Should(And(
				reconcilertesting.HaveSubscriptionName(subscriptionName),
				reconcilertesting.HaveSubscriptionNotReady()),
			)

			_, _ = startNATS(natsPort)
			getSubscription(ctx, subscription, timeout, pollingInterval).Should(And(
				reconcilertesting.HaveSubscriptionName(subscriptionName),
				reconcilertesting.HaveSubscriptionReady()),
			)
		})
	})
}

// testCleanEventTypes tests if the reconciler can create the correct cleanEventTypes from the filters of a Subscription.
func testCleanEventTypes(id int, eventTypePrefix, natsSubjectToPublish, eventTypeToSubscribe string) bool {
	return When("updating the clean event types in the Subscription status", func() {
		It("should mark the Subscription as ready", func() {
			//  set default expectations
			defaultCondition := eventingv1alpha1.MakeCondition(
				eventingv1alpha1.ConditionSubscriptionActive,
				eventingv1alpha1.ConditionReasonNATSSubscriptionActive,
				v1.ConditionTrue, "")
			defaultConfiguration := &eventingv1alpha1.SubscriptionConfig{
				MaxInFlightMessages: defaultSubsConfig.MaxInFlightMessages}

			// create a context
			ctx := context.Background()
			cancel = startReconciler(eventTypePrefix, natsURL)
			defer cancel()

			// create a subscriber service
			subscriberName := fmt.Sprintf(subscriberNameFormat, id)
			subscriberSvc := reconcilertesting.NewSubscriberSvc(subscriberName, namespaceName)
			ensureSubscriberSvcCreated(ctx, subscriberSvc)

			// create a Subscription
			subscriptionName := fmt.Sprintf(subscriptionNameFormat, id)
			subscription := reconcilertesting.NewSubscription(subscriptionName, namespaceName,
<<<<<<< HEAD
				reconcilertesting.WithEmptyFilter(),
				reconcilertesting.WithWebhookForNats(),
				reconcilertesting.WithServiceAsSink(namespaceName, subscriberSvc.Name),
			)

=======
				reconcilertesting.WithEmptyEventTypeFilter,
				reconcilertesting.WithWebhookForNATS,
				reconcilertesting.WithValidSink(namespaceName, subscriberSvc.Name),
			)
>>>>>>> e3168ceb
			ensureSubscriptionCreated(ctx, subscription)

			Context("A Subscription without filters", func() {
				By("should have no clean event types", func() {
					getSubscription(ctx, subscription).Should(reconcilertesting.HaveCleanEventTypes(nil))
				})
				By("should have the assigned subscription name", func() {
					getSubscription(ctx, subscription).Should(reconcilertesting.HaveSubscriptionName(subscriptionName))
				})
				By("should have the default condition", func() {
					getSubscription(ctx, subscription).Should(reconcilertesting.HaveCondition(defaultCondition))
				})
				By("should have the default configuration", func() {
					getSubscription(ctx, subscription).Should(reconcilertesting.HaveSubsConfiguration(defaultConfiguration))
				})
			})

			Context("A Subscription without filters to which filters are added", func() {
				// the nats subject list to publish to; these are supposed to be equal to the cleanEventTypes
				natsSubjectsToPublish := []string{
					fmt.Sprintf("%s0", natsSubjectToPublish),
					fmt.Sprintf("%s1", natsSubjectToPublish),
				}
				// the filter that are getting added to the subscription
				eventTypesToSubscribe := []string{
					fmt.Sprintf("%s0", eventTypeToSubscribe),
					fmt.Sprintf("%s1", eventTypeToSubscribe),
				}
				By("should have been updated after the addition", func() {
					for _, f := range eventTypesToSubscribe {
						addFilter := reconcilertesting.WithSpecificEventTypeFilter(reconcilertesting.EventSource, f)
						addFilter(subscription)
					}
					ensureSubscriptionUpdated(ctx, subscription)
				})
				By("should have clean event types corresponding to the added filters", func() {
					getSubscription(ctx, subscription).Should(reconcilertesting.HaveCleanEventTypes(natsSubjectsToPublish))
				})
				By("should have the same subscription name", func() {
					getSubscription(ctx, subscription).Should(reconcilertesting.HaveSubscriptionName(subscriptionName))
				})
				By("should have the same default condition", func() {
					getSubscription(ctx, subscription).Should(reconcilertesting.HaveCondition(defaultCondition))
				})
				By("should have the same default configuration", func() {
					getSubscription(ctx, subscription).Should(reconcilertesting.HaveSubsConfiguration(defaultConfiguration))
				})
			})

			Context("A Subscription with filters that are being modified", func() {
				// the nats subject list to publish to; these are supposed to be equal to the cleanEventTypes
				natsSubjectsToPublish := []string{
					fmt.Sprintf("%s0alpha", natsSubjectToPublish),
					fmt.Sprintf("%s1alpha", natsSubjectToPublish),
				}
				By("should have been updated after the modification", func() {
					for _, f := range subscription.Spec.Filter.Filters {
						f.EventType.Value = fmt.Sprintf("%salpha", f.EventType.Value)
					}
					ensureSubscriptionUpdated(ctx, subscription)
				})
				By("should have changed the clean event types according the modified filters", func() {
					getSubscription(ctx, subscription).Should(reconcilertesting.HaveCleanEventTypes(natsSubjectsToPublish))
				})
				By("should have the same subscription name", func() {
					getSubscription(ctx, subscription).Should(reconcilertesting.HaveSubscriptionName(subscriptionName))
				})
				By("should have the same default condition", func() {
					getSubscription(ctx, subscription).Should(reconcilertesting.HaveCondition(defaultCondition))
				})
				By("should have the same default configuration", func() {
					getSubscription(ctx, subscription).Should(reconcilertesting.HaveSubsConfiguration(defaultConfiguration))
				})
			})

			Context("A Subscription with filters of which one is getting deleted", func() {
				// the nats subject list to publish to; these are supposed to be equal to the cleanEventTypes
				natsSubjectsToPublish := []string{
					fmt.Sprintf("%s0alpha", natsSubjectToPublish),
				}
				By("should have been updated after the deletion", func() {
					// remove one of the two filters
					subscription.Spec.Filter.Filters = subscription.Spec.Filter.Filters[:1]
					ensureSubscriptionUpdated(ctx, subscription)
				})
				By("should have removed one clean event type according the deletion of one the filters", func() {
					getSubscription(ctx, subscription).Should(reconcilertesting.HaveCleanEventTypes(natsSubjectsToPublish))
				})
				By("should have the same subscription name", func() {
					getSubscription(ctx, subscription).Should(reconcilertesting.HaveSubscriptionName(subscriptionName))
				})
				By("should have the same default condition", func() {
					getSubscription(ctx, subscription).Should(reconcilertesting.HaveCondition(defaultCondition))
				})
				By("should have the same default configuration", func() {
					getSubscription(ctx, subscription).Should(reconcilertesting.HaveSubsConfiguration(defaultConfiguration))
				})
			})
		})
	})
}

// testUpdateSubscriptionStatus tests if the reconciler can create and update the Status of a Subscription as expected.
func testUpdateSubscriptionStatus(id int, eventTypePrefix, natsSubjectToPublish, eventTypeToSubscribe string) bool {
	return When("updating the clean event types in the Subscription status", func() {
		It("should mark the Subscription as ready", func() {
			//  set default expectations
			defaultCondition := eventingv1alpha1.MakeCondition(
				eventingv1alpha1.ConditionSubscriptionActive,
				eventingv1alpha1.ConditionReasonNATSSubscriptionActive,
				v1.ConditionTrue, "")
			defaultConfiguration := &eventingv1alpha1.SubscriptionConfig{
				MaxInFlightMessages: defaultSubsConfig.MaxInFlightMessages}
			multipleConditions := reconcilertesting.NewDefaultMultipleConditions()

			// create a context
			ctx := context.Background()
			cancel = startReconciler(eventTypePrefix, natsURL)
			defer cancel()

			// create a subscriber service
			subscriberName := fmt.Sprintf(subscriberNameFormat, id)
			subscriberSvc := reconcilertesting.NewSubscriberSvc(subscriberName, namespaceName)

			ensureSubscriberSvcCreated(ctx, subscriberSvc)

			// create a Subscription
			subscriptionName := fmt.Sprintf(subscriptionNameFormat, id)
			subscription := reconcilertesting.NewSubscription(subscriptionName, namespaceName,
<<<<<<< HEAD
				reconcilertesting.WithEmptyFilter(),
				reconcilertesting.WithWebhookForNats(),
				reconcilertesting.WithMultipleConditions(),
				reconcilertesting.WithServiceAsSink(namespaceName, subscriberSvc.Name),
=======
				reconcilertesting.WithEmptyEventTypeFilter,
				reconcilertesting.WithWebhookForNATS,
				reconcilertesting.WithMultipleConditions,
				reconcilertesting.WithValidSink(namespaceName, subscriberSvc.Name),
>>>>>>> e3168ceb
			)

			ensureSubscriptionCreated(ctx, subscription)

			Context("A Subscription with multiple conditions of the same type", func() {
				// the nats subject list to publish to; these are supposed to be equal to the cleanEventTypes
				natsSubjectsToPublish := []string{
					fmt.Sprintf("%s0", natsSubjectToPublish),
				}
				// the filters that are getting added to the subscription
				eventTypesToSubscribe := []string{
					fmt.Sprintf("%s0", eventTypeToSubscribe),
				}
				By("should have been updated after the addition", func() {
					for _, f := range eventTypesToSubscribe {
						addFilter := reconcilertesting.WithSpecificEventTypeFilter(reconcilertesting.EventSource, f)
						addFilter(subscription)
					}
					ensureSubscriptionUpdated(ctx, subscription)
				})

				By("should have the assigned subscription name", func() {
					getSubscription(ctx, subscription).Should(reconcilertesting.HaveSubscriptionName(subscriptionName))
				})
				By("should have the default condition", func() {
					getSubscription(ctx, subscription).Should(reconcilertesting.HaveCondition(defaultCondition))
				})
				By("should not have the additional condition - cond1", func() {
					getSubscription(ctx, subscription).ShouldNot(reconcilertesting.HaveCondition(multipleConditions[0]))
				})
				By("should not have the additional condition - cond2", func() {
					getSubscription(ctx, subscription).ShouldNot(reconcilertesting.HaveCondition(multipleConditions[1]))
				})
				By("should have the default configuration", func() {
					getSubscription(ctx, subscription).Should(reconcilertesting.HaveSubsConfiguration(defaultConfiguration))
				})
				By("should have clean event types corresponding to the added filters", func() {
					getSubscription(ctx, subscription).Should(reconcilertesting.HaveCleanEventTypes(natsSubjectsToPublish))
				})
				By("should have subscription ready", func() {
					getSubscription(ctx, subscription).Should(reconcilertesting.HaveSubscriptionReady())
				})
			})
		})
	})
}

func testCreateDeleteSubscription(id int, eventTypePrefix, natsSubjectToPublish, eventTypeToSubscribe string) bool {
	return When("Create/Delete Subscription", func() {
		It("Should create/delete NATS Subscription", func() {
			ctx := context.Background()
			cancel = startReconciler(eventTypePrefix, natsURL)
			defer cancel()
			subscriptionName := fmt.Sprintf(subscriptionNameFormat, id)
			subscriberName := fmt.Sprintf(subscriberNameFormat, id)

			// create subscriber svc
			subscriberSvc := reconcilertesting.NewSubscriberSvc(subscriberName, namespaceName)
			ensureSubscriberSvcCreated(ctx, subscriberSvc)

			// create subscription
			subscription := reconcilertesting.NewSubscription(subscriptionName, namespaceName,
<<<<<<< HEAD
				reconcilertesting.WithFilter(reconcilertesting.EventSource, eventTypeToSubscribe),
				reconcilertesting.WithWebhookForNats(),
				reconcilertesting.WithServiceAsSink(namespaceName, subscriberSvc.Name),
=======
				reconcilertesting.WithSpecificEventTypeFilter(reconcilertesting.EventSource, eventTypeToSubscribe),
				reconcilertesting.WithWebhookForNATS,
				reconcilertesting.WithValidSink(namespaceName, subscriberSvc.Name),
>>>>>>> e3168ceb
			)
			ensureSubscriptionCreated(ctx, subscription)

			getSubscription(ctx, subscription).Should(And(
				reconcilertesting.HaveSubscriptionName(subscriptionName),
				reconcilertesting.HaveCondition(eventingv1alpha1.MakeCondition(
					eventingv1alpha1.ConditionSubscriptionActive,
					eventingv1alpha1.ConditionReasonNATSSubscriptionActive,
					v1.ConditionTrue, "")),
				reconcilertesting.HaveSubsConfiguration(&eventingv1alpha1.SubscriptionConfig{
					MaxInFlightMessages: defaultSubsConfig.MaxInFlightMessages,
				}),
			))

			// check for subscription at nats
			backendSubscription := getSubscriptionFromNats(natsBackend.GetAllSubscriptions(), subscriptionName)
			Expect(backendSubscription).NotTo(BeNil())
			Expect(backendSubscription.IsValid()).To(BeTrue())
			Expect(backendSubscription.Subject).Should(Equal(natsSubjectToPublish))

			Expect(k8sClient.Delete(ctx, subscription)).Should(BeNil())
			isSubscriptionDeleted(ctx, subscription).Should(reconcilertesting.HaveNotFoundSubscription(true))
		})
	})
}

func testCreateSubscriptionWithValidSink(id int, eventTypePrefix, _, eventTypeToSubscribe string) bool {
	subscriptionName := fmt.Sprintf(subscriptionNameFormat, id) + "-valid"
	subscriberName := fmt.Sprintf(subscriberNameFormat, id) + "-valid"
	sink := reconcilertesting.NewValidSink(namespaceName, subscriberName)
	testCreatingSubscription := func(sink string) {
		ctx := context.Background()
		cancel = startReconciler(eventTypePrefix, natsURL)
		defer cancel()

		// create subscriber svc
		subscriberSvc := reconcilertesting.NewSubscriberSvc(subscriberName, namespaceName)
		ensureSubscriberSvcCreated(ctx, subscriberSvc)

		// create subscription
		subscription := reconcilertesting.NewSubscription(subscriptionName, namespaceName,
			reconcilertesting.WithSpecificEventTypeFilter("", eventTypeToSubscribe),
			reconcilertesting.WithSinkURL(sink),
		)
		ensureSubscriptionCreated(ctx, subscription)

		getSubscription(ctx, subscription).Should(And(
			reconcilertesting.HaveSubscriptionName(subscriptionName),
			reconcilertesting.HaveCondition(eventingv1alpha1.MakeCondition(
				eventingv1alpha1.ConditionSubscriptionActive,
				eventingv1alpha1.ConditionReasonNATSSubscriptionActive,
				v1.ConditionTrue, "")),
		))

		Expect(k8sClient.Delete(ctx, subscription)).Should(BeNil())
		isSubscriptionDeleted(ctx, subscription).Should(reconcilertesting.HaveNotFoundSubscription(true))

		Expect(k8sClient.Delete(ctx, subscriberSvc)).Should(BeNil())
	}
	return When("Create Subscription with valid sink", func() {
		It("Should mark the Subscription with valid sink as ready", func() {
			testCreatingSubscription(sink)
		})
		It("Should mark the Subscription with valid sink with the port suffix as ready", func() {
			testCreatingSubscription(sink + ":8080")
		})
		It("Should mark the Subscription with valid sink with the port suffix and path as ready", func() {
			testCreatingSubscription(sink + ":8080" + "/myEndpoint")
		})
	})
}

func testCreateSubscriptionWithInvalidSink(id int, eventTypePrefix, _, eventTypeToSubscribe string) bool {
	invalidSinkMsgCheck := func(sink, subConditionMsg, k8sEventMsg string) {
		ctx := context.Background()
		cancel = startReconciler(eventTypePrefix, natsURL)
		defer cancel()
		subscriptionName := fmt.Sprintf(subscriptionNameFormat, id)

		// Create subscription
		givenSubscription := reconcilertesting.NewSubscription(subscriptionName, namespaceName,
<<<<<<< HEAD
			reconcilertesting.WithFilter(reconcilertesting.EventSource, eventTypeToSubscribe),
			reconcilertesting.WithWebhookForNats(),
=======
			reconcilertesting.WithSpecificEventTypeFilter(reconcilertesting.EventSource, eventTypeToSubscribe),
			reconcilertesting.WithWebhookForNATS,
>>>>>>> e3168ceb
			reconcilertesting.WithSinkURL(sink),
		)
		ensureSubscriptionCreated(ctx, givenSubscription)

		getSubscription(ctx, givenSubscription).Should(And(
			reconcilertesting.HaveSubscriptionName(subscriptionName),
			reconcilertesting.HaveCondition(eventingv1alpha1.MakeCondition(
				eventingv1alpha1.ConditionSubscriptionActive,
				eventingv1alpha1.ConditionReasonNATSSubscriptionActive,
				v1.ConditionFalse, subConditionMsg)),
		))

		var subscriptionEvents = v1.EventList{}
		subscriptionEvent := v1.Event{
			Reason:  string(events.ReasonValidationFailed),
			Message: k8sEventMsg,
			Type:    v1.EventTypeWarning,
		}
		getK8sEvents(&subscriptionEvents, givenSubscription.Namespace).Should(reconcilertesting.HaveEvent(subscriptionEvent))

		Expect(k8sClient.Delete(ctx, givenSubscription)).Should(BeNil())
		isSubscriptionDeleted(ctx, givenSubscription).Should(reconcilertesting.HaveNotFoundSubscription(true))
	}

	return When("Create Subscription with invalid sink", func() {
		It("Should mark the Subscription as not ready if sink URL scheme is not 'http' or 'https'", func() {
			invalidSinkMsgCheck(
				"invalid",
				"sink URL scheme should be 'http' or 'https'",
				"Sink URL scheme should be HTTP or HTTPS: invalid",
			)
		})
		It("Should mark the Subscription as not ready if sink contains invalid characters", func() {
			invalidSinkMsgCheck(
				"http://127.0.0. 1",
				"not able to parse sink url with error: parse \"http://127.0.0. 1\": invalid character \" \" in host name",
				"Not able to parse Sink URL with error: parse \"http://127.0.0. 1\": invalid character \" \" in host name",
			)
		})
		It("Should mark the Subscription as not ready if sink does not contain suffix 'svc.cluster.local'", func() {
			invalidSinkMsgCheck(
				"http://127.0.0.1",
				"sink does not contain suffix: svc.cluster.local in the URL",
				"Sink does not contain suffix: svc.cluster.local",
			)
		})
		It("Should mark the Subscription as not ready if sink does not contain 5 sub-domains", func() {
			invalidSinkMsgCheck(
				fmt.Sprintf("https://%s.%s.%s.svc.cluster.local", "testapp", "testsub", "test"),
				"sink should contain 5 sub-domains: testapp.testsub.test.svc.cluster.local",
				"Sink should contain 5 sub-domains: testapp.testsub.test.svc.cluster.local",
			)
		})
		It("Should mark the Subscription as not ready if sink points to different namespace", func() {
			invalidSinkMsgCheck(
				fmt.Sprintf("https://%s.%s.svc.cluster.local", "testapp", "test-ns"),
				"namespace of subscription: test and the namespace of subscriber: test-ns are different",
				"Namespace of subscription: test and the subscriber: test-ns are different",
			)
		})
		It("Should mark the Subscription as not ready if sink is not a valid cluster local service", func() {
			invalidSinkMsgCheck(
				reconcilertesting.NewValidSink(namespaceName, "testapp"),
				"sink is not valid cluster local svc, failed with error: Service \"testapp\" not found",
				"Sink does not correspond to a valid cluster local svc",
			)
		})
	})
}

func testCreateSubscriptionWithEmptyProtocolProtocolSettingsDialect(id int, eventTypePrefix, natsSubjectToPublish, eventTypeToSubscribe string) bool {
	return When("Create Subscription with empty protocol, protocolsettings and dialect", func() {
		It("Should mark the Subscription as ready", func() {
			ctx := context.Background()
			cancel = startReconciler(eventTypePrefix, natsURL)
			defer cancel()
			subscriptionName := fmt.Sprintf(subscriptionNameFormat, id)
			subscriberName := fmt.Sprintf(subscriberNameFormat, id)

			// create subscriber svc
			subscriberSvc := reconcilertesting.NewSubscriberSvc(subscriberName, namespaceName)
			ensureSubscriberSvcCreated(ctx, subscriberSvc)

			// create subscription
			subscription := reconcilertesting.NewSubscription(subscriptionName, namespaceName,
<<<<<<< HEAD
				reconcilertesting.WithFilter("", eventTypeToSubscribe),
				reconcilertesting.WithServiceAsSink(namespaceName, subscriberSvc.Name),
=======
				reconcilertesting.WithSpecificEventTypeFilter("", eventTypeToSubscribe),
				reconcilertesting.WithValidSink(namespaceName, subscriberSvc.Name),
>>>>>>> e3168ceb
			)
			ensureSubscriptionCreated(ctx, subscription)

			getSubscription(ctx, subscription).Should(And(
				reconcilertesting.HaveSubscriptionName(subscriptionName),
				reconcilertesting.HaveCondition(eventingv1alpha1.MakeCondition(
					eventingv1alpha1.ConditionSubscriptionActive,
					eventingv1alpha1.ConditionReasonNATSSubscriptionActive,
					v1.ConditionTrue, "")),
			))

			// check for subscription at nats
			backendSubscription := getSubscriptionFromNats(natsBackend.GetAllSubscriptions(), subscriptionName)
			Expect(backendSubscription).NotTo(BeNil())
			Expect(backendSubscription.IsValid()).To(BeTrue())
			Expect(backendSubscription.Subject).Should(Equal(natsSubjectToPublish))
		})
	})
}

func testChangeSubscriptionConfiguration(id int, eventTypePrefix, natsSubjectToPublish, eventTypeToSubscribe string) bool {
	return When("Change Subscription configuration", func() {
		It("Should reflect the new config in the subscription status", func() {
			By("Creating the subscription using the default config")
			ctx := context.Background()
			cancel = startReconciler(eventTypePrefix, natsURL)
			defer cancel()
			subscriptionName := fmt.Sprintf(subscriptionNameFormat, id)
			subscriberName := fmt.Sprintf(subscriberNameFormat, id)

			// create subscriber svc
			subscriberSvc := reconcilertesting.NewSubscriberSvc(subscriberName, namespaceName)
			ensureSubscriberSvcCreated(ctx, subscriberSvc)

			// create subscription
			subscription := reconcilertesting.NewSubscription(subscriptionName, namespaceName,
<<<<<<< HEAD
				reconcilertesting.WithFilter(reconcilertesting.EventSource, eventTypeToSubscribe),
				reconcilertesting.WithWebhookForNats(),
				reconcilertesting.WithServiceAsSink(namespaceName, subscriberSvc.Name),
=======
				reconcilertesting.WithSpecificEventTypeFilter(reconcilertesting.EventSource, eventTypeToSubscribe),
				reconcilertesting.WithWebhookForNATS,
				reconcilertesting.WithValidSink(namespaceName, subscriberSvc.Name),
>>>>>>> e3168ceb
			)
			ensureSubscriptionCreated(ctx, subscription)

			getSubscription(ctx, subscription).Should(And(
				reconcilertesting.HaveSubscriptionName(subscriptionName),
				reconcilertesting.HaveCondition(eventingv1alpha1.MakeCondition(
					eventingv1alpha1.ConditionSubscriptionActive,
					eventingv1alpha1.ConditionReasonNATSSubscriptionActive,
					v1.ConditionTrue, "")),
				reconcilertesting.HaveSubsConfiguration(&eventingv1alpha1.SubscriptionConfig{
					MaxInFlightMessages: defaultSubsConfig.MaxInFlightMessages,
				}),
			))

			By("Updating the subscription configuration in the spec")

			newMaxInFlight := defaultSubsConfig.MaxInFlightMessages + 1
			changedSub := subscription.DeepCopy()
			changedSub.Spec.Config = &eventingv1alpha1.SubscriptionConfig{
				MaxInFlightMessages: newMaxInFlight,
			}
			Expect(k8sClient.Update(ctx, changedSub)).Should(BeNil())

			Eventually(subscriptionGetter(ctx, subscription.Name, subscription.Namespace), timeout, pollingInterval).
				Should(And(
					reconcilertesting.HaveSubscriptionName(subscriptionName),
					reconcilertesting.HaveCondition(eventingv1alpha1.MakeCondition(
						eventingv1alpha1.ConditionSubscriptionActive,
						eventingv1alpha1.ConditionReasonNATSSubscriptionActive,
						v1.ConditionTrue, ""),
					),
					reconcilertesting.HaveSubsConfiguration(&eventingv1alpha1.SubscriptionConfig{
						MaxInFlightMessages: newMaxInFlight,
					}),
				))

			// check for subscription at nats
			backendSubscription := getSubscriptionFromNats(natsBackend.GetAllSubscriptions(), subscriptionName)
			Expect(backendSubscription).NotTo(BeNil())
			Expect(backendSubscription.IsValid()).To(BeTrue())
			Expect(backendSubscription.Subject).Should(Equal(natsSubjectToPublish))

			Expect(k8sClient.Delete(ctx, subscription)).Should(BeNil())
			isSubscriptionDeleted(ctx, subscription).Should(reconcilertesting.HaveNotFoundSubscription(true))
		})
	})
}

func testCreateSubscriptionWithEmptyEventType(id int, eventTypePrefix, _, _ string) bool {
	return When("Create Subscription with empty event type", func() {
		It("Should mark the subscription as not ready", func() {
			ctx := context.Background()
			cancel = startReconciler(eventTypePrefix, natsURL)
			defer cancel()
			subscriptionName := fmt.Sprintf(subscriptionNameFormat, id)
			subscriberName := fmt.Sprintf(subscriberNameFormat, id)

			// create subscriber svc
			subscriberSvc := reconcilertesting.NewSubscriberSvc(subscriberName, namespaceName)
			ensureSubscriberSvcCreated(ctx, subscriberSvc)

			// Create subscription
			givenSubscription := reconcilertesting.NewSubscription(subscriptionName, namespaceName,
<<<<<<< HEAD
				reconcilertesting.WithFilter(reconcilertesting.EventSource, ""),
				reconcilertesting.WithWebhookForNats(),
				reconcilertesting.WithServiceAsSink(namespaceName, subscriberName),
=======
				reconcilertesting.WithSpecificEventTypeFilter(reconcilertesting.EventSource, ""),
				reconcilertesting.WithWebhookForNATS,
				reconcilertesting.WithValidSink(namespaceName, subscriberName),
>>>>>>> e3168ceb
			)
			ensureSubscriptionCreated(ctx, givenSubscription)

			getSubscription(ctx, givenSubscription).Should(And(
				reconcilertesting.HaveSubscriptionName(subscriptionName),
				reconcilertesting.HaveCondition(eventingv1alpha1.MakeCondition(
					eventingv1alpha1.ConditionSubscriptionActive,
					eventingv1alpha1.ConditionReasonNATSSubscriptionActive,
					v1.ConditionFalse, nats.ErrBadSubject.Error())),
			))
		})
	})
}

var (
	_ = Describe("NATS Subscription reconciler tests with non-empty eventTypePrefix", testExecutor(reconcilertesting.EventTypePrefix, reconcilertesting.OrderCreatedEventType, reconcilertesting.OrderCreatedEventTypeNotClean))
	_ = Describe("NATS Subscription reconciler tests with empty eventTypePrefix", testExecutor(reconcilertesting.EventTypePrefixEmpty, reconcilertesting.OrderCreatedEventTypePrefixEmpty, reconcilertesting.OrderCreatedEventTypeNotCleanPrefixEmpty))
)

func testExecutor(eventTypePrefix, natsSubjectToPublish, eventTypeToSubscribe string) func() {
	return func() {

		for _, tc := range reconcilerTestCases {
			tc(testID, eventTypePrefix, natsSubjectToPublish, eventTypeToSubscribe)
			testID++
		}
	}
}

// getK8sEvents returns all kubernetes events for the given namespace.
// The result can be used in a gomega assertion.
func getK8sEvents(eventList *v1.EventList, namespace string) AsyncAssertion {
	ctx := context.TODO()
	return Eventually(func() v1.EventList {
		err := k8sClient.List(ctx, eventList, client.InNamespace(namespace))
		if err != nil {
			return v1.EventList{}
		}
		return *eventList
	}, smallTimeout, smallPollingInterval)
}

func ensureSubscriptionCreated(ctx context.Context, subscription *eventingv1alpha1.Subscription) {
	By(fmt.Sprintf("Ensuring the test namespace %q is created", subscription.Namespace))
	if subscription.Namespace != "default " {
		// create testing namespace
		namespace := fixtureNamespace(subscription.Namespace)
		if namespace.Name != "default" {
			err := k8sClient.Create(ctx, namespace)
			if !k8serrors.IsAlreadyExists(err) {
				fmt.Println(err)
				Expect(err).ShouldNot(HaveOccurred())
			}
		}
	}

	By(fmt.Sprintf("Ensuring the subscription %q is created", subscription.Name))
	// create subscription
	err := k8sClient.Create(ctx, subscription)
	Expect(err).Should(BeNil())
}

func ensureSubscriptionUpdated(ctx context.Context, subscription *eventingv1alpha1.Subscription) {
	By(fmt.Sprintf("Ensuring the subscription %q is updated", subscription.Name))
	// create subscription
	err := k8sClient.Update(ctx, subscription)
	Expect(err).Should(BeNil())
}

func fixtureNamespace(name string) *v1.Namespace {
	namespace := v1.Namespace{
		TypeMeta: metav1.TypeMeta{
			Kind:       "Namespace",
			APIVersion: "v1",
		},
		ObjectMeta: metav1.ObjectMeta{
			Name: name,
		},
	}
	return &namespace
}

func subscriptionGetter(ctx context.Context, name, namespace string) func() (*eventingv1alpha1.Subscription, error) {
	return func() (*eventingv1alpha1.Subscription, error) {
		lookupKey := types.NamespacedName{
			Namespace: namespace,
			Name:      name,
		}
		subscription := &eventingv1alpha1.Subscription{}
		if err := k8sClient.Get(ctx, lookupKey, subscription); err != nil {
			return &eventingv1alpha1.Subscription{}, err
		}
		return subscription, nil
	}
}

// getSubscription fetches a subscription using the lookupKey and allows making assertions on it
func getSubscription(ctx context.Context, subscription *eventingv1alpha1.Subscription, intervals ...interface{}) AsyncAssertion {
	if len(intervals) == 0 {
		intervals = []interface{}{smallTimeout, smallPollingInterval}
	}
	return Eventually(func() *eventingv1alpha1.Subscription {
		lookupKey := types.NamespacedName{
			Namespace: subscription.Namespace,
			Name:      subscription.Name,
		}
		if err := k8sClient.Get(ctx, lookupKey, subscription); err != nil {
			return &eventingv1alpha1.Subscription{}
		}
		return subscription
	}, intervals...)
}

// isSubscriptionDeleted checks a subscription is deleted and allows making assertions on it
func isSubscriptionDeleted(ctx context.Context, subscription *eventingv1alpha1.Subscription) AsyncAssertion {
	return Eventually(func() bool {
		lookupKey := types.NamespacedName{
			Namespace: subscription.Namespace,
			Name:      subscription.Name,
		}
		if err := k8sClient.Get(ctx, lookupKey, subscription); err != nil {
			return k8serrors.IsNotFound(err)
		}
		return false
	}, smallTimeout, smallPollingInterval)
}

// //////////////////////////////////////////////////////////////////////////////////////////////////////////////////////
// Test Suite setup ////////////////////////////////////////////////////////////////////////////////////////////////////
// //////////////////////////////////////////////////////////////////////////////////////////////////////////////////////

// These tests use Ginkgo (BDD-style Go controllertesting framework). Refer to
// http://onsi.github.io/ginkgo/ to learn more about Ginkgo.

// TODO: make configurable
const (
	useExistingCluster       = false
	attachControlPlaneOutput = false
)

var testID int
var natsURL string
var cfg *rest.Config
var k8sClient client.Client
var testEnv *envtest.Environment
var natsServer *natsserver.Server
var defaultSubsConfig = env.DefaultSubscriptionConfig{MaxInFlightMessages: 1, DispatcherRetryPeriod: time.Second, DispatcherMaxRetries: 1}
var reconciler *Reconciler
var natsBackend *handlers.Nats
var cancel context.CancelFunc

func TestAPIs(t *testing.T) {
	RegisterFailHandler(Fail)

	RunSpecsWithDefaultAndCustomReporters(t, "NATS Controller Suite", []Reporter{printer.NewlineReporter{}})
}

var _ = BeforeSuite(func(done Done) {
	By("bootstrapping test environment")
	natsServer, natsURL = startNATS(natsPort)
	useExistingCluster := useExistingCluster
	testEnv = &envtest.Environment{
		CRDDirectoryPaths: []string{
			filepath.Join("../../../", "config", "crd", "bases"),
			filepath.Join("../../../", "config", "crd", "external"),
		},
		AttachControlPlaneOutput: attachControlPlaneOutput,
		UseExistingCluster:       &useExistingCluster,
	}

	var err error
	cfg, err = testEnv.Start()
	Expect(err).ToNot(HaveOccurred())
	Expect(cfg).ToNot(BeNil())

	close(done)
}, 60)

var _ = AfterSuite(func() {
	By("tearing down the test environment")
	reconcilertesting.ShutDownNATSServer(natsServer)
	err := testEnv.Stop()
	Expect(err).ToNot(HaveOccurred())
}, 60)

func startNATS(port int) (*natsserver.Server, string) {
	natsServer := reconcilertesting.RunNatsServerOnPort(port)
	clientURL := natsServer.ClientURL()
	log.Printf("NATS server started %v", clientURL)
	return natsServer, clientURL
}

func startReconciler(eventTypePrefix string, natsURL string, opts ...ReconcilerOpt) context.CancelFunc {
	ctx, cancel := context.WithCancel(context.Background())
	logf.SetLogger(zap.New(zap.UseDevMode(true), zap.WriteTo(GinkgoWriter)))

	err := eventingv1alpha1.AddToScheme(scheme.Scheme)
	Expect(err).NotTo(HaveOccurred())

	syncPeriod := time.Second * 2
	k8sManager, err := ctrl.NewManager(cfg, ctrl.Options{
		Scheme:             scheme.Scheme,
		SyncPeriod:         &syncPeriod,
		MetricsBindAddress: "localhost:7070",
	})
	Expect(err).ToNot(HaveOccurred())

	envConf := env.NatsConfig{
		URL:             natsURL,
		MaxReconnects:   10,
		ReconnectWait:   time.Second,
		EventTypePrefix: eventTypePrefix,
	}

	// prepare application-lister
	app := applicationtest.NewApplication(reconcilertesting.ApplicationNameNotClean, nil)
	applicationLister := fake.NewApplicationListerOrDie(context.Background(), app)

	defaultLogger, err := logger.New(string(kymalogger.JSON), string(kymalogger.INFO))
	Expect(err).To(BeNil())

	reconciler = NewReconciler(
		ctx,
		k8sManager.GetClient(),
		applicationLister,
		k8sManager.GetCache(),
		defaultLogger,
		k8sManager.GetEventRecorderFor("eventing-controller-nats"),
		envConf,
		defaultSubsConfig,
		opts...,
	)

	err = reconciler.SetupUnmanaged(k8sManager)
	Expect(err).ToNot(HaveOccurred())

	natsBackend = reconciler.Backend.(*handlers.Nats)

	go func() {
		defer GinkgoRecover()
		err = k8sManager.Start(ctx)
		Expect(err).ToNot(HaveOccurred())
	}()

	k8sClient = k8sManager.GetClient()
	Expect(k8sClient).ToNot(BeNil())

	return cancel
}

// withDefaultValidator is a ReconcilerOpt to create a reconciler with the default sink validator.
func withDefaultValidator(reconciler *Reconciler) {
	reconciler.sinkValidator = defaultSinkValidator
}

// ensureSubscriberSvcCreated creates a Service in the k8s cluster. If a custom namespace is used, it will be created as well.
func ensureSubscriberSvcCreated(ctx context.Context, svc *v1.Service) {
	By(fmt.Sprintf("Ensuring the test namespace %q is created", svc.Namespace))
	if svc.Namespace != "default " {
		// create testing namespace
		namespace := fixtureNamespace(svc.Namespace)
		if namespace.Name != "default" {
			err := k8sClient.Create(ctx, namespace)
			if !k8serrors.IsAlreadyExists(err) {
				fmt.Println(err)
				Expect(err).ShouldNot(HaveOccurred())
			}
		}
	}

	By(fmt.Sprintf("Ensuring the subscriber service %q is created", svc.Name))
	// create subscription
	err := k8sClient.Create(ctx, svc)
	Expect(err).Should(BeNil())
}

func getSubscriptionFromNats(subscriptionMap map[string]*nats.Subscription, subscriptionName string) *nats.Subscription {
	i := 0
	for key, subscription := range subscriptionMap {
		if strings.Contains(key, subscriptionName) {
			return subscription
		}
		i++
	}
	return nil
}<|MERGE_RESOLUTION|>--- conflicted
+++ resolved
@@ -92,7 +92,7 @@
 
 			// create subscription
 			subscription := reconcilertesting.NewSubscription(subscriptionName, namespaceName,
-				reconcilertesting.WithSpecificEventTypeFilter("", eventTypeToSubscribe),
+				reconcilertesting.WithFilter("", eventTypeToSubscribe),
 				reconcilertesting.WithValidSink(namespaceName, subscriberName),
 			)
 			ensureSubscriptionCreated(ctx, subscription)
@@ -145,18 +145,10 @@
 			// create a Subscription
 			subscriptionName := fmt.Sprintf(subscriptionNameFormat, id)
 			subscription := reconcilertesting.NewSubscription(subscriptionName, namespaceName,
-<<<<<<< HEAD
 				reconcilertesting.WithEmptyFilter(),
 				reconcilertesting.WithWebhookForNats(),
-				reconcilertesting.WithServiceAsSink(namespaceName, subscriberSvc.Name),
-			)
-
-=======
-				reconcilertesting.WithEmptyEventTypeFilter,
-				reconcilertesting.WithWebhookForNATS,
-				reconcilertesting.WithValidSink(namespaceName, subscriberSvc.Name),
-			)
->>>>>>> e3168ceb
+				reconcilertesting.WithServiceAsSink(subscriberSvc),
+			)
 			ensureSubscriptionCreated(ctx, subscription)
 
 			Context("A Subscription without filters", func() {
@@ -187,7 +179,7 @@
 				}
 				By("should have been updated after the addition", func() {
 					for _, f := range eventTypesToSubscribe {
-						addFilter := reconcilertesting.WithSpecificEventTypeFilter(reconcilertesting.EventSource, f)
+						addFilter := reconcilertesting.WithFilter(reconcilertesting.EventSource, f)
 						addFilter(subscription)
 					}
 					ensureSubscriptionUpdated(ctx, subscription)
@@ -286,17 +278,10 @@
 			// create a Subscription
 			subscriptionName := fmt.Sprintf(subscriptionNameFormat, id)
 			subscription := reconcilertesting.NewSubscription(subscriptionName, namespaceName,
-<<<<<<< HEAD
 				reconcilertesting.WithEmptyFilter(),
 				reconcilertesting.WithWebhookForNats(),
 				reconcilertesting.WithMultipleConditions(),
-				reconcilertesting.WithServiceAsSink(namespaceName, subscriberSvc.Name),
-=======
-				reconcilertesting.WithEmptyEventTypeFilter,
-				reconcilertesting.WithWebhookForNATS,
-				reconcilertesting.WithMultipleConditions,
-				reconcilertesting.WithValidSink(namespaceName, subscriberSvc.Name),
->>>>>>> e3168ceb
+				reconcilertesting.WithServiceAsSink(subscriberSvc),
 			)
 
 			ensureSubscriptionCreated(ctx, subscription)
@@ -312,7 +297,7 @@
 				}
 				By("should have been updated after the addition", func() {
 					for _, f := range eventTypesToSubscribe {
-						addFilter := reconcilertesting.WithSpecificEventTypeFilter(reconcilertesting.EventSource, f)
+						addFilter := reconcilertesting.WithFilter(reconcilertesting.EventSource, f)
 						addFilter(subscription)
 					}
 					ensureSubscriptionUpdated(ctx, subscription)
@@ -359,15 +344,9 @@
 
 			// create subscription
 			subscription := reconcilertesting.NewSubscription(subscriptionName, namespaceName,
-<<<<<<< HEAD
 				reconcilertesting.WithFilter(reconcilertesting.EventSource, eventTypeToSubscribe),
 				reconcilertesting.WithWebhookForNats(),
-				reconcilertesting.WithServiceAsSink(namespaceName, subscriberSvc.Name),
-=======
-				reconcilertesting.WithSpecificEventTypeFilter(reconcilertesting.EventSource, eventTypeToSubscribe),
-				reconcilertesting.WithWebhookForNATS,
-				reconcilertesting.WithValidSink(namespaceName, subscriberSvc.Name),
->>>>>>> e3168ceb
+				reconcilertesting.WithServiceAsSink(subscriberSvc),
 			)
 			ensureSubscriptionCreated(ctx, subscription)
 
@@ -397,7 +376,7 @@
 func testCreateSubscriptionWithValidSink(id int, eventTypePrefix, _, eventTypeToSubscribe string) bool {
 	subscriptionName := fmt.Sprintf(subscriptionNameFormat, id) + "-valid"
 	subscriberName := fmt.Sprintf(subscriberNameFormat, id) + "-valid"
-	sink := reconcilertesting.NewValidSink(namespaceName, subscriberName)
+	sink := reconcilertesting.ValidSinkURL(namespaceName, subscriberName)
 	testCreatingSubscription := func(sink string) {
 		ctx := context.Background()
 		cancel = startReconciler(eventTypePrefix, natsURL)
@@ -409,7 +388,7 @@
 
 		// create subscription
 		subscription := reconcilertesting.NewSubscription(subscriptionName, namespaceName,
-			reconcilertesting.WithSpecificEventTypeFilter("", eventTypeToSubscribe),
+			reconcilertesting.WithFilter("", eventTypeToSubscribe),
 			reconcilertesting.WithSinkURL(sink),
 		)
 		ensureSubscriptionCreated(ctx, subscription)
@@ -449,13 +428,8 @@
 
 		// Create subscription
 		givenSubscription := reconcilertesting.NewSubscription(subscriptionName, namespaceName,
-<<<<<<< HEAD
 			reconcilertesting.WithFilter(reconcilertesting.EventSource, eventTypeToSubscribe),
 			reconcilertesting.WithWebhookForNats(),
-=======
-			reconcilertesting.WithSpecificEventTypeFilter(reconcilertesting.EventSource, eventTypeToSubscribe),
-			reconcilertesting.WithWebhookForNATS,
->>>>>>> e3168ceb
 			reconcilertesting.WithSinkURL(sink),
 		)
 		ensureSubscriptionCreated(ctx, givenSubscription)
@@ -518,7 +492,7 @@
 		})
 		It("Should mark the Subscription as not ready if sink is not a valid cluster local service", func() {
 			invalidSinkMsgCheck(
-				reconcilertesting.NewValidSink(namespaceName, "testapp"),
+				reconcilertesting.ValidSinkURL(namespaceName, "testapp"),
 				"sink is not valid cluster local svc, failed with error: Service \"testapp\" not found",
 				"Sink does not correspond to a valid cluster local svc",
 			)
@@ -541,13 +515,8 @@
 
 			// create subscription
 			subscription := reconcilertesting.NewSubscription(subscriptionName, namespaceName,
-<<<<<<< HEAD
 				reconcilertesting.WithFilter("", eventTypeToSubscribe),
-				reconcilertesting.WithServiceAsSink(namespaceName, subscriberSvc.Name),
-=======
-				reconcilertesting.WithSpecificEventTypeFilter("", eventTypeToSubscribe),
-				reconcilertesting.WithValidSink(namespaceName, subscriberSvc.Name),
->>>>>>> e3168ceb
+				reconcilertesting.WithServiceAsSink(subscriberSvc),
 			)
 			ensureSubscriptionCreated(ctx, subscription)
 
@@ -584,15 +553,9 @@
 
 			// create subscription
 			subscription := reconcilertesting.NewSubscription(subscriptionName, namespaceName,
-<<<<<<< HEAD
 				reconcilertesting.WithFilter(reconcilertesting.EventSource, eventTypeToSubscribe),
 				reconcilertesting.WithWebhookForNats(),
-				reconcilertesting.WithServiceAsSink(namespaceName, subscriberSvc.Name),
-=======
-				reconcilertesting.WithSpecificEventTypeFilter(reconcilertesting.EventSource, eventTypeToSubscribe),
-				reconcilertesting.WithWebhookForNATS,
-				reconcilertesting.WithValidSink(namespaceName, subscriberSvc.Name),
->>>>>>> e3168ceb
+				reconcilertesting.WithServiceAsSink(subscriberSvc),
 			)
 			ensureSubscriptionCreated(ctx, subscription)
 
@@ -656,15 +619,9 @@
 
 			// Create subscription
 			givenSubscription := reconcilertesting.NewSubscription(subscriptionName, namespaceName,
-<<<<<<< HEAD
 				reconcilertesting.WithFilter(reconcilertesting.EventSource, ""),
 				reconcilertesting.WithWebhookForNats(),
-				reconcilertesting.WithServiceAsSink(namespaceName, subscriberName),
-=======
-				reconcilertesting.WithSpecificEventTypeFilter(reconcilertesting.EventSource, ""),
-				reconcilertesting.WithWebhookForNATS,
-				reconcilertesting.WithValidSink(namespaceName, subscriberName),
->>>>>>> e3168ceb
+				reconcilertesting.WithServiceAsSink(subscriberSvc),
 			)
 			ensureSubscriptionCreated(ctx, givenSubscription)
 
