package nats

import (
	"context"
	"fmt"
	"io/ioutil"
	"log"
	"net/http"
	"net/http/httptest"
	"path/filepath"
	"strings"
	"testing"
	"time"

	"github.com/kyma-project/kyma/components/eventing-controller/controllers/events"

	"github.com/kyma-project/kyma/components/eventing-controller/pkg/handlers"

	natsserver "github.com/nats-io/nats-server/v2/server"
	"github.com/nats-io/nats.go"
	v1 "k8s.io/api/core/v1"
	k8serrors "k8s.io/apimachinery/pkg/api/errors"
	metav1 "k8s.io/apimachinery/pkg/apis/meta/v1"
	"k8s.io/apimachinery/pkg/types"
	"k8s.io/client-go/kubernetes/scheme"
	"k8s.io/client-go/rest"
	ctrl "sigs.k8s.io/controller-runtime"
	"sigs.k8s.io/controller-runtime/pkg/client"
	"sigs.k8s.io/controller-runtime/pkg/envtest"
	"sigs.k8s.io/controller-runtime/pkg/envtest/printer"
	logf "sigs.k8s.io/controller-runtime/pkg/log"
	"sigs.k8s.io/controller-runtime/pkg/log/zap"

	. "github.com/onsi/ginkgo"
	. "github.com/onsi/gomega"

	kymalogger "github.com/kyma-project/kyma/common/logging/logger"
	eventingv1alpha1 "github.com/kyma-project/kyma/components/eventing-controller/api/v1alpha1"
	"github.com/kyma-project/kyma/components/eventing-controller/logger"
	"github.com/kyma-project/kyma/components/eventing-controller/pkg/application/applicationtest"
	"github.com/kyma-project/kyma/components/eventing-controller/pkg/application/fake"
	"github.com/kyma-project/kyma/components/eventing-controller/pkg/env"
	reconcilertesting "github.com/kyma-project/kyma/components/eventing-controller/testing"
)

const (
	natsPort = 4221

	smallTimeout         = 10 * time.Second
	smallPollingInterval = 1 * time.Second

	timeout         = 60 * time.Second
	pollingInterval = 5 * time.Second

	namespaceName          = "test"
	subscriptionNameFormat = "nats-sub-%d"
	subscriberNameFormat   = "subscriber-%d"
)

type testCase func(id int, eventTypePrefix, natsSubjectToPublish, eventTypeToSubscribe string) bool

var (
	reconcilerTestCases = []testCase{
		testCleanEventTypes,
		testCreateDeleteSubscription,
		testCreateSubscriptionWithInvalidSink,
		testCreateSubscriptionWithEmptyProtocolProtocolSettingsDialect,
		testChangeSubscriptionConfiguration,
		testCreateSubscriptionWithEmptyEventType,
	}

	dispatcherTestCases = []testCase{
		testDispatcherWithMultipleSubscribers,
	}
)

func testCleanEventTypes(id int, eventTypePrefix, natsSubjectToPublish, eventTypeToSubscribe string) bool {
	return When("Reconcile Subscription", func() {
		It("should report CleanEventTypes in the subscription status", func() {
			ctx := context.Background()
			cancel = startReconciler(eventTypePrefix, defaultSinkValidator)
			defer cancel()
			subscriptionName := fmt.Sprintf(subscriptionNameFormat, id)
			subscriberName := fmt.Sprintf(subscriberNameFormat, id)

			//create subscriber svc
			subscriberSvc := reconcilertesting.NewSubscriberSvc(subscriberName, namespaceName)
			ensureSubscriberSvcCreated(ctx, subscriberSvc)

			// create subscription
			optEmptyFilter := reconcilertesting.WithEmptyFilter
			optWebhook := reconcilertesting.WithWebhookForNats
			subscription := reconcilertesting.NewSubscription(subscriptionName, namespaceName, optEmptyFilter, optWebhook)
			//subscription := reconcilertesting.NewSubscription(subscriptionName, namespaceName, optWebhook)
			reconcilertesting.WithValidSink(namespaceName, subscriberSvc.Name, subscription)
			ensureSubscriptionCreated(ctx, subscription)

			Context("Subscription without filters", func() {
				By("checking if Subscription status has 'cleanEventTypes' without filters", func() {
					getSubscription(ctx, subscription).Should(And(
						reconcilertesting.HaveSubscriptionName(subscriptionName),
						reconcilertesting.HaveCondition(eventingv1alpha1.MakeCondition(
							eventingv1alpha1.ConditionSubscriptionActive,
							eventingv1alpha1.ConditionReasonNATSSubscriptionActive,
							v1.ConditionTrue, "")),
						reconcilertesting.HaveSubsConfiguration(&eventingv1alpha1.SubscriptionConfig{
							MaxInFlightMessages: defaultSubsConfig.MaxInFlightMessages,
						}),
						reconcilertesting.HaveCleanEventTypes(nil),
					))
				})
			})

			Context("Addition of filters to Subscription", func() {
				natsSubjectsToPublish := []string{
					fmt.Sprintf("%s0", natsSubjectToPublish),
					fmt.Sprintf("%s1", natsSubjectToPublish),
				}

				eventTypesToSubscribe := []string{
					fmt.Sprintf("%s0", eventTypeToSubscribe),
					fmt.Sprintf("%s1", eventTypeToSubscribe),
				}

				By("adding filters to Subscription", func() {
					for _, f := range eventTypesToSubscribe {
						addFilter := reconcilertesting.WithFilter(reconcilertesting.EventSource, f)
						addFilter(subscription)
					}

					ensureSubscriptionUpdated(ctx, subscription)
				})

				By("checking if Subscription status has 'cleanEventTypes' with the correct cleaned filter values", func() {
					getSubscription(ctx, subscription).Should(And(
						reconcilertesting.HaveSubscriptionName(subscriptionName),
						reconcilertesting.HaveCondition(eventingv1alpha1.MakeCondition(
							eventingv1alpha1.ConditionSubscriptionActive,
							eventingv1alpha1.ConditionReasonNATSSubscriptionActive,
							v1.ConditionTrue, "")),
						reconcilertesting.HaveSubsConfiguration(&eventingv1alpha1.SubscriptionConfig{
							MaxInFlightMessages: defaultSubsConfig.MaxInFlightMessages,
						}),
						reconcilertesting.HaveCleanEventTypes(natsSubjectsToPublish),
					))
				})
			})

			Context("Updating Subscription filters", func() {
				natsSubjectsToPublish := []string{
					fmt.Sprintf("%s0alpha", natsSubjectToPublish),
					fmt.Sprintf("%s1alpha", natsSubjectToPublish),
				}

				By("updating the Subscription filters", func() {
					for _, f := range subscription.Spec.Filter.Filters {
						f.EventType.Value = fmt.Sprintf("%salpha", f.EventType.Value)
					}

					ensureSubscriptionUpdated(ctx, subscription)
				})

				By("checking if Subscription status has 'cleanEventTypes' with the correct cleaned and updated filter values", func() {
					getSubscription(ctx, subscription).Should(And(
						reconcilertesting.HaveSubscriptionName(subscriptionName),
						reconcilertesting.HaveCondition(eventingv1alpha1.MakeCondition(
							eventingv1alpha1.ConditionSubscriptionActive,
							eventingv1alpha1.ConditionReasonNATSSubscriptionActive,
							v1.ConditionTrue, "")),
						reconcilertesting.HaveSubsConfiguration(&eventingv1alpha1.SubscriptionConfig{
							MaxInFlightMessages: defaultSubsConfig.MaxInFlightMessages,
						}),
						reconcilertesting.HaveCleanEventTypes(natsSubjectsToPublish),
					))
				})
			})

			Context("Deletion Subscription filters", func() {
				natsSubjectsToPublish := []string{
					fmt.Sprintf("%s0alpha", natsSubjectToPublish),
				}

				By("deleting Subscription filters", func() {
					subscription.Spec.Filter.Filters = subscription.Spec.Filter.Filters[:1]
					ensureSubscriptionUpdated(ctx, subscription)
				})

				By("checking if Subscription status has 'cleanEventTypes' with the correct cleaned filter values", func() {
					getSubscription(ctx, subscription).Should(And(
						reconcilertesting.HaveSubscriptionName(subscriptionName),
						reconcilertesting.HaveCondition(eventingv1alpha1.MakeCondition(
							eventingv1alpha1.ConditionSubscriptionActive,
							eventingv1alpha1.ConditionReasonNATSSubscriptionActive,
							v1.ConditionTrue, "")),
						reconcilertesting.HaveSubsConfiguration(&eventingv1alpha1.SubscriptionConfig{
							MaxInFlightMessages: defaultSubsConfig.MaxInFlightMessages,
						}),
						reconcilertesting.HaveCleanEventTypes(natsSubjectsToPublish),
					))
				})
			})
		})
	})
}

func testCreateDeleteSubscription(id int, eventTypePrefix, natsSubjectToPublish, eventTypeToSubscribe string) bool {
	return When("Create/Delete Subscription", func() {
		It("Should create/delete NATS Subscription", func() {
			ctx := context.Background()
			cancel = startReconciler(eventTypePrefix, defaultSinkValidator)
			defer cancel()
			subscriptionName := fmt.Sprintf(subscriptionNameFormat, id)
			subscriberName := fmt.Sprintf(subscriberNameFormat, id)

			// create subscriber svc
			subscriberSvc := reconcilertesting.NewSubscriberSvc(subscriberName, namespaceName)
			ensureSubscriberSvcCreated(ctx, subscriberSvc)

			// create subscription
			optFilter := reconcilertesting.WithFilter(reconcilertesting.EventSource, eventTypeToSubscribe)
			optWebhook := reconcilertesting.WithWebhookForNats
			subscription := reconcilertesting.NewSubscription(subscriptionName, namespaceName, optFilter, optWebhook)
			reconcilertesting.WithValidSink(namespaceName, subscriberSvc.Name, subscription)
			ensureSubscriptionCreated(ctx, subscription)

			getSubscription(ctx, subscription).Should(And(
				reconcilertesting.HaveSubscriptionName(subscriptionName),
				reconcilertesting.HaveCondition(eventingv1alpha1.MakeCondition(
					eventingv1alpha1.ConditionSubscriptionActive,
					eventingv1alpha1.ConditionReasonNATSSubscriptionActive,
					v1.ConditionTrue, "")),
				reconcilertesting.HaveSubsConfiguration(&eventingv1alpha1.SubscriptionConfig{
					MaxInFlightMessages: defaultSubsConfig.MaxInFlightMessages,
				}),
			))

			// check for subscription at nats
			backendSubscription := getSubscriptionFromNats(natsBackend.GetAllSubscriptions(), subscriptionName)
			Expect(backendSubscription).NotTo(BeNil())
			Expect(backendSubscription.IsValid()).To(BeTrue())
			Expect(backendSubscription.Subject).Should(Equal(natsSubjectToPublish))

			Expect(k8sClient.Delete(ctx, subscription)).Should(BeNil())
			isSubscriptionDeleted(ctx, subscription).Should(reconcilertesting.HaveNotFoundSubscription(true))
		})
	})
}

<<<<<<< HEAD
func testCreateSubscriptionWithInvalidSink(id int, eventTypePrefix, natsSubjectToPublish, eventTypeToSubscribe string) bool {
	return When("Create Subscription with invalid sink", func() {
		It("Should mark the Subscription as not ready", func() {
			ctx := context.Background()
			cancel = startReconciler(eventTypePrefix, defaultSinkValidator)
			defer cancel()
			subscriptionName := fmt.Sprintf(subscriptionNameFormat, id)

			// Create subscription
			givenSubscription := reconcilertesting.NewSubscription(subscriptionName, namespaceName, reconcilertesting.WithFilter(reconcilertesting.EventSource, eventTypeToSubscribe), reconcilertesting.WithWebhookForNats)
			givenSubscription.Spec.Sink = "invalid"
			ensureSubscriptionCreated(ctx, givenSubscription)

			getSubscription(ctx, givenSubscription).Should(And(
				reconcilertesting.HaveSubscriptionName(subscriptionName),
				reconcilertesting.HaveCondition(eventingv1alpha1.MakeCondition(
					eventingv1alpha1.ConditionSubscriptionActive,
					eventingv1alpha1.ConditionReasonNATSSubscriptionActive,
					v1.ConditionFalse, "sink URL scheme should be 'http' or 'https'")),
			))

			var subscriptionEvents = v1.EventList{}
			subscriptionEvent := v1.Event{
				Reason:  string(events.ReasonValidationFailed),
				Message: "Sink URL scheme should be HTTP or HTTPS: invalid",
				Type:    v1.EventTypeWarning,
			}
			getK8sEvents(&subscriptionEvents, givenSubscription.Namespace).Should(reconcilertesting.HaveEvent(subscriptionEvent))

			By("Updating the subscription configuration in the spec with invalid URL scheme")
			changedSub := givenSubscription.DeepCopy()
			changedSub.Spec.Sink = "http://127.0.0. 1"
			err := k8sClient.Update(ctx, changedSub)
			Expect(err).ShouldNot(HaveOccurred())

			getSubscription(ctx, givenSubscription).Should(And(
				reconcilertesting.HaveSubscriptionName(subscriptionName),
				reconcilertesting.HaveCondition(eventingv1alpha1.MakeCondition(
					eventingv1alpha1.ConditionSubscriptionActive,
					eventingv1alpha1.ConditionReasonNATSSubscriptionActive,
					v1.ConditionFalse, "not able to parse sink url with error: parse \"http://127.0.0. 1\": invalid character \" \" in host name")),
			))

			subscriptionEvent = v1.Event{
				Reason:  string(events.ReasonValidationFailed),
				Message: "Not able to parse Sink URL with error: parse \"http://127.0.0. 1\": invalid character \" \" in host name",
				Type:    v1.EventTypeWarning,
			}
			getK8sEvents(&subscriptionEvents, givenSubscription.Namespace).Should(reconcilertesting.HaveEvent(subscriptionEvent))

			By("Updating the subscription configuration in the spec with valid URL scheme")
			changedSub = givenSubscription.DeepCopy()
			changedSub.Spec.Sink = "http://127.0.0.1"
			err = k8sClient.Update(ctx, changedSub)
			Expect(err).ShouldNot(HaveOccurred())

			getSubscription(ctx, givenSubscription).Should(And(
				reconcilertesting.HaveSubscriptionName(subscriptionName),
				reconcilertesting.HaveCondition(eventingv1alpha1.MakeCondition(
					eventingv1alpha1.ConditionSubscriptionActive,
					eventingv1alpha1.ConditionReasonNATSSubscriptionActive,
					v1.ConditionFalse, "sink does not contain suffix: svc.cluster.local in the URL")),
			))

			subscriptionEvent = v1.Event{
				Reason:  string(events.ReasonValidationFailed),
				Message: "Sink does not contain suffix: svc.cluster.local",
				Type:    v1.EventTypeWarning,
			}
			getK8sEvents(&subscriptionEvents, givenSubscription.Namespace).Should(reconcilertesting.HaveEvent(subscriptionEvent))

			By("Updating the subscription configuration in the spec with invalid service name scheme")
			changedSub = givenSubscription.DeepCopy()
			changedSub.Spec.Sink = fmt.Sprintf("https://%s.%s.%s.svc.cluster.local", "testapp", "testsub", "test")
			err = k8sClient.Update(ctx, changedSub)
			Expect(err).ShouldNot(HaveOccurred())

			getSubscription(ctx, givenSubscription).Should(And(
				reconcilertesting.HaveSubscriptionName(subscriptionName),
				reconcilertesting.HaveCondition(eventingv1alpha1.MakeCondition(
					eventingv1alpha1.ConditionSubscriptionActive,
					eventingv1alpha1.ConditionReasonNATSSubscriptionActive,
					v1.ConditionFalse, "sink should contain 5 sub-domains: testapp.testsub.test.svc.cluster.local")), //TODO make this error message more clear
			))

			subscriptionEvent = v1.Event{
				Reason:  string(events.ReasonValidationFailed),
				Message: "Sink should contain 5 sub-domains: testapp.testsub.test.svc.cluster.local",
				Type:    v1.EventTypeWarning,
			}
			getK8sEvents(&subscriptionEvents, givenSubscription.Namespace).Should(reconcilertesting.HaveEvent(subscriptionEvent))

			By("Updating the subscription configuration in the spec with invalid sink URL with subscriber namespace")
			changedSub = givenSubscription.DeepCopy()
			changedSub.Spec.Sink = fmt.Sprintf("https://%s.%s.svc.cluster.local", "testapp", "test-ns")
			Expect(k8sClient.Update(ctx, changedSub)).Should(BeNil())

			getSubscription(ctx, givenSubscription).Should(And(
				reconcilertesting.HaveSubscriptionName(subscriptionName),
				reconcilertesting.HaveCondition(eventingv1alpha1.MakeCondition(
					eventingv1alpha1.ConditionSubscriptionActive,
					eventingv1alpha1.ConditionReasonNATSSubscriptionActive,
					v1.ConditionFalse, "namespace of subscription: test and the namespace of subscriber: test-ns are different")),
			))

			subscriptionEvent = v1.Event{
				Reason:  string(events.ReasonValidationFailed),
				Message: "Namespace of subscription: test and the subscriber: test-ns are different",
				Type:    v1.EventTypeWarning,
			}
			getK8sEvents(&subscriptionEvents, givenSubscription.Namespace).Should(reconcilertesting.HaveEvent(subscriptionEvent))

			By("Updating the subscription configuration in the spec with invalid sink URL with non-existing service name")
			changedSub = givenSubscription.DeepCopy()
			reconcilertesting.WithValidSink(namespaceName, "testapp", changedSub)
			err = k8sClient.Update(ctx, changedSub)
			Expect(err).ShouldNot(HaveOccurred())

			getSubscription(ctx, givenSubscription).Should(And(
				reconcilertesting.HaveSubscriptionName(subscriptionName),
				reconcilertesting.HaveCondition(eventingv1alpha1.MakeCondition(
					eventingv1alpha1.ConditionSubscriptionActive,
					eventingv1alpha1.ConditionReasonNATSSubscriptionActive,
					v1.ConditionFalse, "sink is not valid cluster local svc, failed with error: Service \"testapp\" not found")),
			))

			subscriptionEvent = v1.Event{
				Reason:  string(events.ReasonValidationFailed),
				Message: "Sink does not correspond to a valid cluster local svc",
				Type:    v1.EventTypeWarning,
			}
			getK8sEvents(&subscriptionEvents, givenSubscription.Namespace).Should(reconcilertesting.HaveEvent(subscriptionEvent))

			By("Updating the subscription configuration in the spec with invalid sink URL with valid subscriber service name")
			changedSub = givenSubscription.DeepCopy()

			subscriberName := fmt.Sprintf(subscriberNameFormat, id)
			subscriberSvc := reconcilertesting.NewSubscriberSvc(subscriberName, namespaceName)
			ensureSubscriberSvcCreated(ctx, subscriberSvc)

			reconcilertesting.WithValidSink(namespaceName, subscriberSvc.Name, changedSub)
			err = k8sClient.Update(ctx, changedSub)
			Expect(err).ShouldNot(HaveOccurred())

			getSubscription(ctx, givenSubscription).Should(And(
				reconcilertesting.HaveSubscriptionName(subscriptionName),
				reconcilertesting.HaveCondition(eventingv1alpha1.MakeCondition(
					eventingv1alpha1.ConditionSubscriptionActive,
					eventingv1alpha1.ConditionReasonNATSSubscriptionActive,
					v1.ConditionTrue, "")),
			))
=======
func testCreateSubscriptionWithInvalidSink(id int, eventTypePrefix, _, eventTypeToSubscribe string) bool {
	invalidSinkMsgCheck := func(sink, subConditionMsg, k8sEventMsg string) {
		ctx := context.Background()
		cancel = startReconciler(eventTypePrefix, defaultSinkValidator)
		defer cancel()
		subscriptionName := fmt.Sprintf(subscriptionNameFormat, id)

		// Create subscription
		givenSubscription := reconcilertesting.NewSubscription(subscriptionName, namespaceName, reconcilertesting.WithFilter(reconcilertesting.EventSource, eventTypeToSubscribe), reconcilertesting.WithWebhookForNats)
		givenSubscription.Spec.Sink = sink
		ensureSubscriptionCreated(ctx, givenSubscription)

		getSubscription(ctx, givenSubscription).Should(And(
			reconcilertesting.HaveSubscriptionName(subscriptionName),
			reconcilertesting.HaveCondition(eventingv1alpha1.MakeCondition(
				eventingv1alpha1.ConditionSubscriptionActive,
				eventingv1alpha1.ConditionReasonNATSSubscriptionActive,
				v1.ConditionFalse, subConditionMsg)),
		))

		var subscriptionEvents = v1.EventList{}
		subscriptionEvent := v1.Event{
			Reason:  string(events.ReasonValidationFailed),
			Message: k8sEventMsg,
			Type:    v1.EventTypeWarning,
		}
		getK8sEvents(&subscriptionEvents, givenSubscription.Namespace).Should(reconcilertesting.HaveEvent(subscriptionEvent))
>>>>>>> 6b5d46c0

		Expect(k8sClient.Delete(ctx, givenSubscription)).Should(BeNil())
		isSubscriptionDeleted(ctx, givenSubscription).Should(reconcilertesting.HaveNotFoundSubscription(true))
	}

	return When("Create Subscription with invalid sink", func() {
		It("Should mark the Subscription as not ready if sink URL scheme is not 'http' or 'https'", func() {
			invalidSinkMsgCheck(
				"invalid",
				"sink URL scheme should be 'http' or 'https'",
				"Sink URL scheme should be HTTP or HTTPS: invalid",
			)
		})
		It("Should mark the Subscription as not ready if sink contains invalid characters", func() {
			invalidSinkMsgCheck(
				"http://127.0.0. 1",
				"not able to parse sink url with error: parse \"http://127.0.0. 1\": invalid character \" \" in host name",
				"Not able to parse Sink URL with error: parse \"http://127.0.0. 1\": invalid character \" \" in host name",
			)
		})
		It("Should mark the Subscription as not ready if sink does not contain suffix 'svc.cluster.local'", func() {
			invalidSinkMsgCheck(
				"http://127.0.0.1",
				"sink does not contain suffix: svc.cluster.local in the URL",
				"Sink does not contain suffix: svc.cluster.local",
			)
		})
		It("Should mark the Subscription as not ready if sink does not contain 5 sub-domains", func() {
			invalidSinkMsgCheck(
				fmt.Sprintf("https://%s.%s.%s.svc.cluster.local", "testapp", "testsub", "test"),
				"sink should contain 5 sub-domains: testapp.testsub.test.svc.cluster.local",
				"Sink should contain 5 sub-domains: testapp.testsub.test.svc.cluster.local",
			)
		})
		It("Should mark the Subscription as not ready if sink points to different namespace", func() {
			invalidSinkMsgCheck(
				fmt.Sprintf("https://%s.%s.svc.cluster.local", "testapp", "test-ns"),
				"namespace of subscription: test and the namespace of subscriber: test-ns are different",
				"Namespace of subscription: test and the subscriber: test-ns are different",
			)
		})
		It("Should mark the Subscription as not ready if sink is not a valid cluster local service", func() {
			invalidSinkMsgCheck(
				reconcilertesting.GetValidSink(namespaceName, "testapp"),
				"sink is not valid cluster local svc, failed with error: Service \"testapp\" not found",
				"Sink does not correspond to a valid cluster local svc",
			)
		})
	})
}

func testCreateSubscriptionWithEmptyProtocolProtocolSettingsDialect(id int, eventTypePrefix, natsSubjectToPublish, eventTypeToSubscribe string) bool {
	return When("Create Subscription with empty protocol, protocolsettings and dialect", func() {
		It("Should mark the Subscription as ready", func() {
			ctx := context.Background()
			cancel = startReconciler(eventTypePrefix, defaultSinkValidator)
			defer cancel()
			subscriptionName := fmt.Sprintf(subscriptionNameFormat, id)
			subscriberName := fmt.Sprintf(subscriberNameFormat, id)

			// create subscriber svc
			subscriberSvc := reconcilertesting.NewSubscriberSvc(subscriberName, namespaceName)
			ensureSubscriberSvcCreated(ctx, subscriberSvc)

			// create subscription
			subscription := reconcilertesting.NewSubscription(subscriptionName, namespaceName, reconcilertesting.WithFilter("", eventTypeToSubscribe))
			reconcilertesting.WithValidSink(namespaceName, subscriberSvc.Name, subscription)
			ensureSubscriptionCreated(ctx, subscription)

			getSubscription(ctx, subscription).Should(And(
				reconcilertesting.HaveSubscriptionName(subscriptionName),
				reconcilertesting.HaveCondition(eventingv1alpha1.MakeCondition(
					eventingv1alpha1.ConditionSubscriptionActive,
					eventingv1alpha1.ConditionReasonNATSSubscriptionActive,
					v1.ConditionTrue, "")),
			))

			// check for subscription at nats
			backendSubscription := getSubscriptionFromNats(natsBackend.GetAllSubscriptions(), subscriptionName)
			Expect(backendSubscription).NotTo(BeNil())
			Expect(backendSubscription.IsValid()).To(BeTrue())
			Expect(backendSubscription.Subject).Should(Equal(natsSubjectToPublish))
		})
	})
}

func testChangeSubscriptionConfiguration(id int, eventTypePrefix, natsSubjectToPublish, eventTypeToSubscribe string) bool {
	return When("Change Subscription configuration", func() {
		It("Should reflect the new config in the subscription status", func() {
			By("Creating the subscription using the default config")
			ctx := context.Background()
			cancel = startReconciler(eventTypePrefix, defaultSinkValidator)
			defer cancel()
			subscriptionName := fmt.Sprintf(subscriptionNameFormat, id)
			subscriberName := fmt.Sprintf(subscriberNameFormat, id)

			// create subscriber svc
			subscriberSvc := reconcilertesting.NewSubscriberSvc(subscriberName, namespaceName)
			ensureSubscriberSvcCreated(ctx, subscriberSvc)

			// create subscription
			subscription := reconcilertesting.NewSubscription(subscriptionName, namespaceName, reconcilertesting.WithFilter(reconcilertesting.EventSource, eventTypeToSubscribe), reconcilertesting.WithWebhookForNats)
			reconcilertesting.WithValidSink(namespaceName, subscriberSvc.Name, subscription)
			ensureSubscriptionCreated(ctx, subscription)

			getSubscription(ctx, subscription).Should(And(
				reconcilertesting.HaveSubscriptionName(subscriptionName),
				reconcilertesting.HaveCondition(eventingv1alpha1.MakeCondition(
					eventingv1alpha1.ConditionSubscriptionActive,
					eventingv1alpha1.ConditionReasonNATSSubscriptionActive,
					v1.ConditionTrue, "")),
				reconcilertesting.HaveSubsConfiguration(&eventingv1alpha1.SubscriptionConfig{
					MaxInFlightMessages: defaultSubsConfig.MaxInFlightMessages,
				}),
			))

			By("Updating the subscription configuration in the spec")

			newMaxInFlight := defaultSubsConfig.MaxInFlightMessages + 1
			changedSub := subscription.DeepCopy()
			changedSub.Spec.Config = &eventingv1alpha1.SubscriptionConfig{
				MaxInFlightMessages: newMaxInFlight,
			}
			Expect(k8sClient.Update(ctx, changedSub)).Should(BeNil())

			Eventually(subscriptionGetter(ctx, subscription.Name, subscription.Namespace), timeout, pollingInterval).
				Should(And(
					reconcilertesting.HaveSubscriptionName(subscriptionName),
					reconcilertesting.HaveCondition(eventingv1alpha1.MakeCondition(
						eventingv1alpha1.ConditionSubscriptionActive,
						eventingv1alpha1.ConditionReasonNATSSubscriptionActive,
						v1.ConditionTrue, ""),
					),
					reconcilertesting.HaveSubsConfiguration(&eventingv1alpha1.SubscriptionConfig{
						MaxInFlightMessages: newMaxInFlight,
					}),
				))

			// check for subscription at nats
			backendSubscription := getSubscriptionFromNats(natsBackend.GetAllSubscriptions(), subscriptionName)
			Expect(backendSubscription).NotTo(BeNil())
			Expect(backendSubscription.IsValid()).To(BeTrue())
			Expect(backendSubscription.Subject).Should(Equal(natsSubjectToPublish))

			Expect(k8sClient.Delete(ctx, subscription)).Should(BeNil())
			isSubscriptionDeleted(ctx, subscription).Should(reconcilertesting.HaveNotFoundSubscription(true))
		})
	})
}

func testCreateSubscriptionWithEmptyEventType(id int, eventTypePrefix, _, _ string) bool {
	return When("Create Subscription with empty event type", func() {
		It("Should mark the subscription as not ready", func() {
			ctx := context.Background()
			cancel = startReconciler(eventTypePrefix, defaultSinkValidator)
			defer cancel()
			subscriptionName := fmt.Sprintf(subscriptionNameFormat, id)
			subscriberName := fmt.Sprintf(subscriberNameFormat, id)

			// create subscriber svc
			subscriberSvc := reconcilertesting.NewSubscriberSvc(subscriberName, namespaceName)
			ensureSubscriberSvcCreated(ctx, subscriberSvc)

			// Create subscription
			givenSubscription := reconcilertesting.NewSubscription(subscriptionName, namespaceName, reconcilertesting.WithFilter(reconcilertesting.EventSource, ""), reconcilertesting.WithWebhookForNats)
			reconcilertesting.WithValidSink(namespaceName, subscriberName, givenSubscription)
			ensureSubscriptionCreated(ctx, givenSubscription)

			getSubscription(ctx, givenSubscription).Should(And(
				reconcilertesting.HaveSubscriptionName(subscriptionName),
				reconcilertesting.HaveCondition(eventingv1alpha1.MakeCondition(
					eventingv1alpha1.ConditionSubscriptionActive,
					eventingv1alpha1.ConditionReasonNATSSubscriptionActive,
					v1.ConditionFalse, nats.ErrBadSubject.Error())),
			))
		})
	})
}

func testDispatcherWithMultipleSubscribers(id int, eventTypePrefix, natsSubjectToPublish, eventTypeToSubscribe string) bool {
	return When("Sending Events through Dispatcher for multiple subscribers", func() {
		It("Should receive events in subscribers", func() {
			ctx := context.Background()

			// Start reconciler with empty checkSink function
			cancel = startReconciler(eventTypePrefix, func(ctx context.Context, r *Reconciler, subscription *eventingv1alpha1.Subscription) error {
				return nil
			})
			defer cancel()

			subName1 := fmt.Sprintf(subscriptionNameFormat, id)
			subName2 := fmt.Sprintf("subb-%d", id)

			publishToSubjects := []string{
				fmt.Sprintf("%s0", natsSubjectToPublish),
				fmt.Sprintf("%s1", natsSubjectToPublish),
			}

			subscribeToEventTypes := []string{
				fmt.Sprintf("%s0", eventTypeToSubscribe),
				fmt.Sprintf("%s1", eventTypeToSubscribe),
			}

			// create subscribers
			subChan1 := make(chan []byte)
			url1, shutdown := newSubscriber(subChan1)
			defer shutdown()

			subChan2 := make(chan []byte)
			url2, shutdown2 := newSubscriber(subChan2)
			defer shutdown2()

			// create subscription
			subscription1 := reconcilertesting.NewSubscription(subName1, namespaceName, reconcilertesting.WithFilter(reconcilertesting.EventSource, subscribeToEventTypes[0]), reconcilertesting.WithWebhookForNats)
			subscription2 := reconcilertesting.NewSubscription(subName2, namespaceName, reconcilertesting.WithFilter(reconcilertesting.EventSource, subscribeToEventTypes[1]), reconcilertesting.WithWebhookForNats)

			// assign sink URL
			subscription1.Spec.Sink = url1
			subscription2.Spec.Sink = url2

			// ensure subscription is created
			ensureSubscriptionCreated(ctx, subscription1)
			ensureSubscriptionCreated(ctx, subscription2)

			// retrieve subscription and check whether it is ready
			getSubscription(ctx, subscription1).Should(And(
				reconcilertesting.HaveSubscriptionName(subName1),
				reconcilertesting.HaveCondition(eventingv1alpha1.MakeCondition(
					eventingv1alpha1.ConditionSubscriptionActive,
					eventingv1alpha1.ConditionReasonNATSSubscriptionActive,
					v1.ConditionTrue, "")),
				reconcilertesting.HaveSubsConfiguration(&eventingv1alpha1.SubscriptionConfig{
					MaxInFlightMessages: defaultSubsConfig.MaxInFlightMessages,
				}),
			))

			getSubscription(ctx, subscription2).Should(And(
				reconcilertesting.HaveSubscriptionName(subName2),
				reconcilertesting.HaveCondition(eventingv1alpha1.MakeCondition(
					eventingv1alpha1.ConditionSubscriptionActive,
					eventingv1alpha1.ConditionReasonNATSSubscriptionActive,
					v1.ConditionTrue, "")),
				reconcilertesting.HaveSubsConfiguration(&eventingv1alpha1.SubscriptionConfig{
					MaxInFlightMessages: defaultSubsConfig.MaxInFlightMessages,
				}),
			))

			// establish connection with NATS
			connection, err := connectToNats(natsURL)
			Expect(err).ShouldNot(HaveOccurred())

			// publish events to nats
			err = connection.Publish(publishToSubjects[0], []byte(reconcilertesting.StructuredCloudEvent))
			Expect(err).ShouldNot(HaveOccurred())

			err = connection.Publish(publishToSubjects[1], []byte(reconcilertesting.StructuredCloudEventUpdated))
			Expect(err).ShouldNot(HaveOccurred())

			// make sure that the subscriber received the message
			sent := fmt.Sprintf(`"%s"`, reconcilertesting.EventData)
			Eventually(func() ([]byte, error) {
				return getFromChanOrTimeout(subChan1, smallPollingInterval)
			}, timeout, pollingInterval).Should(WithTransform(bytesStringer, Equal(sent)))

			Eventually(func() ([]byte, error) {
				return getFromChanOrTimeout(subChan2, smallPollingInterval)
			}, timeout, pollingInterval).Should(WithTransform(bytesStringer, Equal(sent)))
		})
	})
}

var (
	_ = Describe("NATS Subscription reconciler tests with non-empty eventTypePrefix", testExecutor(reconcilertesting.EventTypePrefix, reconcilertesting.OrderCreatedEventType, reconcilertesting.OrderCreatedEventTypeNotClean))
	_ = Describe("NATS Subscription reconciler tests with empty eventTypePrefix", testExecutor(reconcilertesting.EventTypePrefixEmpty, reconcilertesting.OrderCreatedEventTypePrefixEmpty, reconcilertesting.OrderCreatedEventTypeNotCleanPrefixEmpty))
)

func testExecutor(eventTypePrefix, natsSubjectToPublish, eventTypeToSubscribe string) func() {
	return func() {

		for _, tc := range reconcilerTestCases {
			tc(testID, eventTypePrefix, natsSubjectToPublish, eventTypeToSubscribe)
			testID++
		}

		for _, tc := range dispatcherTestCases {
			tc(testID, eventTypePrefix, natsSubjectToPublish, eventTypeToSubscribe)
			testID++
		}
	}
}

// getK8sEvents returns all kubernetes events for the given namespace.
// The result can be used in a gomega assertion.
func getK8sEvents(eventList *v1.EventList, namespace string) AsyncAssertion {
	ctx := context.TODO()
	return Eventually(func() v1.EventList {
		err := k8sClient.List(ctx, eventList, client.InNamespace(namespace))
		if err != nil {
			return v1.EventList{}
		}
		return *eventList
	}, smallTimeout, smallPollingInterval)
}

func newSubscriber(result chan []byte) (string, func()) {
	server := httptest.NewServer(http.HandlerFunc(func(w http.ResponseWriter, r *http.Request) {
		body, err := ioutil.ReadAll(r.Body)
		if err != nil {
			w.WriteHeader(http.StatusBadRequest)
			return
		}
		result <- body
	}))
	return server.URL, server.Close
}

func connectToNats(natsURL string) (*nats.Conn, error) {
	connection, err := nats.Connect(natsURL, nats.RetryOnFailedConnect(true), nats.MaxReconnects(3), nats.ReconnectWait(time.Second))
	if err != nil {
		return nil, err
	}
	if connection.Status() != nats.CONNECTED {
		return nil, err
	}
	return connection, nil
}

func getFromChanOrTimeout(ch <-chan []byte, t time.Duration) ([]byte, error) {
	select {
	case received := <-ch:
		return received, nil
	case <-time.After(t):
		return nil, fmt.Errorf("timed out waiting for a message")
	}
}

func bytesStringer(bs []byte) string {
	return string(bs)
}

func ensureSubscriptionCreated(ctx context.Context, subscription *eventingv1alpha1.Subscription) {
	By(fmt.Sprintf("Ensuring the test namespace %q is created", subscription.Namespace))
	if subscription.Namespace != "default " {
		// create testing namespace
		namespace := fixtureNamespace(subscription.Namespace)
		if namespace.Name != "default" {
			err := k8sClient.Create(ctx, namespace)
			if !k8serrors.IsAlreadyExists(err) {
				fmt.Println(err)
				Expect(err).ShouldNot(HaveOccurred())
			}
		}
	}

	By(fmt.Sprintf("Ensuring the subscription %q is created", subscription.Name))
	// create subscription
	err := k8sClient.Create(ctx, subscription)
	Expect(err).Should(BeNil())
}

func ensureSubscriptionUpdated(ctx context.Context, subscription *eventingv1alpha1.Subscription) {
	By(fmt.Sprintf("Ensuring the subscription %q is updated", subscription.Name))
	// create subscription
	err := k8sClient.Update(ctx, subscription)
	Expect(err).Should(BeNil())
}

func fixtureNamespace(name string) *v1.Namespace {
	namespace := v1.Namespace{
		TypeMeta: metav1.TypeMeta{
			Kind:       "Namespace",
			APIVersion: "v1",
		},
		ObjectMeta: metav1.ObjectMeta{
			Name: name,
		},
	}
	return &namespace
}

func subscriptionGetter(ctx context.Context, name, namespace string) func() (*eventingv1alpha1.Subscription, error) {
	return func() (*eventingv1alpha1.Subscription, error) {
		lookupKey := types.NamespacedName{
			Namespace: namespace,
			Name:      name,
		}
		subscription := &eventingv1alpha1.Subscription{}
		if err := k8sClient.Get(ctx, lookupKey, subscription); err != nil {
			return &eventingv1alpha1.Subscription{}, err
		}
		return subscription, nil
	}
}

// getSubscription fetches a subscription using the lookupKey and allows making assertions on it
func getSubscription(ctx context.Context, subscription *eventingv1alpha1.Subscription) AsyncAssertion {
	return Eventually(func() *eventingv1alpha1.Subscription {
		lookupKey := types.NamespacedName{
			Namespace: subscription.Namespace,
			Name:      subscription.Name,
		}
		if err := k8sClient.Get(ctx, lookupKey, subscription); err != nil {
			return &eventingv1alpha1.Subscription{}
		}
		return subscription
	}, smallTimeout, smallPollingInterval)
}

// isSubscriptionDeleted checks a subscription is deleted and allows making assertions on it
func isSubscriptionDeleted(ctx context.Context, subscription *eventingv1alpha1.Subscription) AsyncAssertion {
	return Eventually(func() bool {
		lookupKey := types.NamespacedName{
			Namespace: subscription.Namespace,
			Name:      subscription.Name,
		}
		if err := k8sClient.Get(ctx, lookupKey, subscription); err != nil {
			return k8serrors.IsNotFound(err)
		}
		return false
	}, smallTimeout, smallPollingInterval)
}

////////////////////////////////////////////////////////////////////////////////////////////////////////////////////////
// Test Suite setup ////////////////////////////////////////////////////////////////////////////////////////////////////
////////////////////////////////////////////////////////////////////////////////////////////////////////////////////////

// These tests use Ginkgo (BDD-style Go controllertesting framework). Refer to
// http://onsi.github.io/ginkgo/ to learn more about Ginkgo.

// TODO: make configurable
const (
	useExistingCluster       = false
	attachControlPlaneOutput = false
)

var (
	testID  int
	natsURL string
	cfg     *rest.Config
	k8sClient         client.Client
	testEnv           *envtest.Environment
	natsServer        *natsserver.Server
	defaultSubsConfig = env.DefaultSubscriptionConfig{MaxInFlightMessages: 1}
	reconciler        *Reconciler
	natsBackend       *handlers.Nats
	cancel            context.CancelFunc
)

func TestAPIs(t *testing.T) {
	RegisterFailHandler(Fail)
	RunSpecsWithDefaultAndCustomReporters(t, "NATS Controller Suite", []Reporter{printer.NewlineReporter{}})
}

var _ = BeforeSuite(func(done Done) {
	By("bootstrapping test environment")
	natsServer, natsURL = startNATS(natsPort)
	useExistingCluster := useExistingCluster
	testEnv = &envtest.Environment{
		CRDDirectoryPaths: []string{
			filepath.Join("../../../", "config", "crd", "bases"),
			filepath.Join("../../../", "config", "crd", "external"),
		},
		AttachControlPlaneOutput: attachControlPlaneOutput,
		UseExistingCluster:       &useExistingCluster,
	}

	var err error
	cfg, err = testEnv.Start()
	Expect(err).ToNot(HaveOccurred())
	Expect(cfg).ToNot(BeNil())

	close(done)
}, 60)

var _ = AfterSuite(func() {
	By("tearing down the test environment")
	reconcilertesting.ShutDownNATSServer(natsServer)
	err := testEnv.Stop()
	Expect(err).ToNot(HaveOccurred())
}, 60)

func startNATS(port int) (*natsserver.Server, string) {
	natsServer := reconcilertesting.RunNatsServerOnPort(port)
	clientURL := natsServer.ClientURL()
	log.Printf("NATS server started %v", clientURL)
	return natsServer, clientURL
}

func startReconciler(eventTypePrefix string, sinkValidator sinkValidator) context.CancelFunc {
	ctx, cancel := context.WithCancel(context.Background())
	logf.SetLogger(zap.New(zap.UseDevMode(true), zap.WriteTo(GinkgoWriter)))

	err := eventingv1alpha1.AddToScheme(scheme.Scheme)
	Expect(err).NotTo(HaveOccurred())

	syncPeriod := time.Second * 2
	k8sManager, err := ctrl.NewManager(cfg, ctrl.Options{
		Scheme:             scheme.Scheme,
		SyncPeriod:         &syncPeriod,
		MetricsBindAddress: ":7070",
	})
	Expect(err).ToNot(HaveOccurred())

	envConf := env.NatsConfig{
		URL:             natsURL,
		MaxReconnects:   10,
		ReconnectWait:   time.Second,
		EventTypePrefix: eventTypePrefix,
	}

	// prepare application-lister
	app := applicationtest.NewApplication(reconcilertesting.ApplicationNameNotClean, nil)
	applicationLister := fake.NewApplicationListerOrDie(context.Background(), app)

	defaultLogger, err := logger.New(string(kymalogger.JSON), string(kymalogger.INFO))
	Expect(err).To(BeNil())

	reconciler = NewReconciler(
		ctx,
		k8sManager.GetClient(),
		applicationLister,
		k8sManager.GetCache(),
		defaultLogger,
		k8sManager.GetEventRecorderFor("eventing-controller-nats"),
		envConf,
		defaultSubsConfig,
	)
	reconciler.sinkValidator = sinkValidator

	err = reconciler.SetupUnmanaged(k8sManager)
	Expect(err).ToNot(HaveOccurred())

	natsBackend = reconciler.Backend.(*handlers.Nats)

	go func() {
		defer GinkgoRecover()
		err = k8sManager.Start(ctx)
		Expect(err).ToNot(HaveOccurred())
	}()

	k8sClient = k8sManager.GetClient()
	Expect(k8sClient).ToNot(BeNil())

	return cancel
}

// ensureSubscriberSvcCreated creates a Service in the k8s cluster. If a custom namespace is used, it will be created as well.
func ensureSubscriberSvcCreated(ctx context.Context, svc *v1.Service) {
	By(fmt.Sprintf("Ensuring the test namespace %q is created", svc.Namespace))
	if svc.Namespace != "default " {
		// create testing namespace
		namespace := fixtureNamespace(svc.Namespace)
		if namespace.Name != "default" {
			err := k8sClient.Create(ctx, namespace)
			if !k8serrors.IsAlreadyExists(err) {
				fmt.Println(err)
				Expect(err).ShouldNot(HaveOccurred())
			}
		}
	}

	By(fmt.Sprintf("Ensuring the subscriber service %q is created", svc.Name))
	// create subscription
	err := k8sClient.Create(ctx, svc)
	Expect(err).Should(BeNil())
}

func getSubscriptionFromNats(subscriptionMap map[string]*nats.Subscription, subscriptionName string) *nats.Subscription {
	i := 0
	for key, subscription := range subscriptionMap {
		if strings.Contains(key, subscriptionName) {
			return subscription
		}
		i++
	}
	return nil
}<|MERGE_RESOLUTION|>--- conflicted
+++ resolved
@@ -246,159 +246,6 @@
 	})
 }
 
-<<<<<<< HEAD
-func testCreateSubscriptionWithInvalidSink(id int, eventTypePrefix, natsSubjectToPublish, eventTypeToSubscribe string) bool {
-	return When("Create Subscription with invalid sink", func() {
-		It("Should mark the Subscription as not ready", func() {
-			ctx := context.Background()
-			cancel = startReconciler(eventTypePrefix, defaultSinkValidator)
-			defer cancel()
-			subscriptionName := fmt.Sprintf(subscriptionNameFormat, id)
-
-			// Create subscription
-			givenSubscription := reconcilertesting.NewSubscription(subscriptionName, namespaceName, reconcilertesting.WithFilter(reconcilertesting.EventSource, eventTypeToSubscribe), reconcilertesting.WithWebhookForNats)
-			givenSubscription.Spec.Sink = "invalid"
-			ensureSubscriptionCreated(ctx, givenSubscription)
-
-			getSubscription(ctx, givenSubscription).Should(And(
-				reconcilertesting.HaveSubscriptionName(subscriptionName),
-				reconcilertesting.HaveCondition(eventingv1alpha1.MakeCondition(
-					eventingv1alpha1.ConditionSubscriptionActive,
-					eventingv1alpha1.ConditionReasonNATSSubscriptionActive,
-					v1.ConditionFalse, "sink URL scheme should be 'http' or 'https'")),
-			))
-
-			var subscriptionEvents = v1.EventList{}
-			subscriptionEvent := v1.Event{
-				Reason:  string(events.ReasonValidationFailed),
-				Message: "Sink URL scheme should be HTTP or HTTPS: invalid",
-				Type:    v1.EventTypeWarning,
-			}
-			getK8sEvents(&subscriptionEvents, givenSubscription.Namespace).Should(reconcilertesting.HaveEvent(subscriptionEvent))
-
-			By("Updating the subscription configuration in the spec with invalid URL scheme")
-			changedSub := givenSubscription.DeepCopy()
-			changedSub.Spec.Sink = "http://127.0.0. 1"
-			err := k8sClient.Update(ctx, changedSub)
-			Expect(err).ShouldNot(HaveOccurred())
-
-			getSubscription(ctx, givenSubscription).Should(And(
-				reconcilertesting.HaveSubscriptionName(subscriptionName),
-				reconcilertesting.HaveCondition(eventingv1alpha1.MakeCondition(
-					eventingv1alpha1.ConditionSubscriptionActive,
-					eventingv1alpha1.ConditionReasonNATSSubscriptionActive,
-					v1.ConditionFalse, "not able to parse sink url with error: parse \"http://127.0.0. 1\": invalid character \" \" in host name")),
-			))
-
-			subscriptionEvent = v1.Event{
-				Reason:  string(events.ReasonValidationFailed),
-				Message: "Not able to parse Sink URL with error: parse \"http://127.0.0. 1\": invalid character \" \" in host name",
-				Type:    v1.EventTypeWarning,
-			}
-			getK8sEvents(&subscriptionEvents, givenSubscription.Namespace).Should(reconcilertesting.HaveEvent(subscriptionEvent))
-
-			By("Updating the subscription configuration in the spec with valid URL scheme")
-			changedSub = givenSubscription.DeepCopy()
-			changedSub.Spec.Sink = "http://127.0.0.1"
-			err = k8sClient.Update(ctx, changedSub)
-			Expect(err).ShouldNot(HaveOccurred())
-
-			getSubscription(ctx, givenSubscription).Should(And(
-				reconcilertesting.HaveSubscriptionName(subscriptionName),
-				reconcilertesting.HaveCondition(eventingv1alpha1.MakeCondition(
-					eventingv1alpha1.ConditionSubscriptionActive,
-					eventingv1alpha1.ConditionReasonNATSSubscriptionActive,
-					v1.ConditionFalse, "sink does not contain suffix: svc.cluster.local in the URL")),
-			))
-
-			subscriptionEvent = v1.Event{
-				Reason:  string(events.ReasonValidationFailed),
-				Message: "Sink does not contain suffix: svc.cluster.local",
-				Type:    v1.EventTypeWarning,
-			}
-			getK8sEvents(&subscriptionEvents, givenSubscription.Namespace).Should(reconcilertesting.HaveEvent(subscriptionEvent))
-
-			By("Updating the subscription configuration in the spec with invalid service name scheme")
-			changedSub = givenSubscription.DeepCopy()
-			changedSub.Spec.Sink = fmt.Sprintf("https://%s.%s.%s.svc.cluster.local", "testapp", "testsub", "test")
-			err = k8sClient.Update(ctx, changedSub)
-			Expect(err).ShouldNot(HaveOccurred())
-
-			getSubscription(ctx, givenSubscription).Should(And(
-				reconcilertesting.HaveSubscriptionName(subscriptionName),
-				reconcilertesting.HaveCondition(eventingv1alpha1.MakeCondition(
-					eventingv1alpha1.ConditionSubscriptionActive,
-					eventingv1alpha1.ConditionReasonNATSSubscriptionActive,
-					v1.ConditionFalse, "sink should contain 5 sub-domains: testapp.testsub.test.svc.cluster.local")), //TODO make this error message more clear
-			))
-
-			subscriptionEvent = v1.Event{
-				Reason:  string(events.ReasonValidationFailed),
-				Message: "Sink should contain 5 sub-domains: testapp.testsub.test.svc.cluster.local",
-				Type:    v1.EventTypeWarning,
-			}
-			getK8sEvents(&subscriptionEvents, givenSubscription.Namespace).Should(reconcilertesting.HaveEvent(subscriptionEvent))
-
-			By("Updating the subscription configuration in the spec with invalid sink URL with subscriber namespace")
-			changedSub = givenSubscription.DeepCopy()
-			changedSub.Spec.Sink = fmt.Sprintf("https://%s.%s.svc.cluster.local", "testapp", "test-ns")
-			Expect(k8sClient.Update(ctx, changedSub)).Should(BeNil())
-
-			getSubscription(ctx, givenSubscription).Should(And(
-				reconcilertesting.HaveSubscriptionName(subscriptionName),
-				reconcilertesting.HaveCondition(eventingv1alpha1.MakeCondition(
-					eventingv1alpha1.ConditionSubscriptionActive,
-					eventingv1alpha1.ConditionReasonNATSSubscriptionActive,
-					v1.ConditionFalse, "namespace of subscription: test and the namespace of subscriber: test-ns are different")),
-			))
-
-			subscriptionEvent = v1.Event{
-				Reason:  string(events.ReasonValidationFailed),
-				Message: "Namespace of subscription: test and the subscriber: test-ns are different",
-				Type:    v1.EventTypeWarning,
-			}
-			getK8sEvents(&subscriptionEvents, givenSubscription.Namespace).Should(reconcilertesting.HaveEvent(subscriptionEvent))
-
-			By("Updating the subscription configuration in the spec with invalid sink URL with non-existing service name")
-			changedSub = givenSubscription.DeepCopy()
-			reconcilertesting.WithValidSink(namespaceName, "testapp", changedSub)
-			err = k8sClient.Update(ctx, changedSub)
-			Expect(err).ShouldNot(HaveOccurred())
-
-			getSubscription(ctx, givenSubscription).Should(And(
-				reconcilertesting.HaveSubscriptionName(subscriptionName),
-				reconcilertesting.HaveCondition(eventingv1alpha1.MakeCondition(
-					eventingv1alpha1.ConditionSubscriptionActive,
-					eventingv1alpha1.ConditionReasonNATSSubscriptionActive,
-					v1.ConditionFalse, "sink is not valid cluster local svc, failed with error: Service \"testapp\" not found")),
-			))
-
-			subscriptionEvent = v1.Event{
-				Reason:  string(events.ReasonValidationFailed),
-				Message: "Sink does not correspond to a valid cluster local svc",
-				Type:    v1.EventTypeWarning,
-			}
-			getK8sEvents(&subscriptionEvents, givenSubscription.Namespace).Should(reconcilertesting.HaveEvent(subscriptionEvent))
-
-			By("Updating the subscription configuration in the spec with invalid sink URL with valid subscriber service name")
-			changedSub = givenSubscription.DeepCopy()
-
-			subscriberName := fmt.Sprintf(subscriberNameFormat, id)
-			subscriberSvc := reconcilertesting.NewSubscriberSvc(subscriberName, namespaceName)
-			ensureSubscriberSvcCreated(ctx, subscriberSvc)
-
-			reconcilertesting.WithValidSink(namespaceName, subscriberSvc.Name, changedSub)
-			err = k8sClient.Update(ctx, changedSub)
-			Expect(err).ShouldNot(HaveOccurred())
-
-			getSubscription(ctx, givenSubscription).Should(And(
-				reconcilertesting.HaveSubscriptionName(subscriptionName),
-				reconcilertesting.HaveCondition(eventingv1alpha1.MakeCondition(
-					eventingv1alpha1.ConditionSubscriptionActive,
-					eventingv1alpha1.ConditionReasonNATSSubscriptionActive,
-					v1.ConditionTrue, "")),
-			))
-=======
 func testCreateSubscriptionWithInvalidSink(id int, eventTypePrefix, _, eventTypeToSubscribe string) bool {
 	invalidSinkMsgCheck := func(sink, subConditionMsg, k8sEventMsg string) {
 		ctx := context.Background()
@@ -426,7 +273,6 @@
 			Type:    v1.EventTypeWarning,
 		}
 		getK8sEvents(&subscriptionEvents, givenSubscription.Namespace).Should(reconcilertesting.HaveEvent(subscriptionEvent))
->>>>>>> 6b5d46c0
 
 		Expect(k8sClient.Delete(ctx, givenSubscription)).Should(BeNil())
 		isSubscriptionDeleted(ctx, givenSubscription).Should(reconcilertesting.HaveNotFoundSubscription(true))
@@ -862,21 +708,20 @@
 	attachControlPlaneOutput = false
 )
 
-var (
-	testID  int
-	natsURL string
-	cfg     *rest.Config
-	k8sClient         client.Client
-	testEnv           *envtest.Environment
-	natsServer        *natsserver.Server
-	defaultSubsConfig = env.DefaultSubscriptionConfig{MaxInFlightMessages: 1}
-	reconciler        *Reconciler
-	natsBackend       *handlers.Nats
-	cancel            context.CancelFunc
-)
+var testID int
+var natsURL string
+var cfg *rest.Config
+var k8sClient client.Client
+var testEnv *envtest.Environment
+var natsServer *natsserver.Server
+var defaultSubsConfig = env.DefaultSubscriptionConfig{MaxInFlightMessages: 1}
+var reconciler *Reconciler
+var natsBackend *handlers.Nats
+var cancel context.CancelFunc
 
 func TestAPIs(t *testing.T) {
 	RegisterFailHandler(Fail)
+
 	RunSpecsWithDefaultAndCustomReporters(t, "NATS Controller Suite", []Reporter{printer.NewlineReporter{}})
 }
 
