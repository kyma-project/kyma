--- conflicted
+++ resolved
@@ -60,12 +60,8 @@
 type testCase func(id int, eventTypePrefix, natsSubjectToPublish, eventTypeToSubscribe string) bool
 
 var (
-<<<<<<< HEAD
-	testCases = []testCase{
+	reconcilerTestCases = []testCase{
 		testCleanEventTypes,
-=======
-	reconcilerTestCases = []testCase{
->>>>>>> 43f8231c
 		testCreateDeleteSubscription,
 		testCreateSubscriptionWithInvalidSink,
 		testCreateSubscriptionWithEmptyProtocolProtocolSettingsDialect,
@@ -78,8 +74,7 @@
 	}
 )
 
-<<<<<<< HEAD
-func testCleanEventTypes(id int, natsSubjectToPublish, eventTypeToSubscribe string) bool {
+func testCleanEventTypes(id int, _, natsSubjectToPublish, eventTypeToSubscribe string) bool {
 	return When("Reconcile Subscription", func() {
 		It("should report CleanEventTypes in the subscription status", func() {
 			// create a subscriber
@@ -94,11 +89,11 @@
 			subscription := reconcilertesting.NewSubscription(subscriptionName, namespaceName, optEmptyFilter, optWebhook)
 			subscription.Spec.Sink = subscriber
 			ctx := context.Background()
-			ensureSubscriptionCreated(subscription, ctx)
+			ensureSubscriptionCreated(ctx, subscription)
 
 			Context("Subscription without filters", func() {
 				By("checking if Subscription status has 'cleanEventTypes' without filters", func() {
-					getSubscription(subscription, ctx).Should(And(
+					getSubscription(ctx, subscription).Should(And(
 						reconcilertesting.HaveSubscriptionName(subscriptionName),
 						reconcilertesting.HaveCondition(eventingv1alpha1.MakeCondition(
 							eventingv1alpha1.ConditionSubscriptionActive,
@@ -133,7 +128,7 @@
 				})
 
 				By("checking if Subscription status has 'cleanEventTypes' with the correct cleaned filter values", func() {
-					getSubscription(subscription, ctx).Should(And(
+					getSubscription(ctx, subscription).Should(And(
 						reconcilertesting.HaveSubscriptionName(subscriptionName),
 						reconcilertesting.HaveCondition(eventingv1alpha1.MakeCondition(
 							eventingv1alpha1.ConditionSubscriptionActive,
@@ -162,7 +157,7 @@
 				})
 
 				By("checking if Subscription status has 'cleanEventTypes' with the correct cleaned and updated filter values", func() {
-					getSubscription(subscription, ctx).Should(And(
+					getSubscription(ctx, subscription).Should(And(
 						reconcilertesting.HaveSubscriptionName(subscriptionName),
 						reconcilertesting.HaveCondition(eventingv1alpha1.MakeCondition(
 							eventingv1alpha1.ConditionSubscriptionActive,
@@ -187,7 +182,7 @@
 				})
 
 				By("checking if Subscription status has 'cleanEventTypes' with the correct cleaned filter values", func() {
-					getSubscription(subscription, ctx).Should(And(
+					getSubscription(ctx, subscription).Should(And(
 						reconcilertesting.HaveSubscriptionName(subscriptionName),
 						reconcilertesting.HaveCondition(eventingv1alpha1.MakeCondition(
 							eventingv1alpha1.ConditionSubscriptionActive,
@@ -204,10 +199,7 @@
 	})
 }
 
-func testCreateDeleteSubscription(id int, natsSubjectToPublish, eventTypeToSubscribe string) bool {
-=======
 func testCreateDeleteSubscription(id int, eventTypePrefix, natsSubjectToPublish, eventTypeToSubscribe string) bool {
->>>>>>> 43f8231c
 	return When("Create/Delete Subscription", func() {
 		It("Should create/delete NATS Subscription", func() {
 			ctx := context.Background()
@@ -604,7 +596,7 @@
 			))
 
 			// establish connection with NATS
-			connection, err := connectToNats(natsURL)
+			connection, err := connectToNats(natsUrl)
 			Expect(err).ShouldNot(HaveOccurred())
 
 			// publish events to nats
@@ -636,12 +628,12 @@
 	return func() {
 
 		for _, tc := range reconcilerTestCases {
-			tc(testID, eventTypePrefix, natsSubjectToPublish, eventTypeToSubscribe)
-			testID++
+			tc(testId, eventTypePrefix, natsSubjectToPublish, eventTypeToSubscribe)
+			testId++
 		}
 
 		for _, tc := range dispatcherTestCases {
-			tc(testID, eventTypePrefix, natsSubjectToPublish, eventTypeToSubscribe)
+			tc(testId, eventTypePrefix, natsSubjectToPublish, eventTypeToSubscribe)
 			testID++
 		}
 	}
@@ -791,7 +783,6 @@
 	attachControlPlaneOutput = false
 )
 
-<<<<<<< HEAD
 var (
 	testId            int
 	natsUrl           string
@@ -800,19 +791,10 @@
 	testEnv           *envtest.Environment
 	natsServer        *natsserver.Server
 	defaultSubsConfig = env.DefaultSubscriptionConfig{MaxInFlightMessages: 1}
+	reconciler        *Reconciler
+	natsBackend       *handlers.Nats
+	cancel            context.CancelFunc
 )
-=======
-var testID int
-var natsURL string
-var cfg *rest.Config
-var k8sClient client.Client
-var testEnv *envtest.Environment
-var natsServer *natsserver.Server
-var defaultSubsConfig = env.DefaultSubscriptionConfig{MaxInFlightMessages: 1}
-var reconciler *Reconciler
-var natsBackend *handlers.Nats
-var cancel context.CancelFunc
->>>>>>> 43f8231c
 
 func TestAPIs(t *testing.T) {
 	RegisterFailHandler(Fail)
