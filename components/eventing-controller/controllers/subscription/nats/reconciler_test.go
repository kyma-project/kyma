--- conflicted
+++ resolved
@@ -711,20 +711,6 @@
 	attachControlPlaneOutput = false
 )
 
-<<<<<<< HEAD
-var (
-	testID            int
-	natsURL           string
-	cfg               *rest.Config
-	k8sClient         client.Client
-	testEnv           *envtest.Environment
-	natsServer        *natsserver.Server
-	reconciler        *Reconciler
-	natsBackend       *handlers.Nats
-	cancel            context.CancelFunc
-	defaultSubsConfig = env.DefaultSubscriptionConfig{MaxInFlightMessages: 1}
-)
-=======
 var testID int
 var natsURL string
 var cfg *rest.Config
@@ -735,7 +721,6 @@
 var reconciler *Reconciler
 var natsBackend *handlers.Nats
 var cancel context.CancelFunc
->>>>>>> 6203d560
 
 func TestAPIs(t *testing.T) {
 	RegisterFailHandler(Fail)
