--- conflicted
+++ resolved
@@ -60,11 +60,7 @@
 type testCase func(id int, eventTypePrefix, natsSubjectToPublish, eventTypeToSubscribe string) bool
 
 var (
-<<<<<<< HEAD
 	reconcilerTestCases = []testCase{
-=======
-	testCases = []testCase{
->>>>>>> 2f99dc8e
 		testCleanEventTypes,
 		testCreateDeleteSubscription,
 		testCreateSubscriptionWithInvalidSink,
@@ -78,11 +74,7 @@
 	}
 )
 
-<<<<<<< HEAD
 func testCleanEventTypes(id int, _, natsSubjectToPublish, eventTypeToSubscribe string) bool {
-=======
-func testCleanEventTypes(id int, natsSubjectToPublish, eventTypeToSubscribe string) bool {
->>>>>>> 2f99dc8e
 	return When("Reconcile Subscription", func() {
 		It("should report CleanEventTypes in the subscription status", func() {
 			// create a subscriber
@@ -90,11 +82,7 @@
 			subscriber, shutdown := newSubscriber(result)
 			defer shutdown()
 
-<<<<<<< HEAD
-			// Create a Subscription
-=======
 			// create a Subscription
->>>>>>> 2f99dc8e
 			subscriptionName := fmt.Sprintf(subscriptionNameFormat, id)
 			optEmptyFilter := reconcilertesting.WithEmptyFilter
 			optWebhook := reconcilertesting.WithWebhookForNats
@@ -136,11 +124,7 @@
 						addFilter(subscription)
 					}
 
-<<<<<<< HEAD
-					ensureSubscriptionUpdated(subscription, ctx)
-=======
 					ensureSubscriptionUpdated(ctx, subscription)
->>>>>>> 2f99dc8e
 				})
 
 				By("checking if Subscription status has 'cleanEventTypes' with the correct cleaned filter values", func() {
@@ -169,11 +153,7 @@
 						f.EventType.Value = fmt.Sprintf("%salpha", f.EventType.Value)
 					}
 
-<<<<<<< HEAD
-					ensureSubscriptionUpdated(subscription, ctx)
-=======
 					ensureSubscriptionUpdated(ctx, subscription)
->>>>>>> 2f99dc8e
 				})
 
 				By("checking if Subscription status has 'cleanEventTypes' with the correct cleaned and updated filter values", func() {
@@ -198,11 +178,7 @@
 
 				By("deleting Subscription filters", func() {
 					subscription.Spec.Filter.Filters = subscription.Spec.Filter.Filters[:1]
-<<<<<<< HEAD
-					ensureSubscriptionUpdated(subscription, ctx)
-=======
 					ensureSubscriptionUpdated(ctx, subscription)
->>>>>>> 2f99dc8e
 				})
 
 				By("checking if Subscription status has 'cleanEventTypes' with the correct cleaned filter values", func() {
@@ -223,11 +199,7 @@
 	})
 }
 
-<<<<<<< HEAD
 func testCreateDeleteSubscription(id int, eventTypePrefix, natsSubjectToPublish, eventTypeToSubscribe string) bool {
-=======
-func testCreateDeleteSubscription(id int, natsSubjectToPublish, eventTypeToSubscribe string) bool {
->>>>>>> 2f99dc8e
 	return When("Create/Delete Subscription", func() {
 		It("Should create/delete NATS Subscription", func() {
 			ctx := context.Background()
@@ -736,11 +708,7 @@
 	Expect(err).Should(BeNil())
 }
 
-<<<<<<< HEAD
-func ensureSubscriptionUpdated(subscription *eventingv1alpha1.Subscription, ctx context.Context) {
-=======
 func ensureSubscriptionUpdated(ctx context.Context, subscription *eventingv1alpha1.Subscription) {
->>>>>>> 2f99dc8e
 	By(fmt.Sprintf("Ensuring the subscription %q is updated", subscription.Name))
 	// create subscription
 	err := k8sClient.Update(ctx, subscription)
