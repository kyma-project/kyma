package jetstream

import (
	"context"
	"reflect"

	"sigs.k8s.io/controller-runtime/pkg/event"

	"github.com/kyma-project/kyma/components/eventing-controller/pkg/env"
	"github.com/kyma-project/kyma/components/eventing-controller/pkg/handlers/eventtype"
	"github.com/kyma-project/kyma/components/eventing-controller/pkg/handlers/sink"
	corev1 "k8s.io/api/core/v1"

	"github.com/nats-io/nats.go"

	"github.com/kyma-project/kyma/components/eventing-controller/controllers/events"
	"github.com/kyma-project/kyma/components/eventing-controller/utils"
	"github.com/pkg/errors"

	eventingv1alpha1 "github.com/kyma-project/kyma/components/eventing-controller/api/v1alpha1"
	"github.com/kyma-project/kyma/components/eventing-controller/pkg/handlers"
	"k8s.io/client-go/tools/record"
	"sigs.k8s.io/controller-runtime/pkg/controller"
	"sigs.k8s.io/controller-runtime/pkg/handler"
	"sigs.k8s.io/controller-runtime/pkg/source"

	"github.com/kyma-project/kyma/components/eventing-controller/logger"
	"go.uber.org/zap"
	ctrl "sigs.k8s.io/controller-runtime"
	"sigs.k8s.io/controller-runtime/pkg/client"
)

const (
	reconcilerName = "jetstream-subscription-reconciler"
)

var Finalizer = eventingv1alpha1.GroupVersion.Group

type Reconciler struct {
	client.Client
	ctx                 context.Context
	Backend             handlers.JetStreamBackend
	recorder            record.EventRecorder
	logger              *logger.Logger
	eventTypeCleaner    eventtype.Cleaner
	subsConfig          env.DefaultSubscriptionConfig
	sinkValidator       sink.Validator
	customEventsChannel chan event.GenericEvent
}

func NewReconciler(ctx context.Context, client client.Client, jsHandler handlers.JetStreamBackend, logger *logger.Logger,
	recorder record.EventRecorder, cleaner eventtype.Cleaner, subsCfg env.DefaultSubscriptionConfig, defaultSinkValidator sink.Validator) *Reconciler {
	reconciler := &Reconciler{
		Client:              client,
		ctx:                 ctx,
		Backend:             jsHandler,
		recorder:            recorder,
		logger:              logger,
		eventTypeCleaner:    cleaner,
		subsConfig:          subsCfg,
		sinkValidator:       defaultSinkValidator,
		customEventsChannel: make(chan event.GenericEvent),
	}
	if err := jsHandler.Initialize(reconciler.handleNatsConnClose); err != nil {
		logger.WithContext().Errorw("Failed to start reconciler", "name", reconcilerName, "error", err)
		panic(err)
	}
	return reconciler
}

// SetupUnmanaged creates a controller under the client control.
func (r *Reconciler) SetupUnmanaged(mgr ctrl.Manager) error {
	ctru, err := controller.NewUnmanaged(reconcilerName, mgr, controller.Options{Reconciler: r})
	if err != nil {
		r.namedLogger().Errorw("Failed to create unmanaged controller", "error", err)
		return err
	}

	if err := ctru.Watch(&source.Kind{Type: &eventingv1alpha1.Subscription{}}, &handler.EnqueueRequestForObject{}); err != nil {
		r.namedLogger().Errorw("Failed to setup watch for subscriptions", "error", err)
		return err
	}

	if err := ctru.Watch(&source.Channel{Source: r.customEventsChannel}, &handler.EnqueueRequestForObject{}); err != nil {
		r.namedLogger().Errorw("Failed to setup watch for custom channel", "error", err)
		return err
	}

	go func(r *Reconciler, c controller.Controller) {
		if err := c.Start(r.ctx); err != nil {
			r.namedLogger().Fatalw("Failed to start controller", "error", err)
		}
	}(r, ctru)

	return nil
}

// +kubebuilder:rbac:groups=eventing.kyma-project.io,resources=subscriptions,verbs=get;list;watch;create;update;patch;delete
// +kubebuilder:rbac:groups=eventing.kyma-project.io,resources=subscriptions/status,verbs=get;update;patch
// Generate required RBAC to emit kubernetes events in the controller.
// +kubebuilder:rbac:groups="",resources=events,verbs=create;patch
// Generated required RBAC to list Applications (required by event type cleaner).
// +kubebuilder:rbac:groups="applicationconnector.kyma-project.io",resources=applications,verbs=get;list;watch

func (r *Reconciler) Reconcile(ctx context.Context, req ctrl.Request) (ctrl.Result, error) {
	r.namedLogger().Debugw("Received subscription reconciliation request", "namespace", req.Namespace, "name", req.Name)

	actualSubscription := &eventingv1alpha1.Subscription{}
	// Ensure the object was not deleted in the meantime
	err := r.Client.Get(ctx, req.NamespacedName, actualSubscription)
	if err != nil {
		return ctrl.Result{}, client.IgnoreNotFound(err)
	}

	// Handle only the new subscription
	desiredSubscription := actualSubscription.DeepCopy()
	// Bind fields to logger
	log := utils.LoggerWithSubscription(r.namedLogger(), desiredSubscription)

	if isInDeletion(desiredSubscription) {
		// The object is being deleted
		err := r.handleSubscriptionDeletion(ctx, desiredSubscription, log)
		return ctrl.Result{}, err
	}

	// The object is not being deleted, so if it does not have our finalizer,
	// then lets add the finalizer and update the object.
	if !containsFinalizer(desiredSubscription) {
		err := r.addFinalizerToSubscription(desiredSubscription, log)
		return ctrl.Result{}, err
	}

	// update the cleanEventTypes and config values in the subscription status, if changed
	statusChanged, err := r.syncInitialStatus(desiredSubscription, log)
	if err != nil {
		log.Errorw("Failed to sync initial status", "error", err)
		if syncErr := r.syncSubscriptionStatus(ctx, desiredSubscription, statusChanged, err); err != nil {
			return ctrl.Result{}, syncErr
		}
		return ctrl.Result{}, err
	}

	// Synchronize Kyma subscription to JetStream backend
	// NOTE: This steps needs to be executed before doing the sink validation to keep the NATS subscriptions in sync with the Kyma eventing subscriptions.
	//       See also the regression tests for ticket: https://github.com/kyma-project/kyma/issues/14152
	if syncErr := r.Backend.SyncSubscription(desiredSubscription); syncErr != nil {
		log.Errorw("sync subscription failed", "error", syncErr)
		if err := r.syncSubscriptionStatus(ctx, desiredSubscription, statusChanged, syncErr); err != nil {
			return ctrl.Result{}, err
		}
		return ctrl.Result{}, syncErr
	}

	// Check for valid sink
	if err := r.sinkValidator.Validate(desiredSubscription); err != nil {
		log.Errorw("Failed to validate sink URL", "error", err)
		if syncErr := r.syncSubscriptionStatus(ctx, desiredSubscription, statusChanged, err); err != nil {
			return ctrl.Result{}, syncErr
		}
		// No point in reconciling as the sink is invalid, return latest error to requeue the reconciliation request
		return ctrl.Result{}, err
	}

<<<<<<< HEAD
=======
	// Synchronize Kyma subscription to JetStream backend
	if syncErr := r.Backend.SyncSubscription(desiredSubscription); syncErr != nil {
		log.Errorw("Failed to sync subscription", "error", syncErr)
		if err := r.syncSubscriptionStatus(ctx, desiredSubscription, statusChanged, syncErr); err != nil {
			return ctrl.Result{}, err
		}
		return ctrl.Result{}, syncErr
	}

>>>>>>> 3d11d63f
	// Update Subscription status
	if err := r.syncSubscriptionStatus(ctx, desiredSubscription, statusChanged, nil); err != nil {
		return ctrl.Result{}, err
	}
	return ctrl.Result{}, nil
}

// handleNatsConnClose is called by NATS when the connection to the NATS server is closed. When it
// is called, the reconnect-attempts have exceeded the defined value.
// It forces reconciling the subscription to make sure the subscription is marked as not ready, until
// it is possible to connect to the NATS server again.
func (r *Reconciler) handleNatsConnClose(_ *nats.Conn) {
	r.namedLogger().Info("JetStream connection is closed and reconnect attempts are exceeded!")
	var subs eventingv1alpha1.SubscriptionList
	if err := r.Client.List(context.Background(), &subs); err != nil {
		// NATS reconnect attempts are exceeded, and we cannot reconcile subscriptions! If we ignore this,
		// there will be no future chance to retry connecting to NATS!
		panic(err)
	}
	r.enqueueReconciliationForSubscriptions(subs.Items)
}

// syncSubscriptionStatus syncs Subscription status and keeps the status up to date.
func (r *Reconciler) syncSubscriptionStatus(ctx context.Context, sub *eventingv1alpha1.Subscription, updateStatus bool, error error) error {
	isNatsReady := error == nil
	readyStatusChanged := setSubReadyStatus(&sub.Status, isNatsReady)

	desiredConditions := initializeDesiredConditions()
	setConditionSubscriptionActive(desiredConditions, error)
	// check if the conditions are missing or changed
	if !eventingv1alpha1.ConditionsEquals(sub.Status.Conditions, desiredConditions) {
		sub.Status.Conditions = desiredConditions
		updateStatus = true
	}

	// Update the status only if something needs to be updated
	if updateStatus || readyStatusChanged {
		err := r.Client.Status().Update(ctx, sub, &client.UpdateOptions{})
		if err != nil {
			events.Warn(r.recorder, sub, events.ReasonUpdateFailed, "Update Subscription status failed %s", sub.Name)
			return errors.Wrapf(err, "update subscription status failed")
		}
		events.Normal(r.recorder, sub, events.ReasonUpdate, "Update Subscription status succeeded %s", sub.Name)
	}
	return nil
}

// handleSubscriptionDeletion deletes the JetStream subscription and removes its finalizer if it is set.
func (r *Reconciler) handleSubscriptionDeletion(ctx context.Context, subscription *eventingv1alpha1.Subscription, log *zap.SugaredLogger) error {
	if utils.ContainsString(subscription.ObjectMeta.Finalizers, Finalizer) {
		if err := r.Backend.DeleteSubscription(subscription); err != nil {
			log.Errorw("Failed to delete JetStream subscription", "error", err)
			// if failed to delete the external dependency here, return with error
			// so that it can be retried
			return err
		}

		// remove our finalizer from the list and update it.
		subscription.ObjectMeta.Finalizers = utils.RemoveString(subscription.ObjectMeta.Finalizers, Finalizer)
		if err := r.Client.Update(ctx, subscription); err != nil {
			events.Warn(r.recorder, subscription, events.ReasonUpdateFailed, "Update Subscription failed %s", subscription.Name)
			log.Errorw("Failed to remove finalizer from subscription", "error", err)
			return err
		}
		log.Debug("Removed finalizer from subscription")
	}
	return nil
}

// addFinalizerToSubscription appends the eventing finalizer to the subscription.
func (r *Reconciler) addFinalizerToSubscription(subscription *eventingv1alpha1.Subscription, log *zap.SugaredLogger) error {
	subscription.ObjectMeta.Finalizers = append(subscription.ObjectMeta.Finalizers, Finalizer)
	// to avoid a dangling subscription, we update the subscription as soon as the finalizer is added to it
	if err := r.Update(context.Background(), subscription); err != nil {
		log.Errorw("Failed to add finalizer to subscription", "error", err)
		return err
	}
	log.Debug("Added finalizer to subscription")
	return nil
}

// syncInitialStatus keeps the latest cleanEventTypes and Config in the subscription.
func (r *Reconciler) syncInitialStatus(subscription *eventingv1alpha1.Subscription, log *zap.SugaredLogger) (bool, error) {
	statusChanged := false
	cleanedSubjects, err := handlers.GetCleanSubjects(subscription, r.eventTypeCleaner)
	if err != nil {
		log.Errorw("Failed to get clean subjects", "error", err)
		if len(subscription.Status.CleanEventTypes) != 0 {
			subscription.Status.CleanEventTypes = nil
			return true, err
		}
		return false, err
	}
	if !reflect.DeepEqual(subscription.Status.CleanEventTypes, cleanedSubjects) {
		subscription.Status.CleanEventTypes = cleanedSubjects
		statusChanged = true
	}
	subscriptionConfig := eventingv1alpha1.MergeSubsConfigs(subscription.Spec.Config, &r.subsConfig)
	if subscription.Status.Config == nil || !reflect.DeepEqual(subscriptionConfig, subscription.Status.Config) {
		subscription.Status.Config = subscriptionConfig
		statusChanged = true
	}
	return statusChanged, nil
}

// enqueueReconciliationForSubscriptions adds the subscriptions to the customEventsChannel
// which is being watched by the controller.
func (r *Reconciler) enqueueReconciliationForSubscriptions(subs []eventingv1alpha1.Subscription) {
	r.namedLogger().Debug("Enqueuing reconciliation request for all subscriptions")
	for i := range subs {
		r.customEventsChannel <- event.GenericEvent{Object: &subs[i]}
	}
}

// initializeDesiredConditions initializes the required conditions for the subscription status.
func initializeDesiredConditions() []eventingv1alpha1.Condition {
	desiredConditions := make([]eventingv1alpha1.Condition, 0)
	condition := eventingv1alpha1.MakeCondition(eventingv1alpha1.ConditionSubscriptionActive,
		eventingv1alpha1.ConditionReasonNATSSubscriptionNotActive, corev1.ConditionFalse, "")
	desiredConditions = append(desiredConditions, condition)
	return desiredConditions
}

// setConditionSubscriptionActive updates the ConditionSubscriptionActive condition if the error is nil.
func setConditionSubscriptionActive(desiredConditions []eventingv1alpha1.Condition, error error) {
	for key, c := range desiredConditions {
		if c.Type == eventingv1alpha1.ConditionSubscriptionActive {
			if error == nil {
				desiredConditions[key].Status = corev1.ConditionTrue
				desiredConditions[key].Reason = eventingv1alpha1.ConditionReasonNATSSubscriptionActive
			} else {
				desiredConditions[key].Message = error.Error()
			}
		}
	}
}

// setSubReadyStatus returns true if the subscription ready status has changed.
func setSubReadyStatus(desiredSubscriptionStatus *eventingv1alpha1.SubscriptionStatus, isReady bool) bool {
	if desiredSubscriptionStatus.Ready != isReady {
		desiredSubscriptionStatus.Ready = isReady
		return true
	}
	return false
}

// isInDeletion checks if the subscription needs to be deleted.
func isInDeletion(subscription *eventingv1alpha1.Subscription) bool {
	return !subscription.ObjectMeta.DeletionTimestamp.IsZero()
}

// containsFinalizer checks if the subscription contains our Finalizer.
func containsFinalizer(subscription *eventingv1alpha1.Subscription) bool {
	return utils.ContainsString(subscription.ObjectMeta.Finalizers, Finalizer)
}

func (r *Reconciler) namedLogger() *zap.SugaredLogger {
	return r.logger.WithContext().Named(reconcilerName)
}<|MERGE_RESOLUTION|>--- conflicted
+++ resolved
@@ -144,7 +144,7 @@
 	// NOTE: This steps needs to be executed before doing the sink validation to keep the NATS subscriptions in sync with the Kyma eventing subscriptions.
 	//       See also the regression tests for ticket: https://github.com/kyma-project/kyma/issues/14152
 	if syncErr := r.Backend.SyncSubscription(desiredSubscription); syncErr != nil {
-		log.Errorw("sync subscription failed", "error", syncErr)
+		log.Errorw("Failed to sync subscription", "error", syncErr)
 		if err := r.syncSubscriptionStatus(ctx, desiredSubscription, statusChanged, syncErr); err != nil {
 			return ctrl.Result{}, err
 		}
@@ -161,18 +161,6 @@
 		return ctrl.Result{}, err
 	}
 
-<<<<<<< HEAD
-=======
-	// Synchronize Kyma subscription to JetStream backend
-	if syncErr := r.Backend.SyncSubscription(desiredSubscription); syncErr != nil {
-		log.Errorw("Failed to sync subscription", "error", syncErr)
-		if err := r.syncSubscriptionStatus(ctx, desiredSubscription, statusChanged, syncErr); err != nil {
-			return ctrl.Result{}, err
-		}
-		return ctrl.Result{}, syncErr
-	}
-
->>>>>>> 3d11d63f
 	// Update Subscription status
 	if err := r.syncSubscriptionStatus(ctx, desiredSubscription, statusChanged, nil); err != nil {
 		return ctrl.Result{}, err
