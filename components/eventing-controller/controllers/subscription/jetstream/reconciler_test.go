--- conflicted
+++ resolved
@@ -60,27 +60,19 @@
 		reconcilertesting.WithSinkURLFromSvc(ens.SubscriberSvc),
 	)
 
-	utils.TestSubscriptionOnK8s(
-		ens.TestEnsemble,
-		subscription,
+	utils.TestSubscriptionOnK8s(ens.TestEnsemble, subscription,
 		reconcilertesting.HaveCondition(reconcilertesting.DefaultReadyCondition()),
 		reconcilertesting.HaveSubscriptionReady(),
 		reconcilertesting.HaveCleanEventTypes([]string{utils.NewCleanEventType("")}),
 	)
 
 	ens.NatsServer.Shutdown()
-	utils.TestSubscriptionOnK8s(
-		ens.TestEnsemble,
-		subscription,
+	utils.TestSubscriptionOnK8s(ens.TestEnsemble, subscription,
 		reconcilertesting.HaveSubscriptionNotReady(),
 	)
 
 	ens.NatsServer = startJetStream(natsPort)
-	utils.TestSubscriptionOnK8s(
-		ens.TestEnsemble,
-		subscription,
-		reconcilertesting.HaveSubscriptionReady(),
-	)
+	utils.TestSubscriptionOnK8s(ens.TestEnsemble, subscription, reconcilertesting.HaveSubscriptionReady())
 
 	t.Cleanup(ens.Cancel)
 }
@@ -94,11 +86,7 @@
 	g.Expect(err).ToNot(gomega.HaveOccurred())
 
 	ens := setupTestEnsemble(ctx, reconcilertesting.EventTypePrefix, g, natsPort)
-<<<<<<< HEAD
-	t.Cleanup(ens.Cancel)
-=======
 	defer utils.StopTestEnv(ens.TestEnsemble)
->>>>>>> 25fb0127
 
 	var testCases = []struct {
 		name                  string
@@ -324,6 +312,7 @@
 			}
 		})
 	}
+	t.Cleanup(ens.Cancel)
 }
 
 // TestChangeSubscription tests if existing subscriptions are reconciled properly after getting changed.
@@ -717,6 +706,7 @@
 			}
 		})
 	}
+	t.Cleanup(ens.Cancel)
 }
 
 // TestEmptyEventTypePrefix tests if a subscription is reconciled properly if the EventTypePrefix is empty.
