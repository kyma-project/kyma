--- conflicted
+++ resolved
@@ -161,13 +161,8 @@
 	return result, nil
 }
 
-<<<<<<< HEAD
 // updateSubscription updates the subscription changes to k8s.
-func (r *Reconciler) updateSubscription(ctx context.Context, subscription *eventingv1alpha1.Subscription, logger *zap.SugaredLogger) error {
-=======
-// updateSubscription updates the subscription changes to k8s
 func (r *Reconciler) updateSubscription(ctx context.Context, sub *eventingv1alpha1.Subscription, logger *zap.SugaredLogger) error {
->>>>>>> 08066534
 	namespacedName := &k8stypes.NamespacedName{
 		Name:      sub.Name,
 		Namespace: sub.Namespace,
@@ -800,13 +795,8 @@
 	sub.ObjectMeta.Finalizers = finalizers
 }
 
-<<<<<<< HEAD
 // isFinalizerSet checks if a finalizer is set on the Subscription which belongs to this controller.
-func (r *Reconciler) isFinalizerSet(subscription *eventingv1alpha1.Subscription) bool {
-=======
-// isFinalizerSet checks if a finalizer is set on the Subscription which belongs to this controller
 func (r *Reconciler) isFinalizerSet(sub *eventingv1alpha1.Subscription) bool {
->>>>>>> 08066534
 	// Check if finalizer is already set
 	for _, finalizer := range sub.ObjectMeta.Finalizers {
 		if finalizer == eventingv1alpha1.Finalizer {
