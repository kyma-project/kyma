--- conflicted
+++ resolved
@@ -97,20 +97,10 @@
 // +kubebuilder:rbac:groups=gateway.kyma-project.io,resources=apirules,verbs=get;list;watch;create;update;patch;delete
 // +kubebuilder:printcolumn:name="Ready",type=bool,JSONPath=`.status.Ready`
 
-// TODO: Optimize number of reconciliation calls in eventing-controller #9766: https://github.com/kyma-project/kyma/issues/9766
 func (r *Reconciler) Reconcile(ctx context.Context, req ctrl.Request) (ctrl.Result, error) {
-<<<<<<< HEAD
 	// fetch current subscription object and ensure the object was not deleted in the meantime
 	currentSubscription := &eventingv1alpha1.Subscription{}
 	if err := r.Client.Get(ctx, req.NamespacedName, currentSubscription); err != nil {
-=======
-	actualSubscription := &eventingv1alpha1.Subscription{}
-
-	result := ctrl.Result{}
-
-	// Ensure the object was not deleted in the meantime
-	if err := r.Client.Get(ctx, req.NamespacedName, actualSubscription); err != nil {
->>>>>>> 6a0f6f8b
 		return ctrl.Result{}, client.IgnoreNotFound(err)
 	}
 
