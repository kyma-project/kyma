package beb

import (
	"context"
	"fmt"
	"net/http"
	"net/url"
	"reflect"
	"strings"
	"time"

	apigatewayv1alpha1 "github.com/kyma-incubator/api-gateway/api/v1alpha1"
	"github.com/pkg/errors"
	"go.uber.org/zap"
<<<<<<< HEAD
=======

	"golang.org/x/xerrors"
>>>>>>> 931aa799
	corev1 "k8s.io/api/core/v1"
	k8serrors "k8s.io/apimachinery/pkg/api/errors"
	v1 "k8s.io/apimachinery/pkg/apis/meta/v1"
	k8slabels "k8s.io/apimachinery/pkg/labels"
	k8stypes "k8s.io/apimachinery/pkg/types"
	"k8s.io/client-go/tools/record"
	ctrl "sigs.k8s.io/controller-runtime"
	"sigs.k8s.io/controller-runtime/pkg/client"
	"sigs.k8s.io/controller-runtime/pkg/controller"
	"sigs.k8s.io/controller-runtime/pkg/handler"
	"sigs.k8s.io/controller-runtime/pkg/source"

	eventingv1alpha1 "github.com/kyma-project/kyma/components/eventing-controller/api/v1alpha1"
	recerrors "github.com/kyma-project/kyma/components/eventing-controller/controllers/errors"
	"github.com/kyma-project/kyma/components/eventing-controller/controllers/events"
	"github.com/kyma-project/kyma/components/eventing-controller/logger"
	"github.com/kyma-project/kyma/components/eventing-controller/pkg/backend/beb"
	"github.com/kyma-project/kyma/components/eventing-controller/pkg/backend/eventtype"
	"github.com/kyma-project/kyma/components/eventing-controller/pkg/backend/sink"
	backendutils "github.com/kyma-project/kyma/components/eventing-controller/pkg/backend/utils"
	"github.com/kyma-project/kyma/components/eventing-controller/pkg/constants"
	"github.com/kyma-project/kyma/components/eventing-controller/pkg/ems/api/events/types"
	"github.com/kyma-project/kyma/components/eventing-controller/pkg/env"
	"github.com/kyma-project/kyma/components/eventing-controller/pkg/object"
	"github.com/kyma-project/kyma/components/eventing-controller/utils"
)

// Reconciler reconciles a Subscription object
type Reconciler struct {
	ctx context.Context
	client.Client
	logger            *logger.Logger
	recorder          record.EventRecorder
	Backend           beb.Backend
	Domain            string
	eventTypeCleaner  eventtype.Cleaner
	oauth2credentials *beb.OAuth2ClientCredentials
	// nameMapper is used to map the Kyma subscription name to a subscription name on BEB
	nameMapper    backendutils.NameMapper
	sinkValidator sink.Validator
}

const (
	suffixLength                = 10
	externalHostPrefix          = "web"
	externalSinkScheme          = "https"
	apiRuleNamePrefix           = "webhook-"
	reconcilerName              = "beb-subscription-reconciler"
	timeoutRetryActiveEmsStatus = time.Second * 30
	requeueAfterDuration        = time.Second * 2
)

func NewReconciler(ctx context.Context, client client.Client, logger *logger.Logger, recorder record.EventRecorder,
	cfg env.Config, cleaner eventtype.Cleaner, bebBackend beb.Backend, credential *beb.OAuth2ClientCredentials,
	mapper backendutils.NameMapper, validator sink.Validator) *Reconciler {
	if err := bebBackend.Initialize(cfg); err != nil {
		logger.WithContext().Errorw("Failed to start reconciler", "name", reconcilerName, "error", err)
		panic(err)
	}
	return &Reconciler{
		ctx:               ctx,
		Client:            client,
		logger:            logger,
		recorder:          recorder,
		Backend:           bebBackend,
		Domain:            cfg.Domain,
		eventTypeCleaner:  cleaner,
		oauth2credentials: credential,
		nameMapper:        mapper,
		sinkValidator:     validator,
	}
}

// +kubebuilder:rbac:groups=eventing.kyma-project.io,resources=subscriptions,verbs=get;list;watch;create;update;patch;delete
// +kubebuilder:rbac:groups=eventing.kyma-project.io,resources=subscriptions/status,verbs=get;update;patch
// Generate required RBAC to emit kubernetes events in the controller.
// +kubebuilder:rbac:groups="",resources=events,verbs=create;patch
// +kubebuilder:rbac:groups=gateway.kyma-project.io,resources=apirules,verbs=get;list;watch;create;update;patch;delete
// Generated required RBAC to list Applications (required by event type cleaner).
// +kubebuilder:rbac:groups="applicationconnector.kyma-project.io",resources=applications,verbs=get;list;watch

func (r *Reconciler) Reconcile(ctx context.Context, req ctrl.Request) (ctrl.Result, error) {
	// fetch current subscription object and ensure the object was not deleted in the meantime
	currentSubscription := &eventingv1alpha1.Subscription{}
	if err := r.Client.Get(ctx, req.NamespacedName, currentSubscription); err != nil {
		return ctrl.Result{}, client.IgnoreNotFound(err)
	}

	// copy the subscription object, so we don't modify the source object
	sub := currentSubscription.DeepCopy()

	// bind fields to logger
	log := utils.LoggerWithSubscription(r.namedLogger(), sub)
	log.Debugw("Received new reconcile request")

	// instantiate a return object
	result := ctrl.Result{}

	// handle deletion of the subscription
	if isInDeletion(sub) {
		return r.handleDeleteSubscription(ctx, sub, log)
	}

	// sync the initial Subscription status
	r.syncInitialStatus(sub)

	// sync Finalizers, ensure the finalizer is set
<<<<<<< HEAD
	if err := r.syncFinalizer(sub, log); err != nil {
		if updateErr := r.updateSubscription(ctx, sub, log); updateErr != nil {
			return ctrl.Result{}, errors.Wrap(err, updateErr.Error())
=======
	if err := r.syncFinalizer(subscription, log); err != nil {
		if updateErr := r.updateSubscription(ctx, subscription, log); updateErr != nil {
			return ctrl.Result{}, xerrors.Errorf(updateErr.Error()+": %v", err)
>>>>>>> 931aa799
		}
		return ctrl.Result{}, xerrors.Errorf("failed to sync finalizer: %v", err)
	}

	// sync APIRule for the desired subscription
	apiRule, err := r.syncAPIRule(ctx, sub, log)
	// sync the condition: ConditionAPIRuleStatus
	sub.Status.SetConditionAPIRuleStatus(err)
	if !recerrors.IsSkippable(err) {
<<<<<<< HEAD
		if updateErr := r.updateSubscription(ctx, sub, log); updateErr != nil {
			return ctrl.Result{}, errors.Wrap(err, updateErr.Error())
=======
		if updateErr := r.updateSubscription(ctx, subscription, log); updateErr != nil {
			return ctrl.Result{}, xerrors.Errorf(updateErr.Error()+": %v", err)
>>>>>>> 931aa799
		}
		return ctrl.Result{}, err
	}

	// sync the BEB Subscription with the Subscription CR
	ready, err := r.syncBEBSubscription(sub, apiRule, log)
	if err != nil {
<<<<<<< HEAD
		if updateErr := r.updateSubscription(ctx, sub, log); updateErr != nil {
			return ctrl.Result{}, errors.Wrap(err, updateErr.Error())
=======
		if updateErr := r.updateSubscription(ctx, subscription, log); updateErr != nil {
			return ctrl.Result{}, xerrors.Errorf(updateErr.Error()+": %v", err)
>>>>>>> 931aa799
		}
		return ctrl.Result{}, err
	}
	// if beb subscription is not ready, then requeue
	if !ready {
		log.Debugw("Requeuing reconciliation because BEB subscription is not ready")
		result.RequeueAfter = requeueAfterDuration
	}

	// update the subscription if modified
	if err := r.updateSubscription(ctx, sub, log); err != nil {
		return ctrl.Result{}, err
	}

	return result, nil
}

// updateSubscription updates the subscription changes to k8s
func (r *Reconciler) updateSubscription(ctx context.Context, sub *eventingv1alpha1.Subscription, logger *zap.SugaredLogger) error {
	namespacedName := &k8stypes.NamespacedName{
		Name:      sub.Name,
		Namespace: sub.Namespace,
	}

	// fetch the latest subscription object, to avoid k8s conflict errors
	latestSubscription := &eventingv1alpha1.Subscription{}
	if err := r.Client.Get(ctx, *namespacedName, latestSubscription); err != nil {
		return err
	}

	// copy new changes to the latest object
	newSubscription := latestSubscription.DeepCopy()
	newSubscription.Status = sub.Status
	newSubscription.ObjectMeta.Finalizers = sub.ObjectMeta.Finalizers

	// emit the condition events if needed
	r.emitConditionEvents(latestSubscription, newSubscription, logger)

	// sync sub status with k8s
	if err := r.updateStatus(ctx, latestSubscription, newSubscription, logger); err != nil {
		return err
	}

	// update the subscription object in k8s
	if !reflect.DeepEqual(latestSubscription.ObjectMeta.Finalizers, newSubscription.ObjectMeta.Finalizers) {
		if err := r.Update(ctx, newSubscription); err != nil {
<<<<<<< HEAD
			return errors.Wrapf(err, "remove finalizer failed name: %s", eventingv1alpha1.Finalizer)
=======
			return xerrors.Errorf("failed to remove finalizer name '%s': %v", Finalizer, err)
>>>>>>> 931aa799
		}
		logger.Debugw("Updated subscription meta for finalizers", "oldFinalizers", latestSubscription.ObjectMeta.Finalizers, "newFinalizers", newSubscription.ObjectMeta.Finalizers)
	}

	return nil
}

// emitConditionEvents check each condition, if the condition is modified then emit an event
func (r *Reconciler) emitConditionEvents(oldSubscription, newSubscription *eventingv1alpha1.Subscription, logger *zap.SugaredLogger) {
	for _, condition := range newSubscription.Status.Conditions {
		oldCondition := oldSubscription.Status.FindCondition(condition.Type)
		if oldCondition != nil && eventingv1alpha1.ConditionEquals(*oldCondition, condition) {
			continue
		}
		// condition is modified, so emit an event
		r.emitConditionEvent(newSubscription, condition)
		logger.Debug("Emitted condition event", condition)
	}
}

// updateStatus updates the status to k8s if modified
func (r *Reconciler) updateStatus(ctx context.Context, oldSubscription, newSubscription *eventingv1alpha1.Subscription, logger *zap.SugaredLogger) error {
	// compare the status taking into consideration lastTransitionTime in conditions
	if object.IsSubscriptionStatusEqual(oldSubscription.Status, newSubscription.Status) {
		return nil
	}

	// update the status for subscription in k8s
	if err := r.Status().Update(ctx, newSubscription); err != nil {
		return xerrors.Errorf("failed to update subscription status: %v", err)
	}
	logger.Debugw("Updated subscription status", "oldStatus", oldSubscription.Status, "newStatus", newSubscription.Status)

	return nil
}

// syncFinalizer sets the finalizer in the Subscription
func (r *Reconciler) syncFinalizer(subscription *eventingv1alpha1.Subscription, logger *zap.SugaredLogger) error {
	// Check if finalizer is already set
	if r.isFinalizerSet(subscription) {
		return nil
	}

	return r.addFinalizer(subscription, logger)
}

func (r *Reconciler) handleDeleteSubscription(ctx context.Context, subscription *eventingv1alpha1.Subscription, logger *zap.SugaredLogger) (ctrl.Result, error) {
	// delete beb subscriptions
	if err := r.deleteBEBSubscription(subscription, logger); err != nil {
		return ctrl.Result{}, err
	}

	// update condition in subscription status
	condition := eventingv1alpha1.MakeCondition(eventingv1alpha1.ConditionSubscribed, eventingv1alpha1.ConditionReasonSubscriptionDeleted, corev1.ConditionFalse, "")
	r.replaceStatusCondition(subscription, condition)

	// remove finalizers from subscription
	r.removeFinalizer(subscription)

	// update subscription CR with changes
	if err := r.updateSubscription(ctx, subscription, logger); err != nil {
		return ctrl.Result{}, err
	}

	return ctrl.Result{Requeue: false}, nil
}

// syncBEBSubscription delegates the subscription synchronization to the backend client. It returns true if the subscription is ready.
func (r *Reconciler) syncBEBSubscription(subscription *eventingv1alpha1.Subscription, apiRule *apigatewayv1alpha1.APIRule, logger *zap.SugaredLogger) (bool, error) {
	logger.Debug("Syncing subscription with BEB")

	if apiRule == nil {
		return false, errors.Errorf("APIRule is required")
	}

	if _, err := r.Backend.SyncSubscription(subscription, r.eventTypeCleaner, apiRule); err != nil {
		r.syncConditionSubscribed(subscription, err)
		return false, err
	}

	// check if the beb subscription is active
	isActive, err := r.checkStatusActive(subscription)
	if err != nil {
		return false, xerrors.Errorf("reached retry timeout: %v", err)
	}

	// sync the condition: ConditionSubscribed
	r.syncConditionSubscribed(subscription, nil)

	// sync the condition: ConditionSubscriptionActive
	r.syncConditionSubscriptionActive(subscription, isActive, logger)

	// sync the condition: WebhookCallStatus
	r.syncConditionWebhookCallStatus(subscription)

	return isActive, nil
}

// syncConditionSubscribed syncs the condition ConditionSubscribed
func (r *Reconciler) syncConditionSubscribed(subscription *eventingv1alpha1.Subscription, err error) {
	// Include the BEB subscription ID in the Condition message
	message := eventingv1alpha1.CreateMessageForConditionReasonSubscriptionCreated(r.nameMapper.MapSubscriptionName(subscription))
	condition := eventingv1alpha1.MakeCondition(eventingv1alpha1.ConditionSubscribed, eventingv1alpha1.ConditionReasonSubscriptionCreated, corev1.ConditionTrue, message)
	if err != nil {
		message = err.Error()
		condition = eventingv1alpha1.MakeCondition(eventingv1alpha1.ConditionSubscribed, eventingv1alpha1.ConditionReasonSubscriptionCreationFailed, corev1.ConditionFalse, message)
	}

	r.replaceStatusCondition(subscription, condition)
}

// syncConditionSubscriptionActive syncs the condition ConditionSubscribed
func (r *Reconciler) syncConditionSubscriptionActive(subscription *eventingv1alpha1.Subscription, isActive bool, logger *zap.SugaredLogger) {
	condition := eventingv1alpha1.MakeCondition(eventingv1alpha1.ConditionSubscriptionActive, eventingv1alpha1.ConditionReasonSubscriptionActive, corev1.ConditionTrue, "")
	if !isActive {
		logger.Debugw("Waiting for subscription to be active", "name", subscription.Name, "status", subscription.Status.EmsSubscriptionStatus.SubscriptionStatus)
		message := "Waiting for subscription to be active"
		condition = eventingv1alpha1.MakeCondition(eventingv1alpha1.ConditionSubscriptionActive, eventingv1alpha1.ConditionReasonSubscriptionNotActive, corev1.ConditionFalse, message)
	}
	r.replaceStatusCondition(subscription, condition)
}

// syncConditionWebhookCallStatus syncs the condition WebhookCallStatus
// checks if the last webhook call returned an error
func (r *Reconciler) syncConditionWebhookCallStatus(subscription *eventingv1alpha1.Subscription) {
	condition := eventingv1alpha1.MakeCondition(eventingv1alpha1.ConditionWebhookCallStatus, eventingv1alpha1.ConditionReasonWebhookCallStatus, corev1.ConditionFalse, "")
	if isWebhookCallError, err := r.checkLastFailedDelivery(subscription); err != nil {
		condition.Message = err.Error()
	} else if isWebhookCallError {
		condition.Message = subscription.Status.EmsSubscriptionStatus.LastFailedDeliveryReason
	} else {
		condition.Status = corev1.ConditionTrue
	}
	r.replaceStatusCondition(subscription, condition)
}

// deleteBEBSubscription deletes the BEB subscription and updates the condition and k8s events
func (r *Reconciler) deleteBEBSubscription(subscription *eventingv1alpha1.Subscription, logger *zap.SugaredLogger) error {
	logger.Debug("Deleting BEB subscription")
	if err := r.Backend.DeleteSubscription(subscription); err != nil {
		return err
	}

	return nil
}

// syncAPIRule validate the given subscription sink URL and sync its APIRule.
func (r *Reconciler) syncAPIRule(ctx context.Context, subscription *eventingv1alpha1.Subscription, logger *zap.SugaredLogger) (*apigatewayv1alpha1.APIRule, error) {
	if err := r.sinkValidator.Validate(subscription); err != nil {
		return nil, err
	}

	sURL, err := url.ParseRequestURI(subscription.Spec.Sink)
	if err != nil {
		events.Warn(r.recorder, subscription, events.ReasonValidationFailed, "Parse sink URI failed %s", subscription.Spec.Sink)
		return nil, recerrors.NewSkippable(xerrors.Errorf("failed to parse sink URL: %v", err))
	}

	apiRule, err := r.createOrUpdateAPIRule(ctx, subscription, *sURL, logger)
	if err != nil {
		return nil, xerrors.Errorf("failed to create or update APIRule: %v", err)
	}

	if apiRule != nil {
		subscription.Status.APIRuleName = apiRule.Name
	}

	// check if the apiRule is ready
	apiRuleReady := computeAPIRuleReadyStatus(apiRule)

	// set subscription sink only if the APIRule is ready
	if apiRuleReady {
		if err := setSubscriptionStatusExternalSink(subscription, apiRule); err != nil {
			return apiRule, xerrors.Errorf("failed to set subscription status externalSink namespace=%s, name=%s : %v", subscription.Namespace, subscription.Name, err)
		}
		return apiRule, nil
	}

	return apiRule, recerrors.NewSkippable(errors.Errorf("apiRule %s is not ready", apiRule.Name))
}

// createOrUpdateAPIRule create new or update existing APIRule for the given subscription.
func (r *Reconciler) createOrUpdateAPIRule(ctx context.Context, subscription *eventingv1alpha1.Subscription, sink url.URL, logger *zap.SugaredLogger) (*apigatewayv1alpha1.APIRule, error) {
	svcNs, svcName, err := getSvcNsAndName(sink.Host)
	if err != nil {
		return nil, xerrors.Errorf("failed to parse svc name and ns in create or update APIRule: %v", err)
	}
	labels := map[string]string{
		constants.ControllerServiceLabelKey:  svcName,
		constants.ControllerIdentityLabelKey: constants.ControllerIdentityLabelValue,
	}

	svcPort, err := utils.GetPortNumberFromURL(sink)
	if err != nil {
		return nil, xerrors.Errorf("failed to convert URL port to APIRule port: %v", err)
	}
	var reusableAPIRule *apigatewayv1alpha1.APIRule
	existingAPIRules, err := r.getAPIRulesForASvc(ctx, labels, svcNs)
	if err != nil {
		return nil, xerrors.Errorf("failed to fetch APIRule for labels=%v : %v", labels, err)
	}
	if existingAPIRules != nil {
		reusableAPIRule = r.filterAPIRulesOnPort(existingAPIRules, svcPort)
	}

	// Get all subscriptions valid for the cluster-local subscriber
	subscriptions, err := r.getSubscriptionsForASvc(ctx, svcNs, svcName)
	if err != nil {
		return nil, xerrors.Errorf("failed to fetch subscriptions for subscriber namespace=%s, name=%s : %v", svcNs, svcName, err)
	}
	filteredSubscriptions := r.filterSubscriptionsOnPort(subscriptions, svcPort)

	desiredAPIRule := r.makeAPIRule(svcNs, svcName, labels, filteredSubscriptions, svcPort)
	if err != nil {
		return nil, xerrors.Errorf("failed to make APIRule: %v", err)
	}

	// update or remove the previous APIRule if it is not used by other subscriptions
	if err := r.handlePreviousAPIRule(ctx, subscription, reusableAPIRule); err != nil {
		return nil, err
	}

	// no APIRule to reuse, create a new one
	if reusableAPIRule == nil {
		if err := r.Client.Create(ctx, desiredAPIRule, &client.CreateOptions{}); err != nil {
			events.Warn(r.recorder, subscription, events.ReasonCreateFailed, "Create APIRule failed %s", desiredAPIRule.Name)
			return nil, xerrors.Errorf("failed to create APIRule: %v", err)
		}

		events.Normal(r.recorder, subscription, events.ReasonCreate, "Create APIRule succeeded %s", desiredAPIRule.Name)
		return desiredAPIRule, nil
	}
	logger.Debugw("Reusing APIRule", "namespace", svcNs, "name", reusableAPIRule.Name, "service", svcName)

	object.ApplyExistingAPIRuleAttributes(reusableAPIRule, desiredAPIRule)
	if object.Semantic.DeepEqual(reusableAPIRule, desiredAPIRule) {
		return reusableAPIRule, nil
	}
	err = r.Client.Update(ctx, desiredAPIRule, &client.UpdateOptions{})
	if err != nil {
		events.Warn(r.recorder, subscription, events.ReasonUpdateFailed, "Update APIRule failed %s", desiredAPIRule.Name)
		return nil, xerrors.Errorf("failed to update APIRule: %v", err)
	}
	events.Normal(r.recorder, subscription, events.ReasonUpdate, "Update APIRule succeeded %s", desiredAPIRule.Name)

	return desiredAPIRule, nil
}

// handlePreviousAPIRule computes the OwnerReferences list for the previous subscription APIRule (if any)
// if the OwnerReferences list is empty, then the APIRule will be deleted
// else if the OwnerReferences list length was decreased, then the APIRule will be updated
// TODO write more tests https://github.com/kyma-project/kyma/issues/9950
func (r *Reconciler) handlePreviousAPIRule(ctx context.Context, subscription *eventingv1alpha1.Subscription, reusableAPIRule *apigatewayv1alpha1.APIRule) error {
	// subscription does not have a previous APIRule
	if len(subscription.Status.APIRuleName) == 0 {
		return nil
	}

	// the previous APIRule for the subscription is the current one no need to update it
	if reusableAPIRule != nil && subscription.Status.APIRuleName == reusableAPIRule.Name {
		return nil
	}

	// get the previous APIRule
	previousAPIRule := &apigatewayv1alpha1.APIRule{}
	key := k8stypes.NamespacedName{Namespace: subscription.Namespace, Name: subscription.Status.APIRuleName}
	if err := r.Client.Get(ctx, key, previousAPIRule); err != nil {
		if !k8serrors.IsNotFound(err) {
			return err
		}
		return nil
	}

	// build a new OwnerReference list and exclude the current subscription from the list (if exists)
	ownerReferences := make([]v1.OwnerReference, 0, len(previousAPIRule.OwnerReferences))
	for _, ownerReference := range previousAPIRule.OwnerReferences {
		if ownerReference.UID != subscription.UID {
			ownerReferences = append(ownerReferences, ownerReference)
		}
	}

	// delete the APIRule if the new OwnerReference list is empty
	if len(ownerReferences) == 0 {
		if err := r.Client.Delete(ctx, previousAPIRule); err != nil {
			return err
		}
		return nil
	}

	// update the APIRule if the new OwnerReference list length is decreased
	if len(ownerReferences) < len(previousAPIRule.OwnerReferences) {
		// list all subscriptions in the APIRule namespace
		namespaceSubscriptions := &eventingv1alpha1.SubscriptionList{}
		if err := r.Client.List(ctx, namespaceSubscriptions, &client.ListOptions{Namespace: previousAPIRule.Namespace}); err != nil {
			return err
		}

		// build a new subscription list and exclude the current subscription from the list
		subscriptions := make([]eventingv1alpha1.Subscription, 0, len(namespaceSubscriptions.Items))
		for _, namespaceSubscription := range namespaceSubscriptions.Items {
			// skip the current subscription
			if namespaceSubscription.UID == subscription.UID {
				continue
			}

			// skip not relevant subscriptions to the previous APIRule
			if namespaceSubscription.Status.APIRuleName != previousAPIRule.Name {
				continue
			}

			subscriptions = append(subscriptions, namespaceSubscription)
		}

		// update the APIRule OwnerReferences list and Spec Rules
		object.WithOwnerReference(subscriptions)(previousAPIRule)
		object.WithRules(subscriptions, http.MethodPost, http.MethodOptions)(previousAPIRule)

		if err := r.Client.Update(ctx, previousAPIRule); err != nil {
			return err
		}
	}

	return nil
}

// getSubscriptionsForASvc returns a list of Subscriptions which are valid for the subscriber in focus
func (r *Reconciler) getSubscriptionsForASvc(ctx context.Context, svcNs, svcName string) ([]eventingv1alpha1.Subscription, error) {
	subscriptions := &eventingv1alpha1.SubscriptionList{}
	relevantSubs := make([]eventingv1alpha1.Subscription, 0)
	err := r.Client.List(ctx, subscriptions, &client.ListOptions{
		Namespace: svcNs,
	})
	if err != nil {
		return []eventingv1alpha1.Subscription{}, err
	}
	for _, sub := range subscriptions.Items {
		// Filtering subscriptions which are being deleted at the moment
		if sub.DeletionTimestamp != nil {
			continue
		}
		hostURL, err := url.ParseRequestURI(sub.Spec.Sink)
		if err != nil {
			// It's ok as the relevant subscription will have a valid cluster local URL in the same namespace
			continue
		}
		// Filtering subscriptions valid for a valid subscriber
		svcNsForSub, svcNameForSub, err := getSvcNsAndName(hostURL.Host)
		if err != nil {
			// It's ok as the relevant subscription will have a valid cluster local URL in the same namespace
			continue
		}
		if svcNs == svcNsForSub && svcName == svcNameForSub {
			relevantSubs = append(relevantSubs, sub)
		}
	}
	return relevantSubs, nil
}

// filterSubscriptionsOnPort returns a list of Subscriptions which matches a particular port
func (r *Reconciler) filterSubscriptionsOnPort(subList []eventingv1alpha1.Subscription, svcPort uint32) []eventingv1alpha1.Subscription {
	filteredSubs := make([]eventingv1alpha1.Subscription, 0)
	for _, sub := range subList {
		// Filtering subscriptions which are being deleted at the moment
		if sub.DeletionTimestamp != nil {
			continue
		}
		hostURL, err := url.ParseRequestURI(sub.Spec.Sink)
		if err != nil {
			// It's ok as the relevant subscription will have a valid cluster local URL in the same namespace
			continue
		}

		svcPortForSub, err := utils.GetPortNumberFromURL(*hostURL)
		if err != nil {
			// It's ok as the relevant subscription will have a valid port to filter on
			continue
		}
		if svcPort == svcPortForSub {
			filteredSubs = append(filteredSubs, sub)
		}
	}
	return filteredSubs
}

func (r *Reconciler) makeAPIRule(svcNs, svcName string, labels map[string]string, subs []eventingv1alpha1.Subscription, port uint32) *apigatewayv1alpha1.APIRule {

	randomSuffix := backendutils.GetRandString(suffixLength)
	hostName := fmt.Sprintf("%s-%s.%s", externalHostPrefix, randomSuffix, r.Domain)

	apiRule := object.NewAPIRule(svcNs, apiRuleNamePrefix,
		object.WithLabels(labels),
		object.WithOwnerReference(subs),
		object.WithService(hostName, svcName, port),
		object.WithGateway(constants.ClusterLocalAPIGateway),
		object.WithRules(subs, http.MethodPost, http.MethodOptions))
	return apiRule
}

func (r *Reconciler) getAPIRulesForASvc(ctx context.Context, labels map[string]string, svcNs string) ([]apigatewayv1alpha1.APIRule, error) {
	existingAPIRules := &apigatewayv1alpha1.APIRuleList{}
	err := r.Client.List(ctx, existingAPIRules, &client.ListOptions{
		LabelSelector: k8slabels.SelectorFromSet(labels),
		Namespace:     svcNs,
	})
	if err != nil {
		return nil, err
	}
	return existingAPIRules.Items, nil
}

func (r *Reconciler) filterAPIRulesOnPort(existingAPIRules []apigatewayv1alpha1.APIRule, port uint32) *apigatewayv1alpha1.APIRule {
	// Assumption: there will be one APIRule for an svc with the labels injected by the controller hence trusting the first match
	for _, apiRule := range existingAPIRules {
		if *apiRule.Spec.Service.Port == port {
			return &apiRule
		}
	}
	return nil
}

// getSvcNsAndName returns namespace and name of the svc from the URL
func getSvcNsAndName(url string) (string, string, error) {
	parts := strings.Split(url, ".")
	if len(parts) < 2 {
		return "", "", fmt.Errorf("invalid sinkURL for cluster local svc: %s", url)
	}
	return parts[1], parts[0], nil
}

// syncInitialStatus determines the desired initial status and updates it accordingly (if conditions changed)
func (r *Reconciler) syncInitialStatus(subscription *eventingv1alpha1.Subscription) {
	if subscription.Status.CleanEventTypes == nil {
		subscription.Status.InitializeCleanEventTypes()
	}

	expectedStatus := eventingv1alpha1.SubscriptionStatus{}
	expectedStatus.InitializeConditions()

	// case: conditions are already initialized and there is no change in the Ready status
	if eventingv1alpha1.ContainSameConditionTypes(subscription.Status.Conditions, expectedStatus.Conditions) &&
		!subscription.Status.ShouldUpdateReadyStatus() {
		return
	}

	if len(subscription.Status.Conditions) == 0 {
		subscription.Status = expectedStatus
	} else {
		requiredConditions := getRequiredConditions(subscription.Status.Conditions, expectedStatus.Conditions)
		subscription.Status.Conditions = requiredConditions
		subscription.Status.Ready = !subscription.Status.Ready
	}

	// reset the status for apiRule
	subscription.Status.APIRuleName = ""
	subscription.Status.ExternalSink = ""
}

// getRequiredConditions removes the non-required conditions from the subscription  and adds any missing required-conditions
func getRequiredConditions(subscriptionConditions, expectedConditions []eventingv1alpha1.Condition) []eventingv1alpha1.Condition {
	var requiredConditions []eventingv1alpha1.Condition
	expectedConditionsMap := make(map[eventingv1alpha1.ConditionType]eventingv1alpha1.Condition)
	for _, condition := range expectedConditions {
		expectedConditionsMap[condition.Type] = condition
	}

	// add the current subscription's conditions if it exists in the expectedConditions
	for _, condition := range subscriptionConditions {
		if _, ok := expectedConditionsMap[condition.Type]; ok {
			requiredConditions = append(requiredConditions, condition)
			delete(expectedConditionsMap, condition.Type)
		}
	}
	// add the remaining conditions that weren't present in the subscription
	for _, condition := range expectedConditionsMap {
		requiredConditions = append(requiredConditions, condition)
	}

	return requiredConditions
}

// replaceStatusCondition replaces the given condition on the subscription. Also it sets the readiness in the status.
// So make sure you always use this method then changing a condition
func (r *Reconciler) replaceStatusCondition(subscription *eventingv1alpha1.Subscription, condition eventingv1alpha1.Condition) bool {
	// the subscription is ready if all conditions are fulfilled
	isReady := true

	// compile list of desired conditions
	desiredConditions := make([]eventingv1alpha1.Condition, 0)
	for _, c := range subscription.Status.Conditions {
		var chosenCondition eventingv1alpha1.Condition
		if c.Type == condition.Type {
			// take given condition
			chosenCondition = condition
		} else {
			// take already present condition
			chosenCondition = c
		}
		desiredConditions = append(desiredConditions, chosenCondition)
		if string(chosenCondition.Status) != string(v1.ConditionTrue) {
			isReady = false
		}
	}

	// prevent unnecessary updates
	if eventingv1alpha1.ConditionsEquals(subscription.Status.Conditions, desiredConditions) && subscription.Status.Ready == isReady {
		return false
	}

	// update the status
	subscription.Status.Conditions = desiredConditions
	subscription.Status.Ready = isReady
	return true
}

// emitConditionEvent emits a kubernetes event and sets the event type based on the Condition status
func (r *Reconciler) emitConditionEvent(subscription *eventingv1alpha1.Subscription, condition eventingv1alpha1.Condition) {
	eventType := corev1.EventTypeNormal
	if condition.Status == corev1.ConditionFalse {
		eventType = corev1.EventTypeWarning
	}
	r.recorder.Event(subscription, eventType, string(condition.Reason), condition.Message)
}

// SetupUnmanaged creates a controller under the client control
func (r *Reconciler) SetupUnmanaged(mgr ctrl.Manager) error {
	ctru, err := controller.NewUnmanaged(reconcilerName, mgr, controller.Options{Reconciler: r})
	if err != nil {
		return xerrors.Errorf("failed to create unmanaged controller: %v", err)
	}

	if err := ctru.Watch(&source.Kind{Type: &eventingv1alpha1.Subscription{}}, &handler.EnqueueRequestForObject{}); err != nil {
		return xerrors.Errorf("failed to watch subscriptions: %v", err)
	}

	apiRuleEventHandler := &handler.EnqueueRequestForOwner{OwnerType: &eventingv1alpha1.Subscription{}, IsController: false}
	if err := ctru.Watch(&source.Kind{Type: &apigatewayv1alpha1.APIRule{}}, apiRuleEventHandler); err != nil {
		return xerrors.Errorf("failed to watch APIRule: %v", err)
	}

	go func(r *Reconciler, c controller.Controller) {
		if err := c.Start(r.ctx); err != nil {
			r.namedLogger().Fatalw("Failed to start controller", "name", reconcilerName, "error", err)
		}
	}(r, ctru)

	return nil
}

// computeAPIRuleReadyStatus returns true if all APIRule statuses is ok, otherwise returns false.
func computeAPIRuleReadyStatus(apiRule *apigatewayv1alpha1.APIRule) bool {
	if apiRule == nil || apiRule.Status.APIRuleStatus == nil || apiRule.Status.AccessRuleStatus == nil || apiRule.Status.VirtualServiceStatus == nil {
		return false
	}
	apiRuleStatus := apiRule.Status.APIRuleStatus.Code == apigatewayv1alpha1.StatusOK
	accessRuleStatus := apiRule.Status.AccessRuleStatus.Code == apigatewayv1alpha1.StatusOK
	virtualServiceStatus := apiRule.Status.VirtualServiceStatus.Code == apigatewayv1alpha1.StatusOK
	return apiRuleStatus && accessRuleStatus && virtualServiceStatus
}

// setSubscriptionStatusExternalSink sets the subscription external sink based on the given APIRule service host.
func setSubscriptionStatusExternalSink(subscription *eventingv1alpha1.Subscription, apiRule *apigatewayv1alpha1.APIRule) error {
	if apiRule.Spec.Service == nil {
		return errors.Errorf("APIRule has nil service")
	}

	if apiRule.Spec.Service.Host == nil {
		return errors.Errorf("APIRule has nil host")
	}

	u, err := url.ParseRequestURI(subscription.Spec.Sink)
	if err != nil {
		return xerrors.Errorf("invalid sink for subscription namespace=%s name=%s : %v", subscription.Namespace, subscription.Name, err)
	}

	path := u.Path
	if u.Path == "" {
		path = "/"
	}

	subscription.Status.ExternalSink = fmt.Sprintf("%s://%s%s", externalSinkScheme, *apiRule.Spec.Service.Host, path)

	return nil
}

func (r *Reconciler) addFinalizer(sub *eventingv1alpha1.Subscription, logger *zap.SugaredLogger) error {
	sub.ObjectMeta.Finalizers = append(sub.ObjectMeta.Finalizers, eventingv1alpha1.Finalizer)
	logger.Debug("Added finalizer to subscription")
	return nil
}

func (r *Reconciler) removeFinalizer(sub *eventingv1alpha1.Subscription) {
	var finalizers []string

	// Build finalizer list without the one the controller owns
	for _, finalizer := range sub.ObjectMeta.Finalizers {
		if finalizer == eventingv1alpha1.Finalizer {
			continue
		}
		finalizers = append(finalizers, finalizer)
	}

	sub.ObjectMeta.Finalizers = finalizers
}

// isFinalizerSet checks if a finalizer is set on the Subscription which belongs to this controller
func (r *Reconciler) isFinalizerSet(sub *eventingv1alpha1.Subscription) bool {
	// Check if finalizer is already set
	for _, finalizer := range sub.ObjectMeta.Finalizers {
		if finalizer == eventingv1alpha1.Finalizer {
			return true
		}
	}
	return false
}

// isInDeletion checks if the Subscription shall be deleted
func isInDeletion(subscription *eventingv1alpha1.Subscription) bool {
	return !subscription.DeletionTimestamp.IsZero()
}

// checkStatusActive checks if the subscription is active and if not, sets a timer for retry
func (r *Reconciler) checkStatusActive(subscription *eventingv1alpha1.Subscription) (active bool, err error) {
	// check if the EMS subscription status is active
	if subscription.Status.EmsSubscriptionStatus.SubscriptionStatus == string(types.SubscriptionStatusActive) {
		if len(subscription.Status.FailedActivation) > 0 {
			subscription.Status.FailedActivation = ""
		}
		return true, nil
	}

	t1 := time.Now()
	if len(subscription.Status.FailedActivation) == 0 {
		// it's the first time
		subscription.Status.FailedActivation = t1.Format(time.RFC3339)
		return false, nil
	}

	// check the timeout
	if t0, er := time.Parse(time.RFC3339, subscription.Status.FailedActivation); er != nil {
		err = er
	} else if t1.Sub(t0) > timeoutRetryActiveEmsStatus {
		err = xerrors.Errorf("timeout waiting for the subscription to be active: %s", subscription.Name)
	}

	return false, err
}

// checkLastFailedDelivery checks if LastFailedDelivery exists and if it happened after LastSuccessfulDelivery
func (r *Reconciler) checkLastFailedDelivery(subscription *eventingv1alpha1.Subscription) (bool, error) {
	if len(subscription.Status.EmsSubscriptionStatus.LastFailedDelivery) > 0 {
		var lastFailedDeliveryTime, LastSuccessfulDeliveryTime time.Time
		var err error
		if lastFailedDeliveryTime, err = time.Parse(time.RFC3339, subscription.Status.EmsSubscriptionStatus.LastFailedDelivery); err != nil {
			return true, xerrors.Errorf("failed to parse LastFailedDelivery: %v", err)
		}
		if len(subscription.Status.EmsSubscriptionStatus.LastSuccessfulDelivery) > 0 {
			if LastSuccessfulDeliveryTime, err = time.Parse(time.RFC3339, subscription.Status.EmsSubscriptionStatus.LastSuccessfulDelivery); err != nil {
				return true, xerrors.Errorf("failed to parse LastSuccessfulDelivery: %v", err)
			}
		}
		if lastFailedDeliveryTime.After(LastSuccessfulDeliveryTime) {
			return true, nil
		}
	}
	return false, nil
}

func (r *Reconciler) namedLogger() *zap.SugaredLogger {
	return r.logger.WithContext().Named(reconcilerName)
}<|MERGE_RESOLUTION|>--- conflicted
+++ resolved
@@ -12,11 +12,8 @@
 	apigatewayv1alpha1 "github.com/kyma-incubator/api-gateway/api/v1alpha1"
 	"github.com/pkg/errors"
 	"go.uber.org/zap"
-<<<<<<< HEAD
-=======
 
 	"golang.org/x/xerrors"
->>>>>>> 931aa799
 	corev1 "k8s.io/api/core/v1"
 	k8serrors "k8s.io/apimachinery/pkg/api/errors"
 	v1 "k8s.io/apimachinery/pkg/apis/meta/v1"
@@ -124,15 +121,9 @@
 	r.syncInitialStatus(sub)
 
 	// sync Finalizers, ensure the finalizer is set
-<<<<<<< HEAD
 	if err := r.syncFinalizer(sub, log); err != nil {
 		if updateErr := r.updateSubscription(ctx, sub, log); updateErr != nil {
-			return ctrl.Result{}, errors.Wrap(err, updateErr.Error())
-=======
-	if err := r.syncFinalizer(subscription, log); err != nil {
-		if updateErr := r.updateSubscription(ctx, subscription, log); updateErr != nil {
 			return ctrl.Result{}, xerrors.Errorf(updateErr.Error()+": %v", err)
->>>>>>> 931aa799
 		}
 		return ctrl.Result{}, xerrors.Errorf("failed to sync finalizer: %v", err)
 	}
@@ -142,13 +133,8 @@
 	// sync the condition: ConditionAPIRuleStatus
 	sub.Status.SetConditionAPIRuleStatus(err)
 	if !recerrors.IsSkippable(err) {
-<<<<<<< HEAD
 		if updateErr := r.updateSubscription(ctx, sub, log); updateErr != nil {
-			return ctrl.Result{}, errors.Wrap(err, updateErr.Error())
-=======
-		if updateErr := r.updateSubscription(ctx, subscription, log); updateErr != nil {
 			return ctrl.Result{}, xerrors.Errorf(updateErr.Error()+": %v", err)
->>>>>>> 931aa799
 		}
 		return ctrl.Result{}, err
 	}
@@ -156,13 +142,8 @@
 	// sync the BEB Subscription with the Subscription CR
 	ready, err := r.syncBEBSubscription(sub, apiRule, log)
 	if err != nil {
-<<<<<<< HEAD
 		if updateErr := r.updateSubscription(ctx, sub, log); updateErr != nil {
-			return ctrl.Result{}, errors.Wrap(err, updateErr.Error())
-=======
-		if updateErr := r.updateSubscription(ctx, subscription, log); updateErr != nil {
 			return ctrl.Result{}, xerrors.Errorf(updateErr.Error()+": %v", err)
->>>>>>> 931aa799
 		}
 		return ctrl.Result{}, err
 	}
@@ -209,11 +190,7 @@
 	// update the subscription object in k8s
 	if !reflect.DeepEqual(latestSubscription.ObjectMeta.Finalizers, newSubscription.ObjectMeta.Finalizers) {
 		if err := r.Update(ctx, newSubscription); err != nil {
-<<<<<<< HEAD
-			return errors.Wrapf(err, "remove finalizer failed name: %s", eventingv1alpha1.Finalizer)
-=======
-			return xerrors.Errorf("failed to remove finalizer name '%s': %v", Finalizer, err)
->>>>>>> 931aa799
+			return xerrors.Errorf("failed to remove finalizer name '%s': %v", eventingv1alpha1.Finalizer, err)
 		}
 		logger.Debugw("Updated subscription meta for finalizers", "oldFinalizers", latestSubscription.ObjectMeta.Finalizers, "newFinalizers", newSubscription.ObjectMeta.Finalizers)
 	}
