package beb

import (
	"context"
	"fmt"
	"net/http"
	"net/url"
	"os"
	"reflect"
	"strings"
	"time"

	"github.com/kyma-project/kyma/components/eventing-controller/controllers/events"

	"github.com/pkg/errors"
	"go.uber.org/zap"

	corev1 "k8s.io/api/core/v1"
	k8serrors "k8s.io/apimachinery/pkg/api/errors"
	v1 "k8s.io/apimachinery/pkg/apis/meta/v1"
	k8slabels "k8s.io/apimachinery/pkg/labels"
	k8stypes "k8s.io/apimachinery/pkg/types"
	"k8s.io/client-go/tools/record"
	ctrl "sigs.k8s.io/controller-runtime"
	"sigs.k8s.io/controller-runtime/pkg/cache"
	"sigs.k8s.io/controller-runtime/pkg/client"
	"sigs.k8s.io/controller-runtime/pkg/controller"
	"sigs.k8s.io/controller-runtime/pkg/handler"
	"sigs.k8s.io/controller-runtime/pkg/source"

	apigatewayv1alpha1 "github.com/kyma-incubator/api-gateway/api/v1alpha1"

	eventingv1alpha1 "github.com/kyma-project/kyma/components/eventing-controller/api/v1alpha1"
	recerrors "github.com/kyma-project/kyma/components/eventing-controller/controllers/errors"
	"github.com/kyma-project/kyma/components/eventing-controller/logger"
	"github.com/kyma-project/kyma/components/eventing-controller/pkg/application"
	"github.com/kyma-project/kyma/components/eventing-controller/pkg/constants"
	"github.com/kyma-project/kyma/components/eventing-controller/pkg/ems/api/events/types"
	"github.com/kyma-project/kyma/components/eventing-controller/pkg/env"
	"github.com/kyma-project/kyma/components/eventing-controller/pkg/handlers"
	"github.com/kyma-project/kyma/components/eventing-controller/pkg/handlers/eventtype"
	"github.com/kyma-project/kyma/components/eventing-controller/pkg/object"
	"github.com/kyma-project/kyma/components/eventing-controller/utils"
)

// Reconciler reconciles a Subscription object
type Reconciler struct {
	ctx context.Context
	client.Client
	cache.Cache
	logger            *logger.Logger
	recorder          record.EventRecorder
	Backend           handlers.MessagingBackend
	Domain            string
	eventTypeCleaner  eventtype.Cleaner
	oauth2credentials *handlers.OAuth2ClientCredentials
	// nameMapper is used to map the Kyma subscription name to a subscription name on BEB
	nameMapper handlers.NameMapper
}

var (
	Finalizer = eventingv1alpha1.GroupVersion.Group
)

const (
	suffixLength          = 10
	externalHostPrefix    = "web"
	externalSinkScheme    = "https"
	apiRuleNamePrefix     = "webhook-"
	clusterLocalURLSuffix = "svc.cluster.local"
	reconcilerName        = "beb-subscription-reconciler"
)

func NewReconciler(ctx context.Context, client client.Client, applicationLister *application.Lister, cache cache.Cache, logger *logger.Logger, recorder record.EventRecorder, cfg env.Config, credential *handlers.OAuth2ClientCredentials, mapper handlers.NameMapper) *Reconciler {
	bebHandler := handlers.NewBEB(credential, mapper, logger)
	if err := bebHandler.Initialize(cfg); err != nil {
		logger.WithContext().Errorw("start reconciler failed", "name", reconcilerName, "error", err)
		panic(err)
	}

	return &Reconciler{
		ctx:               ctx,
		Client:            client,
		Cache:             cache,
		logger:            logger,
		recorder:          recorder,
		Backend:           bebHandler,
		Domain:            cfg.Domain,
		eventTypeCleaner:  eventtype.NewCleaner(cfg.EventTypePrefix, applicationLister, logger),
		oauth2credentials: credential,
		nameMapper:        mapper,
	}
}

// +kubebuilder:rbac:groups=eventing.kyma-project.io,resources=subscriptions,verbs=get;list;watch;create;update;patch;delete
// +kubebuilder:rbac:groups=eventing.kyma-project.io,resources=subscriptions/status,verbs=get;update;patch
// Generate required RBAC to emit kubernetes events in the controller
// +kubebuilder:rbac:groups="",resources=events,verbs=create;patch
// +kubebuilder:rbac:groups=gateway.kyma-project.io,resources=apirules,verbs=get;list;watch;create;update;patch;delete
// +kubebuilder:printcolumn:name="Ready",type=bool,JSONPath=`.status.Ready`

func (r *Reconciler) Reconcile(ctx context.Context, req ctrl.Request) (ctrl.Result, error) {
	// fetch current subscription object and ensure the object was not deleted in the meantime
	currentSubscription := &eventingv1alpha1.Subscription{}
	if err := r.Client.Get(ctx, req.NamespacedName, currentSubscription); err != nil {
		return ctrl.Result{}, client.IgnoreNotFound(err)
	}

<<<<<<< HEAD
	// copy the subscription object so we don't modify the source object
=======
	// copy the subscription object, so we don't modify the source object
>>>>>>> bb9ab07c
	subscription := currentSubscription.DeepCopy()

	// bind fields to logger
	log := utils.LoggerWithSubscription(r.namedLogger(), subscription)
	log.Infow(fmt.Sprintf("new reconcile request for: %s", subscription.Name))

<<<<<<< HEAD
	//if subscription.Name == "test-subscription-1" && subscription.Spec.Sink == "https://webhook-2.test-0.svc.cluster.local/path1" {
	//	log.Infow("received required sub recconile")
	//}

	// instantiate a return object
	result := ctrl.Result{}

	// sync the initial Subscription status
	// TODO: update this to only initialize with default values
	r.syncInitialStatus(subscription)

	// handle case of deletion
	if isInDeletion(subscription) {
		// delete beb subscriptions
		if err := r.deleteBEBSubscription(ctx, subscription, log); err != nil {
			return ctrl.Result{}, err
		}

		// update condition in subscription status
		condition := eventingv1alpha1.MakeCondition(eventingv1alpha1.ConditionSubscribed, eventingv1alpha1.ConditionReasonSubscriptionDeleted, corev1.ConditionFalse, "")
		r.replaceStatusCondition(subscription, condition)

		// remove finalizers from subscription
		r.removeFinalizer(subscription)

		// update subscription CR with changes
		if err := r.updateSubscription(ctx, subscription, log); err != nil {
			return ctrl.Result{}, err
		}

		result.Requeue = false
		return result, nil
	}

	// sync APIRule for the desired subscription
	apiRule, err := r.syncAPIRule(ctx, subscription, log)
	if !recerrors.IsSkippable(err) {
		if err := r.updateSubscription(ctx, subscription, log); err != nil {
			return ctrl.Result{}, err
		}
		return ctrl.Result{}, err
	}

	// sync the BEB Subscription with the Subscription CR
	err = r.syncBEBSubscription(ctx, subscription, &result, log, apiRule)
=======
	// instantiate a return object
	result := ctrl.Result{}

	// sync the initial Subscription status
	// TODO: update this to only initialize with default values
	r.syncInitialStatus(subscription)

	// handle deletion of the subscription
	if isInDeletion(subscription) {
		return r.handleDeleteSubscription(ctx, subscription, log)
	}

	// sync APIRule for the desired subscription
	apiRule, err := r.syncAPIRule(ctx, subscription, log)
	if !recerrors.IsSkippable(err) {
		if err := r.updateSubscription(ctx, subscription, log); err != nil {
			return ctrl.Result{}, err
		}
		return ctrl.Result{}, err
	}

	// sync the BEB Subscription with the Subscription CR
	err = r.syncBEBSubscription(subscription, &result, log, apiRule)
>>>>>>> bb9ab07c
	if err != nil {
		log.Errorw("sync BEB subscription failed", "error", err)
		if err := r.updateSubscription(ctx, subscription, log); err != nil {
			return ctrl.Result{}, err
		}
		return ctrl.Result{}, err
	}

	// sync Finalizers
	// ensure the finalizer is set
<<<<<<< HEAD
	if err := r.syncFinalizer(ctx, subscription, &result, log); err != nil {
=======
	if err := r.syncFinalizer(subscription, log); err != nil {
>>>>>>> bb9ab07c
		if err := r.updateSubscription(ctx, subscription, log); err != nil {
			return ctrl.Result{}, err
		}

		return ctrl.Result{}, errors.Wrap(err, "sync finalizer failed")
	}

	// update the subscription if modified
	if err := r.updateSubscription(ctx, subscription, log); err != nil {
		return ctrl.Result{}, err
	}

	return result, nil
}

<<<<<<< HEAD
func (r *Reconciler) updateSubscription(ctx context.Context, subscription *eventingv1alpha1.Subscription, logger *zap.SugaredLogger) error {
	namespacedName := &k8stypes.NamespacedName{
		Name: subscription.Name,
		Namespace: subscription.Namespace,
	}

	// fetch the latest subscription object
	latestSubscription := &eventingv1alpha1.Subscription{}
	if err := r.Client.Get(ctx, *namespacedName, latestSubscription); err != nil {
		return err
	}

	// copy new changes to latest object
	newSubscription := latestSubscription.DeepCopy()
	newSubscription.Status = subscription.Status
	newSubscription.ObjectMeta.Finalizers = subscription.ObjectMeta.Finalizers

	// sync sub status
	if err := r.syncStatus(ctx, latestSubscription, newSubscription, logger); err != nil {
=======
// updateSubscription updates the subscription changes to k8s
func (r *Reconciler) updateSubscription(ctx context.Context, subscription *eventingv1alpha1.Subscription, logger *zap.SugaredLogger) error {
	namespacedName := &k8stypes.NamespacedName{
		Name:      subscription.Name,
		Namespace: subscription.Namespace,
	}

	// fetch the latest subscription object, to avoid k8s conflict errors
	latestSubscription := &eventingv1alpha1.Subscription{}
	if err := r.Client.Get(ctx, *namespacedName, latestSubscription); err != nil {
		return err
	}

	// copy new changes to the latest object
	newSubscription := latestSubscription.DeepCopy()
	newSubscription.Status = subscription.Status
	newSubscription.ObjectMeta.Finalizers = subscription.ObjectMeta.Finalizers

	// emit the condition events if needed
	r.emitConditionEvents(latestSubscription, newSubscription, logger)

	// sync sub status with k8s
	if err := r.updateStatus(ctx, latestSubscription, newSubscription, logger); err != nil {
>>>>>>> bb9ab07c
		return err
	}

	// update the subscription object in k8s
	if !reflect.DeepEqual(latestSubscription.ObjectMeta.Finalizers, newSubscription.ObjectMeta.Finalizers) {
		if err := r.Update(ctx, newSubscription); err != nil {
			return errors.Wrapf(err, "remove finalizer failed name: %s", Finalizer)
		}
	}

	return nil
}

<<<<<<< HEAD
func (r *Reconciler) syncStatus(ctx context.Context, oldSubscription, newSubscription *eventingv1alpha1.Subscription, logger *zap.SugaredLogger) error {

	// if the status is not changed
	if reflect.DeepEqual(oldSubscription.Status, newSubscription.Status) {
		return nil
	}

	// check each condition, and if the condition
	// is modified then emit an event
	for _, condition := range newSubscription.Status.Conditions {
		oldCondition := findCondition(condition.Type, oldSubscription.Status.Conditions)
		if oldCondition != nil && reflect.DeepEqual(oldCondition, condition) {
=======
// emitConditionEvents check each condition, if the condition is modified then emit an event
func (r *Reconciler) emitConditionEvents(oldSubscription, newSubscription *eventingv1alpha1.Subscription, logger *zap.SugaredLogger) {
	for _, condition := range newSubscription.Status.Conditions {
		oldCondition := oldSubscription.Status.FindCondition(condition.Type)
		if oldCondition != nil && conditionEquals(*oldCondition, condition) {
>>>>>>> bb9ab07c
			continue
		}
		// condition is modified, so emit an event
		r.emitConditionEvent(newSubscription, condition)
<<<<<<< HEAD
	}

	// update the status for subscription
=======
		logger.Debug("emitted condition event", condition)
	}
}

// updateStatus updates the status to k8s if modified
func (r *Reconciler) updateStatus(ctx context.Context, oldSubscription, newSubscription *eventingv1alpha1.Subscription, logger *zap.SugaredLogger) error {
	// compare the status taking into consideration lastTransitionTime in conditions
	if isSubscriptionStatusEqual(oldSubscription.Status, newSubscription.Status) {
		return nil
	}

	// update the status for subscription in k8s
>>>>>>> bb9ab07c
	if err := r.Status().Update(ctx, newSubscription); err != nil {
		logger.Errorw("update subscription status failed", "error", err)
		return err
	}

	return nil
}

func findCondition(conditionType eventingv1alpha1.ConditionType, conditions []eventingv1alpha1.Condition) *eventingv1alpha1.Condition {
	for _, condition := range conditions {
		if conditionType == condition.Type {
			return &condition
		}
	}
	return nil
}

//func (r *Reconciler) syncSubscriptionAPIRuleStatus(actualSubscription, desiredSubscription *eventingv1alpha1.Subscription, apiRule *apigatewayv1alpha1.APIRule) (bool, error) {
//	apiRuleReady := computeAPIRuleReadyStatus(apiRule)
//
//	// set the default subscription status
//	desiredSubscription.Status.APIRuleName = ""
//	desiredSubscription.Status.ExternalSink = ""
//	desiredSubscription.Status.SetConditionAPIRuleStatus(apiRuleReady)
//
//	if apiRule != nil {
//		desiredSubscription.Status.APIRuleName = apiRule.Name
//	}
//
//	// set subscription sink only if the APIRule is ready
//	if apiRuleReady {
//		if err := setSubscriptionStatusExternalSink(desiredSubscription, apiRule); err != nil {
//			return false, errors.Wrapf(err, "set subscription status externalSink failed namespace:%s name:%s", desiredSubscription.Namespace, desiredSubscription.Name)
//		}
//	}
//
//	return isAPIRuleStatusChanged(actualSubscription, desiredSubscription), nil
//}

// syncFinalizer sets the finalizer in the Subscription
func (r *Reconciler) syncFinalizer(subscription *eventingv1alpha1.Subscription, logger *zap.SugaredLogger) error {
	// Check if finalizer is already set
	if r.isFinalizerSet(subscription) {
		return nil
	}
	if err := r.addFinalizer(subscription, logger); err != nil {
		return err
	}
<<<<<<< HEAD
	//result.Requeue = true
	return nil
}

// syncBEBSubscription delegates the subscription synchronization to the backend client. It returns true if the subscription status was changed.
func (r *Reconciler) syncBEBSubscription(ctx context.Context, subscription *eventingv1alpha1.Subscription, result *ctrl.Result, logger *zap.SugaredLogger, apiRule *apigatewayv1alpha1.APIRule) error {
	logger.Debug("sync subscription with BEB")

=======

	return nil
}

func (r *Reconciler) handleDeleteSubscription(ctx context.Context, subscription *eventingv1alpha1.Subscription, logger *zap.SugaredLogger) (ctrl.Result, error) {
	// delete beb subscriptions
	if err := r.deleteBEBSubscription(subscription, logger); err != nil {
		return ctrl.Result{}, err
	}

	// update condition in subscription status
	condition := eventingv1alpha1.MakeCondition(eventingv1alpha1.ConditionSubscribed, eventingv1alpha1.ConditionReasonSubscriptionDeleted, corev1.ConditionFalse, "")
	r.replaceStatusCondition(subscription, condition)

	// remove finalizers from subscription
	r.removeFinalizer(subscription)

	// update subscription CR with changes
	if err := r.updateSubscription(ctx, subscription, logger); err != nil {
		return ctrl.Result{}, err
	}

	return ctrl.Result{Requeue: false}, nil
}

// syncBEBSubscription delegates the subscription synchronization to the backend client. It returns true if the subscription status was changed.
func (r *Reconciler) syncBEBSubscription(subscription *eventingv1alpha1.Subscription, result *ctrl.Result, logger *zap.SugaredLogger, apiRule *apigatewayv1alpha1.APIRule) error {
	logger.Debug("sync subscription with BEB")

>>>>>>> bb9ab07c
	if apiRule == nil {
		return errors.Errorf("APIRule is required")
	}

	if _, err := r.Backend.SyncSubscription(subscription, r.eventTypeCleaner, apiRule); err != nil {
		logger.Errorw("update BEB subscription failed", "error", err)

		condition := eventingv1alpha1.MakeCondition(eventingv1alpha1.ConditionSubscribed, eventingv1alpha1.ConditionReasonSubscriptionCreationFailed, corev1.ConditionFalse, "")
		r.replaceStatusCondition(subscription, condition)
		return err
	}

	//// sync with EventMesh backend was successful, sync the conditions
	// sync the condition: ConditionSubscribed
	// Include the BEB subscription ID in the Condition message
	message := eventingv1alpha1.CreateMessageForConditionReasonSubscriptionCreated(r.nameMapper.MapSubscriptionName(subscription))
	condition := eventingv1alpha1.MakeCondition(eventingv1alpha1.ConditionSubscribed, eventingv1alpha1.ConditionReasonSubscriptionCreated, corev1.ConditionTrue, message)
	r.replaceStatusCondition(subscription, condition)

	// sync the condition: ConditionSubscriptionActive
	isActive, err := r.checkStatusActive(subscription)
	if err != nil {
		logger.Errorw("timeout at retry", "error", err)
		result.Requeue = false // why false????
		return err
	}
	if isActive {
		condition := eventingv1alpha1.MakeCondition(eventingv1alpha1.ConditionSubscriptionActive, eventingv1alpha1.ConditionReasonSubscriptionActive, corev1.ConditionTrue, "")
		r.replaceStatusCondition(subscription, condition)
	} else {
		logger.Debugw("wait for subscription to be active", "name", subscription.Name, "status", subscription.Status.EmsSubscriptionStatus.SubscriptionStatus)
		condition := eventingv1alpha1.MakeCondition(eventingv1alpha1.ConditionSubscriptionActive, eventingv1alpha1.ConditionReasonSubscriptionNotActive, corev1.ConditionFalse, "")
		r.replaceStatusCondition(subscription, condition)

		result.RequeueAfter = time.Second * 1
	}

	// sync the condition: WebhookCallStatus
	r.syncConditionWebhookCallStatus(subscription)

	return nil
}

// syncConditionWebhookCallStatus syncs the condition WebhookCallStatus
// checks if the last webhook call returned an error
func (r *Reconciler) syncConditionWebhookCallStatus(subscription *eventingv1alpha1.Subscription) {
	// check if the last webhook call returned an error
	condition := eventingv1alpha1.MakeCondition(eventingv1alpha1.ConditionWebhookCallStatus, eventingv1alpha1.ConditionReasonWebhookCallStatus, corev1.ConditionFalse, "")
	if isWebhookCallError, err := r.checkLastFailedDelivery(subscription); err != nil {
		condition.Message = err.Error()
	} else if isWebhookCallError {
		condition.Message = subscription.Status.EmsSubscriptionStatus.LastFailedDeliveryReason
	} else {
		condition.Status = corev1.ConditionTrue
	}
	r.replaceStatusCondition(subscription, condition)
}

// deleteBEBSubscription deletes the BEB subscription and updates the condition and k8s events
func (r *Reconciler) deleteBEBSubscription(subscription *eventingv1alpha1.Subscription, logger *zap.SugaredLogger) error {
	logger.Debug("delete BEB subscription")
	if err := r.Backend.DeleteSubscription(subscription); err != nil {
		return err
	}

	return nil
}

// syncAPIRule validate the given subscription sink URL and sync its APIRule.
func (r *Reconciler) syncAPIRule(ctx context.Context, subscription *eventingv1alpha1.Subscription, logger *zap.SugaredLogger) (*apigatewayv1alpha1.APIRule, error) {
	if err := r.isSinkURLValid(ctx, subscription); err != nil {
		return nil, err
	}

	sURL, err := url.ParseRequestURI(subscription.Spec.Sink)
	if err != nil {
		events.Warn(r.recorder, subscription, events.ReasonValidationFailed, "Parse sink URI failed %s", subscription.Spec.Sink)
		return nil, recerrors.NewSkippable(errors.Wrapf(err, "parse sink URI failed"))
	}

	apiRule, err := r.createOrUpdateAPIRule(ctx, subscription, *sURL, logger)
	if err != nil {
		return nil, errors.Wrap(err, "create or update APIRule failed")
	}

	if apiRule != nil {
		subscription.Status.APIRuleName = apiRule.Name
	}

	// check if the apiRule is ready
	apiRuleReady := computeAPIRuleReadyStatus(apiRule)
	// sync the condition: ConditionAPIRuleStatus
	subscription.Status.SetConditionAPIRuleStatus(apiRuleReady)
	// set subscription sink only if the APIRule is ready
	if apiRuleReady {
		if err := setSubscriptionStatusExternalSink(subscription, apiRule); err != nil {
			return apiRule, errors.Wrapf(err, "set subscription status externalSink failed namespace:%s name:%s", subscription.Namespace, subscription.Name)
		}
	}

	return apiRule, nil
}

func (r *Reconciler) isSinkURLValid(ctx context.Context, subscription *eventingv1alpha1.Subscription) error {
	if !isValidScheme(subscription.Spec.Sink) {
		events.Warn(r.recorder, subscription, events.ReasonValidationFailed, "Sink URL scheme should be HTTP or HTTPS %s", subscription.Spec.Sink)
		return recerrors.NewSkippable(fmt.Errorf("sink URL scheme should be 'http' or 'https'"))
	}

	sURL, err := url.ParseRequestURI(subscription.Spec.Sink)
	if err != nil {
		events.Warn(r.recorder, subscription, events.ReasonValidationFailed, "Sink URL is not valid %s", err.Error())
		return recerrors.NewSkippable(err)
	}

	// Validate sink URL is a cluster local URL
	trimmedHost := strings.Split(sURL.Host, ":")[0]
	if !strings.HasSuffix(trimmedHost, clusterLocalURLSuffix) {
		events.Warn(r.recorder, subscription, events.ReasonValidationFailed, "Sink does not contain suffix %s", clusterLocalURLSuffix)
		return recerrors.NewSkippable(fmt.Errorf("sink does not contain suffix: %s in the URL", clusterLocalURLSuffix))
	}

	// we expected a sink in the format "service.namespace.svc.cluster.local"
	subDomains := strings.Split(trimmedHost, ".")
	if len(subDomains) != 5 {
		events.Warn(r.recorder, subscription, events.ReasonValidationFailed, "Sink should contain 5 sub-domains %s", trimmedHost)
		return recerrors.NewSkippable(fmt.Errorf("sink should contain 5 sub-domains: %s", trimmedHost))
	}

	// Assumption: Subscription CR and Subscriber should be deployed in the same namespace
	svcNs := subDomains[1]
	if subscription.Namespace != svcNs {
		events.Warn(r.recorder, subscription, events.ReasonValidationFailed, "Namespace of subscription %s and the subscriber %s are different", subscription.Namespace, svcNs)
		return recerrors.NewSkippable(fmt.Errorf("namespace of subscription: %s and the namespace of subscriber: %s are different", subscription.Namespace, svcNs))
	}

	// Validate svc is a cluster-local one
	svcName := subDomains[0]
	if _, err := r.getClusterLocalService(ctx, svcNs, svcName); err != nil {
		if k8serrors.IsNotFound(err) {
			events.Warn(r.recorder, subscription, events.ReasonValidationFailed, "Sink does not correspond to a valid cluster local svc")
			return recerrors.NewSkippable(errors.Wrapf(err, "sink is not valid cluster local svc"))
		}

		events.Warn(r.recorder, subscription, events.ReasonValidationFailed, "Fetch cluster-local svc failed namespace %s name %s", svcNs, svcName)
		return errors.Wrapf(err, "fetch cluster-local svc failed namespace:%s name:%s", svcNs, svcName)
	}

	return nil
}

func (r *Reconciler) getClusterLocalService(ctx context.Context, svcNs, svcName string) (*corev1.Service, error) {
	svcLookupKey := k8stypes.NamespacedName{Name: svcName, Namespace: svcNs}
	svc := &corev1.Service{}
	if err := r.Client.Get(ctx, svcLookupKey, svc); err != nil {
		return nil, err
	}
	return svc, nil
}

// createOrUpdateAPIRule create new or update existing APIRule for the given subscription.
func (r *Reconciler) createOrUpdateAPIRule(ctx context.Context, subscription *eventingv1alpha1.Subscription, sink url.URL, logger *zap.SugaredLogger) (*apigatewayv1alpha1.APIRule, error) {
	svcNs, svcName, err := getSvcNsAndName(sink.Host)
	if err != nil {
		return nil, errors.Wrap(err, "parse svc name and ns in create or update APIRule failed")
	}
	labels := map[string]string{
		constants.ControllerServiceLabelKey:  svcName,
		constants.ControllerIdentityLabelKey: constants.ControllerIdentityLabelValue,
	}

	svcPort, err := utils.GetPortNumberFromURL(sink)
	if err != nil {
		return nil, errors.Wrap(err, "convert URL port to APIRule port failed")
	}
	var reusableAPIRule *apigatewayv1alpha1.APIRule
	existingAPIRules, err := r.getAPIRulesForASvc(ctx, labels, svcNs)
	if err != nil {
		return nil, errors.Wrapf(err, "fetch APIRule failed for labels: %v", labels)
	}
	if existingAPIRules != nil {
		reusableAPIRule = r.filterAPIRulesOnPort(existingAPIRules, svcPort)
	}

	// Get all subscriptions valid for the cluster-local subscriber
	subscriptions, err := r.getSubscriptionsForASvc(ctx, svcNs, svcName)
	if err != nil {
		return nil, errors.Wrapf(err, "fetch subscriptions failed for subscriber namespace:%s name:%s", svcNs, svcName)
	}
	filteredSubscriptions := r.filterSubscriptionsOnPort(subscriptions, svcPort)

	desiredAPIRule := r.makeAPIRule(svcNs, svcName, labels, filteredSubscriptions, svcPort)
	if err != nil {
		return nil, errors.Wrap(err, "make APIRule failed")
	}

	// update or remove the previous APIRule if it is not used by other subscriptions
	if err := r.handlePreviousAPIRule(ctx, subscription, reusableAPIRule); err != nil {
		return nil, err
	}

	// no APIRule to reuse, create a new one
	if reusableAPIRule == nil {
		if err := r.Client.Create(ctx, desiredAPIRule, &client.CreateOptions{}); err != nil {
			events.Warn(r.recorder, subscription, events.ReasonCreateFailed, "Create APIRule failed %s", desiredAPIRule.Name)
			return nil, errors.Wrap(err, "create APIRule failed")
		}

		events.Normal(r.recorder, subscription, events.ReasonCreate, "Create APIRule succeeded %s", desiredAPIRule.Name)
		return desiredAPIRule, nil
	}
	logger.Debugw("reuse APIRule", "namespace", svcNs, "name", reusableAPIRule.Name, "service", svcName)

	object.ApplyExistingAPIRuleAttributes(reusableAPIRule, desiredAPIRule)
	if object.Semantic.DeepEqual(reusableAPIRule, desiredAPIRule) {
		return reusableAPIRule, nil
	}
	err = r.Client.Update(ctx, desiredAPIRule, &client.UpdateOptions{})
	if err != nil {
		events.Warn(r.recorder, subscription, events.ReasonUpdateFailed, "Update APIRule failed %s", desiredAPIRule.Name)
		return nil, errors.Wrap(err, "update APIRule failed")
	}
	events.Normal(r.recorder, subscription, events.ReasonUpdate, "Update APIRule succeeded %s", desiredAPIRule.Name)

	return desiredAPIRule, nil
}

// handlePreviousAPIRule computes the OwnerReferences list for the previous subscription APIRule (if any)
// if the OwnerReferences list is empty, then the APIRule will be deleted
// else if the OwnerReferences list length was decreased, then the APIRule will be updated
// TODO write more tests https://github.com/kyma-project/kyma/issues/9950
func (r *Reconciler) handlePreviousAPIRule(ctx context.Context, subscription *eventingv1alpha1.Subscription, reusableAPIRule *apigatewayv1alpha1.APIRule) error {
	// subscription does not have a previous APIRule
	if len(subscription.Status.APIRuleName) == 0 {
		return nil
	}

	// the previous APIRule for the subscription is the current one no need to update it
	if reusableAPIRule != nil && subscription.Status.APIRuleName == reusableAPIRule.Name {
		return nil
	}

	// get the previous APIRule
	previousAPIRule := &apigatewayv1alpha1.APIRule{}
	key := k8stypes.NamespacedName{Namespace: subscription.Namespace, Name: subscription.Status.APIRuleName}
	if err := r.Client.Get(ctx, key, previousAPIRule); err != nil {
		if !k8serrors.IsNotFound(err) {
			return err
		}
		return nil
	}

	// build a new OwnerReference list and exclude the current subscription from the list (if exists)
	ownerReferences := make([]v1.OwnerReference, 0, len(previousAPIRule.OwnerReferences))
	for _, ownerReference := range previousAPIRule.OwnerReferences {
		if ownerReference.UID != subscription.UID {
			ownerReferences = append(ownerReferences, ownerReference)
		}
	}

	// delete the APIRule if the new OwnerReference list is empty
	if len(ownerReferences) == 0 {
		if err := r.Client.Delete(ctx, previousAPIRule); err != nil {
			return err
		}
		return nil
	}

	// update the APIRule if the new OwnerReference list length is decreased
	if len(ownerReferences) < len(previousAPIRule.OwnerReferences) {
		// list all subscriptions in the APIRule namespace
		namespaceSubscriptions := &eventingv1alpha1.SubscriptionList{}
		if err := r.Client.List(ctx, namespaceSubscriptions, &client.ListOptions{Namespace: previousAPIRule.Namespace}); err != nil {
			return err
		}

		// build a new subscription list and exclude the current subscription from the list
		subscriptions := make([]eventingv1alpha1.Subscription, 0, len(namespaceSubscriptions.Items))
		for _, namespaceSubscription := range namespaceSubscriptions.Items {
			// skip the current subscription
			if namespaceSubscription.UID == subscription.UID {
				continue
			}

			// skip not relevant subscriptions to the previous APIRule
			if namespaceSubscription.Status.APIRuleName != previousAPIRule.Name {
				continue
			}

			subscriptions = append(subscriptions, namespaceSubscription)
		}

		// update the APIRule OwnerReferences list and Spec Rules
		object.WithOwnerReference(subscriptions)(previousAPIRule)
		object.WithRules(subscriptions, http.MethodPost, http.MethodOptions)(previousAPIRule)

		if err := r.Client.Update(ctx, previousAPIRule); err != nil {
			return err
		}
	}

	return nil
}

// getSubscriptionsForASvc returns a list of Subscriptions which are valid for the subscriber in focus
func (r *Reconciler) getSubscriptionsForASvc(ctx context.Context, svcNs, svcName string) ([]eventingv1alpha1.Subscription, error) {
	subscriptions := &eventingv1alpha1.SubscriptionList{}
	relevantSubs := make([]eventingv1alpha1.Subscription, 0)
	err := r.Client.List(ctx, subscriptions, &client.ListOptions{
		Namespace: svcNs,
	})
	if err != nil {
		return []eventingv1alpha1.Subscription{}, err
	}
	for _, sub := range subscriptions.Items {
		// Filtering subscriptions which are being deleted at the moment
		if sub.DeletionTimestamp != nil {
			continue
		}
		hostURL, err := url.ParseRequestURI(sub.Spec.Sink)
		if err != nil {
			// It's ok as the relevant subscription will have a valid cluster local URL in the same namespace
			continue
		}
		// Filtering subscriptions valid for a valid subscriber
		svcNsForSub, svcNameForSub, err := getSvcNsAndName(hostURL.Host)
		if err != nil {
			// It's ok as the relevant subscription will have a valid cluster local URL in the same namespace
			continue
		}
		if svcNs == svcNsForSub && svcName == svcNameForSub {
			relevantSubs = append(relevantSubs, sub)
		}
	}
	return relevantSubs, nil
}

// filterSubscriptionsOnPort returns a list of Subscriptions which matches a particular port
func (r *Reconciler) filterSubscriptionsOnPort(subList []eventingv1alpha1.Subscription, svcPort uint32) []eventingv1alpha1.Subscription {
	filteredSubs := make([]eventingv1alpha1.Subscription, 0)
	for _, sub := range subList {
		// Filtering subscriptions which are being deleted at the moment
		if sub.DeletionTimestamp != nil {
			continue
		}
		hostURL, err := url.ParseRequestURI(sub.Spec.Sink)
		if err != nil {
			// It's ok as the relevant subscription will have a valid cluster local URL in the same namespace
			continue
		}

		svcPortForSub, err := utils.GetPortNumberFromURL(*hostURL)
		if err != nil {
			// It's ok as the relevant subscription will have a valid port to filter on
			continue
		}
		if svcPort == svcPortForSub {
			filteredSubs = append(filteredSubs, sub)
		}
	}
	return filteredSubs
}

func (r *Reconciler) makeAPIRule(svcNs, svcName string, labels map[string]string, subs []eventingv1alpha1.Subscription, port uint32) *apigatewayv1alpha1.APIRule {

	randomSuffix := handlers.GetRandString(suffixLength)
	hostName := fmt.Sprintf("%s-%s.%s", externalHostPrefix, randomSuffix, r.Domain)

	apiRule := object.NewAPIRule(svcNs, apiRuleNamePrefix,
		object.WithLabels(labels),
		object.WithOwnerReference(subs),
		object.WithService(hostName, svcName, port),
		object.WithGateway(constants.ClusterLocalAPIGateway),
		object.WithRules(subs, http.MethodPost, http.MethodOptions))
	return apiRule
}

func (r *Reconciler) getAPIRulesForASvc(ctx context.Context, labels map[string]string, svcNs string) ([]apigatewayv1alpha1.APIRule, error) {
	existingAPIRules := &apigatewayv1alpha1.APIRuleList{}
	err := r.Client.List(ctx, existingAPIRules, &client.ListOptions{
		LabelSelector: k8slabels.SelectorFromSet(labels),
		Namespace:     svcNs,
	})
	if err != nil {
		return nil, err
	}
	return existingAPIRules.Items, nil
}

func (r *Reconciler) filterAPIRulesOnPort(existingAPIRules []apigatewayv1alpha1.APIRule, port uint32) *apigatewayv1alpha1.APIRule {
	// Assumption: there will be one APIRule for an svc with the labels injected by the controller hence trusting the first match
	for _, apiRule := range existingAPIRules {
		if *apiRule.Spec.Service.Port == port {
			return &apiRule
		}
	}
	return nil
}

// getSvcNsAndName returns namespace and name of the svc from the URL
func getSvcNsAndName(url string) (string, string, error) {
	parts := strings.Split(url, ".")
	if len(parts) < 2 {
		return "", "", fmt.Errorf("invalid sinkURL for cluster local svc: %s", url)
	}
	return parts[1], parts[0], nil
}

// syncInitialStatus determines the desires initial status and updates it accordingly (if conditions changed)
func (r *Reconciler) syncInitialStatus(subscription *eventingv1alpha1.Subscription) (statusChanged bool) {
	expectedStatus := eventingv1alpha1.SubscriptionStatus{}
	expectedStatus.InitializeConditions()

	currentReadyStatusForSubscription := subscription.Status.Ready
	currentReadyStatusFromConditions := subscription.Status.IsReady()

	var updateReadyStatus bool
	if currentReadyStatusFromConditions && !subscription.Status.Ready {
		currentReadyStatusForSubscription = true
		updateReadyStatus = true
	} else if !currentReadyStatusFromConditions && subscription.Status.Ready {
		currentReadyStatusForSubscription = false
		updateReadyStatus = true
	}
	// case: conditions are already initialized
	if eventingv1alpha1.ContainSameConditionTypes(subscription.Status.Conditions, expectedStatus.Conditions) && !updateReadyStatus {
		return false
	}

	var currentStatus eventingv1alpha1.SubscriptionStatus
	if len(subscription.Status.Conditions) > 0 {
		// determine the intersection between currentConditions and expectedConditions
		currentConditions := make(map[eventingv1alpha1.ConditionType]eventingv1alpha1.Condition)
		for _, condition := range subscription.Status.Conditions {
			currentConditions[condition.Type] = condition
		}
		expectedConditions := make(map[eventingv1alpha1.ConditionType]eventingv1alpha1.Condition)
		for _, condition := range expectedStatus.Conditions {
			expectedConditions[condition.Type] = condition
		}
		// remove from currentConditions all conditions which are not part of expectedConditions
		for _, condition := range subscription.Status.Conditions {
			if _, ok := expectedConditions[condition.Type]; !ok {
				delete(currentConditions, condition.Type)
			}
		}
		// add to currentStatus.Conditions the remained conditions
		for _, condition := range currentConditions {
			currentStatus.Conditions = append(currentStatus.Conditions, condition)
		}
		// add also to currentStatus.Conditions all new conditions from expectedConditions
		for _, condition := range expectedStatus.Conditions {
			if _, ok := currentConditions[condition.Type]; !ok {
				currentStatus.Conditions = append(currentStatus.Conditions, condition)
			}
		}
	}
	if len(subscription.Status.Conditions) == 0 {
		subscription.Status = expectedStatus
	} else {
		subscription.Status.Conditions = currentStatus.Conditions
		subscription.Status.Ready = currentReadyStatusForSubscription
	}
<<<<<<< HEAD

	// reset the status for apiRule
	subscription.Status.APIRuleName = ""
	subscription.Status.ExternalSink = ""
	subscription.Status.SetConditionAPIRuleStatus(false)

	return true
}
=======
>>>>>>> bb9ab07c

	// reset the status for apiRule
	subscription.Status.APIRuleName = ""
	subscription.Status.ExternalSink = ""
	subscription.Status.SetConditionAPIRuleStatus(false)

	return true
}

// replaceStatusCondition replaces the given condition on the subscription. Also it sets the readiness in the status.
// So make sure you always use this method then changing a condition
func (r *Reconciler) replaceStatusCondition(subscription *eventingv1alpha1.Subscription, condition eventingv1alpha1.Condition) bool {
	// the subscription is ready if all conditions are fulfilled
	isReady := true

	// compile list of desired conditions
	desiredConditions := make([]eventingv1alpha1.Condition, 0)
	for _, c := range subscription.Status.Conditions {
		var chosenCondition eventingv1alpha1.Condition
		if c.Type == condition.Type {
			// take given condition
			chosenCondition = condition
		} else {
			// take already present condition
			chosenCondition = c
		}
		desiredConditions = append(desiredConditions, chosenCondition)
		if string(chosenCondition.Status) != string(v1.ConditionTrue) {
			isReady = false
		}
	}

	// prevent unnecessary updates
	if conditionsEquals(subscription.Status.Conditions, desiredConditions) && subscription.Status.Ready == isReady {
		return false
	}

	// update the status
	subscription.Status.Conditions = desiredConditions
	subscription.Status.Ready = isReady
	return true
}

// emitConditionEvent emits a kubernetes event and sets the event type based on the Condition status
func (r *Reconciler) emitConditionEvent(subscription *eventingv1alpha1.Subscription, condition eventingv1alpha1.Condition) {
	eventType := corev1.EventTypeNormal
	if condition.Status == corev1.ConditionFalse {
		eventType = corev1.EventTypeWarning
	}
	r.recorder.Event(subscription, eventType, string(condition.Reason), condition.Message)
}

// SetupUnmanaged creates a controller under the client control
func (r *Reconciler) SetupUnmanaged(mgr ctrl.Manager) error {
	ctru, err := controller.NewUnmanaged(reconcilerName, mgr, controller.Options{Reconciler: r})
	if err != nil {
		r.namedLogger().Errorw("create unmanaged controller failed", "name", reconcilerName, "error", err)
		return err
	}

	if err := ctru.Watch(&source.Kind{Type: &eventingv1alpha1.Subscription{}}, &handler.EnqueueRequestForObject{}); err != nil {
		r.namedLogger().Errorw("watch subscriptions failed", "error", err)
		return err
	}

	apiRuleEventHandler := &handler.EnqueueRequestForOwner{OwnerType: &eventingv1alpha1.Subscription{}, IsController: false}
	if err := ctru.Watch(&source.Kind{Type: &apigatewayv1alpha1.APIRule{}}, apiRuleEventHandler); err != nil {
		r.namedLogger().Errorw("watch APIRule failed", "error", err)
		return err
	}

	go func(r *Reconciler, c controller.Controller) {
		if err := c.Start(r.ctx); err != nil {
			r.namedLogger().Errorw("start controller failed", "name", reconcilerName, "error", err)
			os.Exit(1)
		}
	}(r, ctru)

	return nil
}

// computeAPIRuleReadyStatus returns true if all APIRule statuses is ok, otherwise returns false.
func computeAPIRuleReadyStatus(apiRule *apigatewayv1alpha1.APIRule) bool {
	if apiRule == nil || apiRule.Status.APIRuleStatus == nil || apiRule.Status.AccessRuleStatus == nil || apiRule.Status.VirtualServiceStatus == nil {
		return false
	}
	apiRuleStatus := apiRule.Status.APIRuleStatus.Code == apigatewayv1alpha1.StatusOK
	accessRuleStatus := apiRule.Status.AccessRuleStatus.Code == apigatewayv1alpha1.StatusOK
	virtualServiceStatus := apiRule.Status.VirtualServiceStatus.Code == apigatewayv1alpha1.StatusOK
	return apiRuleStatus && accessRuleStatus && virtualServiceStatus
}

// setSubscriptionStatusExternalSink sets the subscription external sink based on the given APIRule service host.
func setSubscriptionStatusExternalSink(subscription *eventingv1alpha1.Subscription, apiRule *apigatewayv1alpha1.APIRule) error {
	if apiRule.Spec.Service == nil {
		return errors.Errorf("APIRule has nil service")
	}

	if apiRule.Spec.Service.Host == nil {
		return errors.Errorf("APIRule has nil host")
	}

	u, err := url.ParseRequestURI(subscription.Spec.Sink)
	if err != nil {
		return errors.Wrapf(err, "invalid sink for subscription namespace:%s name:%s", subscription.Namespace, subscription.Name)
	}

	path := u.Path
	if u.Path == "" {
		path = "/"
	}

	subscription.Status.ExternalSink = fmt.Sprintf("%s://%s%s", externalSinkScheme, *apiRule.Spec.Service.Host, path)

	return nil
}

func (r *Reconciler) addFinalizer(subscription *eventingv1alpha1.Subscription, logger *zap.SugaredLogger) error {
	subscription.ObjectMeta.Finalizers = append(subscription.ObjectMeta.Finalizers, Finalizer)
<<<<<<< HEAD
	//if err := r.Update(ctx, subscription); err != nil {
	//	return errors.Wrapf(err, "add finalizer failed name:%s", Finalizer)
	//}
=======
>>>>>>> bb9ab07c
	logger.Debug("add finalizer")
	return nil
}

func (r *Reconciler) removeFinalizer(subscription *eventingv1alpha1.Subscription) {
	var finalizers []string

	// Build finalizer list without the one the controller owns
	for _, finalizer := range subscription.ObjectMeta.Finalizers {
		if finalizer == Finalizer {
			continue
		}
		finalizers = append(finalizers, finalizer)
	}

	subscription.ObjectMeta.Finalizers = finalizers
<<<<<<< HEAD
	return
=======
>>>>>>> bb9ab07c
}

// isFinalizerSet checks if a finalizer is set on the Subscription which belongs to this controller
func (r *Reconciler) isFinalizerSet(subscription *eventingv1alpha1.Subscription) bool {
	// Check if finalizer is already set
	for _, finalizer := range subscription.ObjectMeta.Finalizers {
		if finalizer == Finalizer {
			return true
		}
	}
	return false
}

// isInDeletion checks if the Subscription shall be deleted
func isInDeletion(subscription *eventingv1alpha1.Subscription) bool {
	return !subscription.DeletionTimestamp.IsZero()
}

const timeoutRetryActiveEmsStatus = time.Second * 30

// checkStatusActive checks if the subscription is active and if not, sets a timer for retry
func (r *Reconciler) checkStatusActive(subscription *eventingv1alpha1.Subscription) (active bool, err error) {
	// check if the EMS subscription status us active
	if subscription.Status.EmsSubscriptionStatus.SubscriptionStatus == string(types.SubscriptionStatusActive) {
		if len(subscription.Status.FailedActivation) > 0 {
			subscription.Status.FailedActivation = ""
		}
		return true, nil
	}

	t1 := time.Now()
	if len(subscription.Status.FailedActivation) == 0 {
		// it's the first time
		subscription.Status.FailedActivation = t1.Format(time.RFC3339)
		return false, nil
	}

	// check the timeout
	if t0, er := time.Parse(time.RFC3339, subscription.Status.FailedActivation); er != nil {
		err = er
	} else if t1.Sub(t0) > timeoutRetryActiveEmsStatus {
		err = fmt.Errorf("timeout waiting for the subscription to be active: %v", subscription.Name)
	}

	return false, err
}

// checkLastFailedDelivery checks if LastFailedDelivery exists and if happened after LastSuccessfulDelivery
func (r *Reconciler) checkLastFailedDelivery(subscription *eventingv1alpha1.Subscription) (bool, error) {
	if len(subscription.Status.EmsSubscriptionStatus.LastFailedDelivery) > 0 {
		var lastFailedDeliveryTime, LastSuccessfulDeliveryTime time.Time
		var err error
		if lastFailedDeliveryTime, err = time.Parse(time.RFC3339, subscription.Status.EmsSubscriptionStatus.LastFailedDelivery); err != nil {
			r.namedLogger().Errorw("parse LastFailedDelivery failed", "error", err)
			return true, err
		}
		if len(subscription.Status.EmsSubscriptionStatus.LastSuccessfulDelivery) > 0 {
			if LastSuccessfulDeliveryTime, err = time.Parse(time.RFC3339, subscription.Status.EmsSubscriptionStatus.LastSuccessfulDelivery); err != nil {
				r.namedLogger().Errorw("parse LastSuccessfulDelivery failed", "error", err)
				return true, err
			}
		}
		if lastFailedDeliveryTime.After(LastSuccessfulDeliveryTime) {
			return true, nil
		}
	}
	return false, nil
}

func (r *Reconciler) namedLogger() *zap.SugaredLogger {
	return r.logger.WithContext().Named(reconcilerName)
}

// isValidScheme returns true if the sink scheme is http or https, otherwise returns false.
func isValidScheme(sink string) bool {
	return strings.HasPrefix(sink, "http://") || strings.HasPrefix(sink, "https://")
}<|MERGE_RESOLUTION|>--- conflicted
+++ resolved
@@ -106,22 +106,13 @@
 		return ctrl.Result{}, client.IgnoreNotFound(err)
 	}
 
-<<<<<<< HEAD
-	// copy the subscription object so we don't modify the source object
-=======
 	// copy the subscription object, so we don't modify the source object
->>>>>>> bb9ab07c
 	subscription := currentSubscription.DeepCopy()
 
 	// bind fields to logger
 	log := utils.LoggerWithSubscription(r.namedLogger(), subscription)
 	log.Infow(fmt.Sprintf("new reconcile request for: %s", subscription.Name))
 
-<<<<<<< HEAD
-	//if subscription.Name == "test-subscription-1" && subscription.Spec.Sink == "https://webhook-2.test-0.svc.cluster.local/path1" {
-	//	log.Infow("received required sub recconile")
-	//}
-
 	// instantiate a return object
 	result := ctrl.Result{}
 
@@ -129,27 +120,9 @@
 	// TODO: update this to only initialize with default values
 	r.syncInitialStatus(subscription)
 
-	// handle case of deletion
+	// handle deletion of the subscription
 	if isInDeletion(subscription) {
-		// delete beb subscriptions
-		if err := r.deleteBEBSubscription(ctx, subscription, log); err != nil {
-			return ctrl.Result{}, err
-		}
-
-		// update condition in subscription status
-		condition := eventingv1alpha1.MakeCondition(eventingv1alpha1.ConditionSubscribed, eventingv1alpha1.ConditionReasonSubscriptionDeleted, corev1.ConditionFalse, "")
-		r.replaceStatusCondition(subscription, condition)
-
-		// remove finalizers from subscription
-		r.removeFinalizer(subscription)
-
-		// update subscription CR with changes
-		if err := r.updateSubscription(ctx, subscription, log); err != nil {
-			return ctrl.Result{}, err
-		}
-
-		result.Requeue = false
-		return result, nil
+		return r.handleDeleteSubscription(ctx, subscription, log)
 	}
 
 	// sync APIRule for the desired subscription
@@ -162,32 +135,7 @@
 	}
 
 	// sync the BEB Subscription with the Subscription CR
-	err = r.syncBEBSubscription(ctx, subscription, &result, log, apiRule)
-=======
-	// instantiate a return object
-	result := ctrl.Result{}
-
-	// sync the initial Subscription status
-	// TODO: update this to only initialize with default values
-	r.syncInitialStatus(subscription)
-
-	// handle deletion of the subscription
-	if isInDeletion(subscription) {
-		return r.handleDeleteSubscription(ctx, subscription, log)
-	}
-
-	// sync APIRule for the desired subscription
-	apiRule, err := r.syncAPIRule(ctx, subscription, log)
-	if !recerrors.IsSkippable(err) {
-		if err := r.updateSubscription(ctx, subscription, log); err != nil {
-			return ctrl.Result{}, err
-		}
-		return ctrl.Result{}, err
-	}
-
-	// sync the BEB Subscription with the Subscription CR
 	err = r.syncBEBSubscription(subscription, &result, log, apiRule)
->>>>>>> bb9ab07c
 	if err != nil {
 		log.Errorw("sync BEB subscription failed", "error", err)
 		if err := r.updateSubscription(ctx, subscription, log); err != nil {
@@ -198,11 +146,7 @@
 
 	// sync Finalizers
 	// ensure the finalizer is set
-<<<<<<< HEAD
-	if err := r.syncFinalizer(ctx, subscription, &result, log); err != nil {
-=======
 	if err := r.syncFinalizer(subscription, log); err != nil {
->>>>>>> bb9ab07c
 		if err := r.updateSubscription(ctx, subscription, log); err != nil {
 			return ctrl.Result{}, err
 		}
@@ -218,27 +162,6 @@
 	return result, nil
 }
 
-<<<<<<< HEAD
-func (r *Reconciler) updateSubscription(ctx context.Context, subscription *eventingv1alpha1.Subscription, logger *zap.SugaredLogger) error {
-	namespacedName := &k8stypes.NamespacedName{
-		Name: subscription.Name,
-		Namespace: subscription.Namespace,
-	}
-
-	// fetch the latest subscription object
-	latestSubscription := &eventingv1alpha1.Subscription{}
-	if err := r.Client.Get(ctx, *namespacedName, latestSubscription); err != nil {
-		return err
-	}
-
-	// copy new changes to latest object
-	newSubscription := latestSubscription.DeepCopy()
-	newSubscription.Status = subscription.Status
-	newSubscription.ObjectMeta.Finalizers = subscription.ObjectMeta.Finalizers
-
-	// sync sub status
-	if err := r.syncStatus(ctx, latestSubscription, newSubscription, logger); err != nil {
-=======
 // updateSubscription updates the subscription changes to k8s
 func (r *Reconciler) updateSubscription(ctx context.Context, subscription *eventingv1alpha1.Subscription, logger *zap.SugaredLogger) error {
 	namespacedName := &k8stypes.NamespacedName{
@@ -262,7 +185,6 @@
 
 	// sync sub status with k8s
 	if err := r.updateStatus(ctx, latestSubscription, newSubscription, logger); err != nil {
->>>>>>> bb9ab07c
 		return err
 	}
 
@@ -276,35 +198,15 @@
 	return nil
 }
 
-<<<<<<< HEAD
-func (r *Reconciler) syncStatus(ctx context.Context, oldSubscription, newSubscription *eventingv1alpha1.Subscription, logger *zap.SugaredLogger) error {
-
-	// if the status is not changed
-	if reflect.DeepEqual(oldSubscription.Status, newSubscription.Status) {
-		return nil
-	}
-
-	// check each condition, and if the condition
-	// is modified then emit an event
-	for _, condition := range newSubscription.Status.Conditions {
-		oldCondition := findCondition(condition.Type, oldSubscription.Status.Conditions)
-		if oldCondition != nil && reflect.DeepEqual(oldCondition, condition) {
-=======
 // emitConditionEvents check each condition, if the condition is modified then emit an event
 func (r *Reconciler) emitConditionEvents(oldSubscription, newSubscription *eventingv1alpha1.Subscription, logger *zap.SugaredLogger) {
 	for _, condition := range newSubscription.Status.Conditions {
 		oldCondition := oldSubscription.Status.FindCondition(condition.Type)
 		if oldCondition != nil && conditionEquals(*oldCondition, condition) {
->>>>>>> bb9ab07c
 			continue
 		}
 		// condition is modified, so emit an event
 		r.emitConditionEvent(newSubscription, condition)
-<<<<<<< HEAD
-	}
-
-	// update the status for subscription
-=======
 		logger.Debug("emitted condition event", condition)
 	}
 }
@@ -317,7 +219,6 @@
 	}
 
 	// update the status for subscription in k8s
->>>>>>> bb9ab07c
 	if err := r.Status().Update(ctx, newSubscription); err != nil {
 		logger.Errorw("update subscription status failed", "error", err)
 		return err
@@ -325,37 +226,6 @@
 
 	return nil
 }
-
-func findCondition(conditionType eventingv1alpha1.ConditionType, conditions []eventingv1alpha1.Condition) *eventingv1alpha1.Condition {
-	for _, condition := range conditions {
-		if conditionType == condition.Type {
-			return &condition
-		}
-	}
-	return nil
-}
-
-//func (r *Reconciler) syncSubscriptionAPIRuleStatus(actualSubscription, desiredSubscription *eventingv1alpha1.Subscription, apiRule *apigatewayv1alpha1.APIRule) (bool, error) {
-//	apiRuleReady := computeAPIRuleReadyStatus(apiRule)
-//
-//	// set the default subscription status
-//	desiredSubscription.Status.APIRuleName = ""
-//	desiredSubscription.Status.ExternalSink = ""
-//	desiredSubscription.Status.SetConditionAPIRuleStatus(apiRuleReady)
-//
-//	if apiRule != nil {
-//		desiredSubscription.Status.APIRuleName = apiRule.Name
-//	}
-//
-//	// set subscription sink only if the APIRule is ready
-//	if apiRuleReady {
-//		if err := setSubscriptionStatusExternalSink(desiredSubscription, apiRule); err != nil {
-//			return false, errors.Wrapf(err, "set subscription status externalSink failed namespace:%s name:%s", desiredSubscription.Namespace, desiredSubscription.Name)
-//		}
-//	}
-//
-//	return isAPIRuleStatusChanged(actualSubscription, desiredSubscription), nil
-//}
 
 // syncFinalizer sets the finalizer in the Subscription
 func (r *Reconciler) syncFinalizer(subscription *eventingv1alpha1.Subscription, logger *zap.SugaredLogger) error {
@@ -366,16 +236,6 @@
 	if err := r.addFinalizer(subscription, logger); err != nil {
 		return err
 	}
-<<<<<<< HEAD
-	//result.Requeue = true
-	return nil
-}
-
-// syncBEBSubscription delegates the subscription synchronization to the backend client. It returns true if the subscription status was changed.
-func (r *Reconciler) syncBEBSubscription(ctx context.Context, subscription *eventingv1alpha1.Subscription, result *ctrl.Result, logger *zap.SugaredLogger, apiRule *apigatewayv1alpha1.APIRule) error {
-	logger.Debug("sync subscription with BEB")
-
-=======
 
 	return nil
 }
@@ -405,7 +265,6 @@
 func (r *Reconciler) syncBEBSubscription(subscription *eventingv1alpha1.Subscription, result *ctrl.Result, logger *zap.SugaredLogger, apiRule *apigatewayv1alpha1.APIRule) error {
 	logger.Debug("sync subscription with BEB")
 
->>>>>>> bb9ab07c
 	if apiRule == nil {
 		return errors.Errorf("APIRule is required")
 	}
@@ -869,17 +728,6 @@
 		subscription.Status.Conditions = currentStatus.Conditions
 		subscription.Status.Ready = currentReadyStatusForSubscription
 	}
-<<<<<<< HEAD
-
-	// reset the status for apiRule
-	subscription.Status.APIRuleName = ""
-	subscription.Status.ExternalSink = ""
-	subscription.Status.SetConditionAPIRuleStatus(false)
-
-	return true
-}
-=======
->>>>>>> bb9ab07c
 
 	// reset the status for apiRule
 	subscription.Status.APIRuleName = ""
@@ -999,12 +847,6 @@
 
 func (r *Reconciler) addFinalizer(subscription *eventingv1alpha1.Subscription, logger *zap.SugaredLogger) error {
 	subscription.ObjectMeta.Finalizers = append(subscription.ObjectMeta.Finalizers, Finalizer)
-<<<<<<< HEAD
-	//if err := r.Update(ctx, subscription); err != nil {
-	//	return errors.Wrapf(err, "add finalizer failed name:%s", Finalizer)
-	//}
-=======
->>>>>>> bb9ab07c
 	logger.Debug("add finalizer")
 	return nil
 }
@@ -1021,10 +863,6 @@
 	}
 
 	subscription.ObjectMeta.Finalizers = finalizers
-<<<<<<< HEAD
-	return
-=======
->>>>>>> bb9ab07c
 }
 
 // isFinalizerSet checks if a finalizer is set on the Subscription which belongs to this controller
