package beb

import (
	"testing"
	"time"

	kymalogger "github.com/kyma-project/kyma/common/logging/logger"
	"github.com/kyma-project/kyma/components/eventing-controller/logger"
	"github.com/kyma-project/kyma/components/eventing-controller/pkg/handlers"
	"github.com/kyma-project/kyma/components/eventing-controller/utils"

	. "github.com/onsi/gomega"

	corev1 "k8s.io/api/core/v1"
	metav1 "k8s.io/apimachinery/pkg/apis/meta/v1"

	eventingv1alpha1 "github.com/kyma-project/kyma/components/eventing-controller/api/v1alpha1"
	reconcilertesting "github.com/kyma-project/kyma/components/eventing-controller/testing"
)

func Test_isInDeletion(t *testing.T) {
	var testCases = []struct {
		name              string
		givenSubscription func() *eventingv1alpha1.Subscription
		isInDeletion      bool
	}{
		{
			name: "Deletion timestamp uninitialized",
			givenSubscription: func() *eventingv1alpha1.Subscription {
				sub := reconcilertesting.NewSubscription("some-name", "some-namespace",
					reconcilertesting.WithNotCleanFilter())
				sub.DeletionTimestamp = nil
				return sub
			},
			isInDeletion: false,
		},
		{
			name: "Deletion timestamp is zero",
			givenSubscription: func() *eventingv1alpha1.Subscription {
				zero := metav1.Time{}
				sub := reconcilertesting.NewSubscription("some-name", "some-namespace",
					reconcilertesting.WithNotCleanFilter())
				sub.DeletionTimestamp = &zero
				return sub
			},
			isInDeletion: false,
		},
		{
			name: "Deletion timestamp is set to a useful time",
			givenSubscription: func() *eventingv1alpha1.Subscription {
				newTime := metav1.NewTime(time.Now())
				sub := reconcilertesting.NewSubscription("some-name", "some-namespace",
					reconcilertesting.WithNotCleanFilter())
				sub.DeletionTimestamp = &newTime
				return sub
			},
			isInDeletion: true,
		},
	}
	g := NewGomegaWithT(t)

	for _, tt := range testCases {
		t.Run(tt.name, func(t *testing.T) {
			givenSubscription := tt.givenSubscription()
			g.Expect(isInDeletion(givenSubscription)).To(Equal(tt.isInDeletion))
		})
	}
}
func Test_replaceStatusCondition(t *testing.T) {
	var testCases = []struct {
		name              string
		giveSubscription  *eventingv1alpha1.Subscription
		giveCondition     eventingv1alpha1.Condition
		wantStatusChanged bool
		wantStatus        *eventingv1alpha1.SubscriptionStatus
		wantReady         bool
	}{
		{
			name: "Updating a condition marks the status as changed",
			giveSubscription: func() *eventingv1alpha1.Subscription {
				subscription := reconcilertesting.NewSubscription("some-name", "some-namespace",
					reconcilertesting.WithNotCleanFilter())
				subscription.Status.InitializeConditions()
				return subscription
			}(),
			giveCondition: func() eventingv1alpha1.Condition {
				return eventingv1alpha1.MakeCondition(eventingv1alpha1.ConditionSubscribed, eventingv1alpha1.ConditionReasonSubscriptionCreated, corev1.ConditionTrue, "")
			}(),
			wantStatusChanged: true,
			wantReady:         false,
		},
		{
			name: "All conditions true means status is ready",
			giveSubscription: func() *eventingv1alpha1.Subscription {
				subscription := reconcilertesting.NewSubscription("some-name", "some-namespace",
					reconcilertesting.WithNotCleanFilter(),
					reconcilertesting.WithWebhookAuthForBEB())
				subscription.Status.InitializeConditions()
				subscription.Status.Ready = false

				// mark all conditions as true
				subscription.Status.Conditions = []eventingv1alpha1.Condition{
					{
						Type:               eventingv1alpha1.ConditionSubscribed,
						LastTransitionTime: metav1.Now(),
						Status:             corev1.ConditionTrue,
					},
					{
						Type:               eventingv1alpha1.ConditionSubscriptionActive,
						LastTransitionTime: metav1.Now(),
						Status:             corev1.ConditionTrue,
					},
				}
				return subscription
			}(),
			giveCondition: func() eventingv1alpha1.Condition {
				return eventingv1alpha1.MakeCondition(eventingv1alpha1.ConditionSubscribed, eventingv1alpha1.ConditionReasonSubscriptionCreated, corev1.ConditionTrue, "")
			}(),
			wantStatusChanged: true, // readiness changed
			wantReady:         true, // all conditions are true
		},
	}

	g := NewGomegaWithT(t)
	r := Reconciler{}

	for _, tt := range testCases {
		t.Run(tt.name, func(t *testing.T) {
			subscription := tt.giveSubscription
			condition := tt.giveCondition
			statusChanged := r.replaceStatusCondition(subscription, condition)
			g.Expect(statusChanged).To(BeEquivalentTo(tt.wantStatusChanged))
			g.Expect(subscription.Status.Conditions).To(ContainElement(condition))
			g.Expect(subscription.Status.Ready).To(BeEquivalentTo(tt.wantReady))
		})
	}
}

<<<<<<< HEAD
func Test_syncConditionSubscribed(t *testing.T) {
	currentTime := metav1.Now()

	var tests = []struct {
		name              string
		givenSubscription *eventingv1alpha1.Subscription
		givenIsSubscribed bool
		wantCondition     eventingv1alpha1.Condition
	}{
		{
			name: "should replace condition with status false",
			givenSubscription: func() *eventingv1alpha1.Subscription {
				subscription := reconcilertesting.NewSubscription("some-name", "some-namespace",
					reconcilertesting.WithNotCleanFilter(),
					reconcilertesting.WithWebhookAuthForBEB())
				subscription.Status.InitializeConditions()
				subscription.Status.Ready = false

				// mark ConditionSubscribed conditions as true
				subscription.Status.Conditions = []eventingv1alpha1.Condition{
					{
						Type:               eventingv1alpha1.ConditionSubscribed,
						LastTransitionTime: currentTime,
						Status:             corev1.ConditionTrue,
					},
					{
						Type:               eventingv1alpha1.ConditionSubscriptionActive,
						LastTransitionTime: currentTime,
						Status:             corev1.ConditionTrue,
					},
				}
				return subscription
			}(),
			givenIsSubscribed: false,
			wantCondition: eventingv1alpha1.Condition{
				Type:               eventingv1alpha1.ConditionSubscribed,
				LastTransitionTime: currentTime,
				Status:             corev1.ConditionFalse,
				Reason:             eventingv1alpha1.ConditionReasonSubscriptionCreationFailed,
			},
		},
		{
			name: "should replace condition with status true",
			givenSubscription: func() *eventingv1alpha1.Subscription {
				subscription := reconcilertesting.NewSubscription("some-name", "some-namespace",
					reconcilertesting.WithNotCleanFilter(),
					reconcilertesting.WithWebhookAuthForBEB())
				subscription.Status.InitializeConditions()
				subscription.Status.Ready = false

				// mark ConditionSubscribed conditions as false
				subscription.Status.Conditions = []eventingv1alpha1.Condition{
					{
						Type:               eventingv1alpha1.ConditionSubscribed,
						LastTransitionTime: currentTime,
						Status:             corev1.ConditionFalse,
					},
					{
						Type:               eventingv1alpha1.ConditionSubscriptionActive,
						LastTransitionTime: currentTime,
						Status:             corev1.ConditionTrue,
					},
				}
				return subscription
			}(),
			givenIsSubscribed: true,
			wantCondition: eventingv1alpha1.Condition{
				Type:               eventingv1alpha1.ConditionSubscribed,
				LastTransitionTime: currentTime,
				Status:             corev1.ConditionTrue,
				Reason:             eventingv1alpha1.ConditionReasonSubscriptionCreated,
				Message:            "BEB-subscription-name=some-namef73aa86661706ae6ba5acf1d32821ce318051d0e",
			},
		},
	}

	g := NewGomegaWithT(t)
	r := Reconciler{
		nameMapper: handlers.NewBEBSubscriptionNameMapper(domain, handlers.MaxBEBSubscriptionNameLength),
	}

	for _, tt := range tests {
		t.Run(tt.name, func(t *testing.T) {
			subscription := tt.givenSubscription

			// sync condition
			r.syncConditionSubscribed(subscription, tt.givenIsSubscribed)

			// check if the condition was replaced correctly
			newCondition := subscription.Status.FindCondition(tt.wantCondition.Type)
			g.Expect(newCondition).ShouldNot(BeNil())

			// equate the timestamp, so we only compare the other fields in condition
			newCondition.LastTransitionTime = tt.wantCondition.LastTransitionTime
			g.Expect(newCondition).To(Equal(&tt.wantCondition))
		})
	}
}

func Test_syncConditionSubscriptionActive(t *testing.T) {
	currentTime := metav1.Now()

	var tests = []struct {
		name              string
		givenSubscription *eventingv1alpha1.Subscription
		givenIsSubscribed bool
		wantCondition     eventingv1alpha1.Condition
	}{
		{
			name: "should replace condition with status false",
			givenSubscription: func() *eventingv1alpha1.Subscription {
				subscription := reconcilertesting.NewSubscription("some-name", "some-namespace",
					reconcilertesting.WithNotCleanFilter(),
					reconcilertesting.WithWebhookAuthForBEB())
				subscription.Status.InitializeConditions()
				subscription.Status.Ready = false

				// mark ConditionSubscriptionActive conditions as true
				subscription.Status.Conditions = []eventingv1alpha1.Condition{
					{
						Type:               eventingv1alpha1.ConditionSubscribed,
						LastTransitionTime: currentTime,
						Status:             corev1.ConditionTrue,
					},
					{
						Type:               eventingv1alpha1.ConditionSubscriptionActive,
						LastTransitionTime: currentTime,
						Status:             corev1.ConditionTrue,
					},
				}
				return subscription
			}(),
			givenIsSubscribed: false,
			wantCondition: eventingv1alpha1.Condition{
				Type:               eventingv1alpha1.ConditionSubscriptionActive,
				LastTransitionTime: currentTime,
				Status:             corev1.ConditionFalse,
				Reason:             eventingv1alpha1.ConditionReasonSubscriptionNotActive,
			},
		},
		{
			name: "should replace condition with status true",
			givenSubscription: func() *eventingv1alpha1.Subscription {
				subscription := reconcilertesting.NewSubscription("some-name", "some-namespace",
					reconcilertesting.WithNotCleanFilter(),
					reconcilertesting.WithWebhookAuthForBEB())
				subscription.Status.InitializeConditions()
				subscription.Status.Ready = false

				// mark ConditionSubscriptionActive conditions as false
				subscription.Status.Conditions = []eventingv1alpha1.Condition{
					{
						Type:               eventingv1alpha1.ConditionSubscribed,
						LastTransitionTime: currentTime,
						Status:             corev1.ConditionFalse,
					},
					{
						Type:               eventingv1alpha1.ConditionSubscriptionActive,
						LastTransitionTime: currentTime,
						Status:             corev1.ConditionFalse,
					},
				}
				return subscription
			}(),
			givenIsSubscribed: true,
			wantCondition: eventingv1alpha1.Condition{
				Type:               eventingv1alpha1.ConditionSubscriptionActive,
				LastTransitionTime: currentTime,
				Status:             corev1.ConditionTrue,
				Reason:             eventingv1alpha1.ConditionReasonSubscriptionActive,
			},
		},
	}

	g := NewGomegaWithT(t)

	logger, err := logger.New(string(kymalogger.JSON), string(kymalogger.INFO))
	if err != nil {
		t.Fatalf(`failed to initiate logger, %v`, err)
	}

	r := Reconciler{
		nameMapper: handlers.NewBEBSubscriptionNameMapper(domain, handlers.MaxBEBSubscriptionNameLength),
		logger:     logger,
	}

	for _, tt := range tests {
		t.Run(tt.name, func(t *testing.T) {
			subscription := tt.givenSubscription
			log := utils.LoggerWithSubscription(r.namedLogger(), subscription)

			// sync condition
			r.syncConditionSubscriptionActive(subscription, tt.givenIsSubscribed, log)

			// check if the condition was replaced correctly
			newCondition := subscription.Status.FindCondition(tt.wantCondition.Type)
			g.Expect(newCondition).ShouldNot(BeNil())

			// equate the timestamp, so we only compare the other fields in condition
			newCondition.LastTransitionTime = tt.wantCondition.LastTransitionTime
			g.Expect(newCondition).To(Equal(&tt.wantCondition))
		})
	}
}

func Test_syncConditionWebhookCallStatus(t *testing.T) {
	currentTime := metav1.Now()

	var tests = []struct {
		name              string
		givenSubscription *eventingv1alpha1.Subscription
		givenIsSubscribed bool
		wantCondition     eventingv1alpha1.Condition
	}{
		{
			name: "should replace condition with status false if it throws error to check lastDelivery",
			givenSubscription: func() *eventingv1alpha1.Subscription {
				subscription := reconcilertesting.NewSubscription("some-name", "some-namespace",
					reconcilertesting.WithNotCleanFilter(),
					reconcilertesting.WithWebhookAuthForBEB())
				subscription.Status.InitializeConditions()
				subscription.Status.Ready = false

				// mark ConditionWebhookCallStatus conditions as true
				subscription.Status.Conditions = []eventingv1alpha1.Condition{
					{
						Type:               eventingv1alpha1.ConditionSubscriptionActive,
						LastTransitionTime: currentTime,
						Status:             corev1.ConditionTrue,
					},
					{
						Type:               eventingv1alpha1.ConditionWebhookCallStatus,
						LastTransitionTime: currentTime,
						Status:             corev1.ConditionTrue,
					},
				}
				// set EmsSubscriptionStatus
				subscription.Status.EmsSubscriptionStatus = eventingv1alpha1.EmsSubscriptionStatus{
					LastSuccessfulDelivery:   "invalid",
					LastFailedDelivery:       "invalid",
					LastFailedDeliveryReason: "",
				}
				return subscription
			}(),
			givenIsSubscribed: false,
			wantCondition: eventingv1alpha1.Condition{
				Type:               eventingv1alpha1.ConditionWebhookCallStatus,
				LastTransitionTime: currentTime,
				Status:             corev1.ConditionFalse,
				Reason:             eventingv1alpha1.ConditionReasonWebhookCallStatus,
				Message:            `parsing time "invalid" as "2006-01-02T15:04:05Z07:00": cannot parse "invalid" as "2006"`,
			},
		},
		{
			name: "should replace condition with status false if lastDelivery was not okay",
			givenSubscription: func() *eventingv1alpha1.Subscription {
				subscription := reconcilertesting.NewSubscription("some-name", "some-namespace",
					reconcilertesting.WithNotCleanFilter(),
					reconcilertesting.WithWebhookAuthForBEB())
				subscription.Status.InitializeConditions()
				subscription.Status.Ready = false

				// mark ConditionWebhookCallStatus conditions as false
				subscription.Status.Conditions = []eventingv1alpha1.Condition{
					{
						Type:               eventingv1alpha1.ConditionSubscribed,
						LastTransitionTime: currentTime,
						Status:             corev1.ConditionFalse,
					},
					{
						Type:               eventingv1alpha1.ConditionWebhookCallStatus,
						LastTransitionTime: currentTime,
						Status:             corev1.ConditionFalse,
					},
				}
				// set EmsSubscriptionStatus
				// LastFailedDelivery is latest
				subscription.Status.EmsSubscriptionStatus = eventingv1alpha1.EmsSubscriptionStatus{
					LastSuccessfulDelivery:   time.Now().Format(time.RFC3339),
					LastFailedDelivery:       time.Now().Add(1 * time.Hour).Format(time.RFC3339),
					LastFailedDeliveryReason: "abc",
				}
				return subscription
			}(),
			givenIsSubscribed: true,
			wantCondition: eventingv1alpha1.Condition{
				Type:               eventingv1alpha1.ConditionWebhookCallStatus,
				LastTransitionTime: currentTime,
				Status:             corev1.ConditionFalse,
				Reason:             eventingv1alpha1.ConditionReasonWebhookCallStatus,
				Message:            "abc",
			},
		},
		{
			name: "should replace condition with status true if lastDelivery was okay",
			givenSubscription: func() *eventingv1alpha1.Subscription {
				subscription := reconcilertesting.NewSubscription("some-name", "some-namespace",
					reconcilertesting.WithNotCleanFilter(),
					reconcilertesting.WithWebhookAuthForBEB())
				subscription.Status.InitializeConditions()
				subscription.Status.Ready = false

				// mark ConditionWebhookCallStatus conditions as false
				subscription.Status.Conditions = []eventingv1alpha1.Condition{
					{
						Type:               eventingv1alpha1.ConditionSubscribed,
						LastTransitionTime: currentTime,
						Status:             corev1.ConditionFalse,
					},
					{
						Type:               eventingv1alpha1.ConditionWebhookCallStatus,
						LastTransitionTime: currentTime,
						Status:             corev1.ConditionFalse,
					},
				}
				// set EmsSubscriptionStatus
				// LastSuccessfulDelivery is latest
				subscription.Status.EmsSubscriptionStatus = eventingv1alpha1.EmsSubscriptionStatus{
					LastSuccessfulDelivery:   time.Now().Add(1 * time.Hour).Format(time.RFC3339),
					LastFailedDelivery:       time.Now().Format(time.RFC3339),
					LastFailedDeliveryReason: "",
				}
				return subscription
			}(),
			givenIsSubscribed: true,
			wantCondition: eventingv1alpha1.Condition{
				Type:               eventingv1alpha1.ConditionWebhookCallStatus,
				LastTransitionTime: currentTime,
				Status:             corev1.ConditionTrue,
				Reason:             eventingv1alpha1.ConditionReasonWebhookCallStatus,
				Message:            "",
=======
func Test_getRequiredConditions(t *testing.T) {
	var emptySubscriptionStatus eventingv1alpha1.SubscriptionStatus
	emptySubscriptionStatus.InitializeConditions()
	expectedConditions := emptySubscriptionStatus.Conditions

	testCases := []struct {
		name                   string
		subscriptionConditions []eventingv1alpha1.Condition
		wantConditions         []eventingv1alpha1.Condition
	}{
		{
			name:                   "should get expected conditions if the subscription has no conditions",
			subscriptionConditions: []eventingv1alpha1.Condition{},
			wantConditions:         expectedConditions,
		},
		{
			name: "should get subscription conditions if the all the expected conditions are present",
			subscriptionConditions: []eventingv1alpha1.Condition{
				{Type: eventingv1alpha1.ConditionSubscribed, Status: corev1.ConditionTrue},
				{Type: eventingv1alpha1.ConditionSubscriptionActive, Status: corev1.ConditionFalse},
				{Type: eventingv1alpha1.ConditionAPIRuleStatus, Status: corev1.ConditionUnknown},
				{Type: eventingv1alpha1.ConditionWebhookCallStatus, Status: corev1.ConditionFalse},
			},
			wantConditions: []eventingv1alpha1.Condition{
				{Type: eventingv1alpha1.ConditionSubscribed, Status: corev1.ConditionTrue},
				{Type: eventingv1alpha1.ConditionSubscriptionActive, Status: corev1.ConditionFalse},
				{Type: eventingv1alpha1.ConditionAPIRuleStatus, Status: corev1.ConditionUnknown},
				{Type: eventingv1alpha1.ConditionWebhookCallStatus, Status: corev1.ConditionFalse},
			},
		},
		{
			name: "should get latest conditions Status compared to the expected condition status",
			subscriptionConditions: []eventingv1alpha1.Condition{
				{Type: eventingv1alpha1.ConditionSubscribed, Status: corev1.ConditionFalse},
				{Type: eventingv1alpha1.ConditionSubscriptionActive, Status: corev1.ConditionFalse},
			},
			wantConditions: []eventingv1alpha1.Condition{
				{Type: eventingv1alpha1.ConditionSubscribed, Status: corev1.ConditionFalse},
				{Type: eventingv1alpha1.ConditionSubscriptionActive, Status: corev1.ConditionFalse},
				{Type: eventingv1alpha1.ConditionAPIRuleStatus, Status: corev1.ConditionUnknown},
				{Type: eventingv1alpha1.ConditionWebhookCallStatus, Status: corev1.ConditionUnknown},
			},
		},
		{
			name: "should get rid of unwanted conditions in the subscription, if present",
			subscriptionConditions: []eventingv1alpha1.Condition{
				{Type: "Fake Condition Type", Status: corev1.ConditionUnknown},
				{Type: eventingv1alpha1.ConditionSubscriptionActive, Status: corev1.ConditionFalse},
			},
			wantConditions: []eventingv1alpha1.Condition{
				{Type: eventingv1alpha1.ConditionSubscribed, Status: corev1.ConditionUnknown},
				{Type: eventingv1alpha1.ConditionSubscriptionActive, Status: corev1.ConditionFalse},
				{Type: eventingv1alpha1.ConditionAPIRuleStatus, Status: corev1.ConditionUnknown},
				{Type: eventingv1alpha1.ConditionWebhookCallStatus, Status: corev1.ConditionUnknown},
>>>>>>> 5ef2ee2e
			},
		},
	}

	g := NewGomegaWithT(t)
<<<<<<< HEAD
	logger, err := logger.New(string(kymalogger.JSON), string(kymalogger.INFO))
	if err != nil {
		t.Fatalf(`failed to initiate logger, %v`, err)
	}

	r := Reconciler{
		logger: logger,
	}

	for _, tt := range tests {
		t.Run(tt.name, func(t *testing.T) {
			subscription := tt.givenSubscription

			// sync condition
			r.syncConditionWebhookCallStatus(subscription)

			// check if the condition was replaced correctly
			newCondition := subscription.Status.FindCondition(tt.wantCondition.Type)
			g.Expect(newCondition).ShouldNot(BeNil())

			// equate the timestamp, so we only compare the other fields in condition
			newCondition.LastTransitionTime = tt.wantCondition.LastTransitionTime
			g.Expect(newCondition).To(Equal(&tt.wantCondition))
=======
	for _, tc := range testCases {
		t.Run(tc.name, func(t *testing.T) {
			gotConditions := getRequiredConditions(tc.subscriptionConditions, expectedConditions)
			if !conditionsEquals(gotConditions, tc.wantConditions) {
				t.Errorf("ShouldUpdateReadyStatus is not valid, want: %v but got: %v", tc.wantConditions, gotConditions)
			}
			g.Expect(len(gotConditions)).To(BeEquivalentTo(len(expectedConditions)))
>>>>>>> 5ef2ee2e
		})
	}
}<|MERGE_RESOLUTION|>--- conflicted
+++ resolved
@@ -136,339 +136,6 @@
 	}
 }
 
-<<<<<<< HEAD
-func Test_syncConditionSubscribed(t *testing.T) {
-	currentTime := metav1.Now()
-
-	var tests = []struct {
-		name              string
-		givenSubscription *eventingv1alpha1.Subscription
-		givenIsSubscribed bool
-		wantCondition     eventingv1alpha1.Condition
-	}{
-		{
-			name: "should replace condition with status false",
-			givenSubscription: func() *eventingv1alpha1.Subscription {
-				subscription := reconcilertesting.NewSubscription("some-name", "some-namespace",
-					reconcilertesting.WithNotCleanFilter(),
-					reconcilertesting.WithWebhookAuthForBEB())
-				subscription.Status.InitializeConditions()
-				subscription.Status.Ready = false
-
-				// mark ConditionSubscribed conditions as true
-				subscription.Status.Conditions = []eventingv1alpha1.Condition{
-					{
-						Type:               eventingv1alpha1.ConditionSubscribed,
-						LastTransitionTime: currentTime,
-						Status:             corev1.ConditionTrue,
-					},
-					{
-						Type:               eventingv1alpha1.ConditionSubscriptionActive,
-						LastTransitionTime: currentTime,
-						Status:             corev1.ConditionTrue,
-					},
-				}
-				return subscription
-			}(),
-			givenIsSubscribed: false,
-			wantCondition: eventingv1alpha1.Condition{
-				Type:               eventingv1alpha1.ConditionSubscribed,
-				LastTransitionTime: currentTime,
-				Status:             corev1.ConditionFalse,
-				Reason:             eventingv1alpha1.ConditionReasonSubscriptionCreationFailed,
-			},
-		},
-		{
-			name: "should replace condition with status true",
-			givenSubscription: func() *eventingv1alpha1.Subscription {
-				subscription := reconcilertesting.NewSubscription("some-name", "some-namespace",
-					reconcilertesting.WithNotCleanFilter(),
-					reconcilertesting.WithWebhookAuthForBEB())
-				subscription.Status.InitializeConditions()
-				subscription.Status.Ready = false
-
-				// mark ConditionSubscribed conditions as false
-				subscription.Status.Conditions = []eventingv1alpha1.Condition{
-					{
-						Type:               eventingv1alpha1.ConditionSubscribed,
-						LastTransitionTime: currentTime,
-						Status:             corev1.ConditionFalse,
-					},
-					{
-						Type:               eventingv1alpha1.ConditionSubscriptionActive,
-						LastTransitionTime: currentTime,
-						Status:             corev1.ConditionTrue,
-					},
-				}
-				return subscription
-			}(),
-			givenIsSubscribed: true,
-			wantCondition: eventingv1alpha1.Condition{
-				Type:               eventingv1alpha1.ConditionSubscribed,
-				LastTransitionTime: currentTime,
-				Status:             corev1.ConditionTrue,
-				Reason:             eventingv1alpha1.ConditionReasonSubscriptionCreated,
-				Message:            "BEB-subscription-name=some-namef73aa86661706ae6ba5acf1d32821ce318051d0e",
-			},
-		},
-	}
-
-	g := NewGomegaWithT(t)
-	r := Reconciler{
-		nameMapper: handlers.NewBEBSubscriptionNameMapper(domain, handlers.MaxBEBSubscriptionNameLength),
-	}
-
-	for _, tt := range tests {
-		t.Run(tt.name, func(t *testing.T) {
-			subscription := tt.givenSubscription
-
-			// sync condition
-			r.syncConditionSubscribed(subscription, tt.givenIsSubscribed)
-
-			// check if the condition was replaced correctly
-			newCondition := subscription.Status.FindCondition(tt.wantCondition.Type)
-			g.Expect(newCondition).ShouldNot(BeNil())
-
-			// equate the timestamp, so we only compare the other fields in condition
-			newCondition.LastTransitionTime = tt.wantCondition.LastTransitionTime
-			g.Expect(newCondition).To(Equal(&tt.wantCondition))
-		})
-	}
-}
-
-func Test_syncConditionSubscriptionActive(t *testing.T) {
-	currentTime := metav1.Now()
-
-	var tests = []struct {
-		name              string
-		givenSubscription *eventingv1alpha1.Subscription
-		givenIsSubscribed bool
-		wantCondition     eventingv1alpha1.Condition
-	}{
-		{
-			name: "should replace condition with status false",
-			givenSubscription: func() *eventingv1alpha1.Subscription {
-				subscription := reconcilertesting.NewSubscription("some-name", "some-namespace",
-					reconcilertesting.WithNotCleanFilter(),
-					reconcilertesting.WithWebhookAuthForBEB())
-				subscription.Status.InitializeConditions()
-				subscription.Status.Ready = false
-
-				// mark ConditionSubscriptionActive conditions as true
-				subscription.Status.Conditions = []eventingv1alpha1.Condition{
-					{
-						Type:               eventingv1alpha1.ConditionSubscribed,
-						LastTransitionTime: currentTime,
-						Status:             corev1.ConditionTrue,
-					},
-					{
-						Type:               eventingv1alpha1.ConditionSubscriptionActive,
-						LastTransitionTime: currentTime,
-						Status:             corev1.ConditionTrue,
-					},
-				}
-				return subscription
-			}(),
-			givenIsSubscribed: false,
-			wantCondition: eventingv1alpha1.Condition{
-				Type:               eventingv1alpha1.ConditionSubscriptionActive,
-				LastTransitionTime: currentTime,
-				Status:             corev1.ConditionFalse,
-				Reason:             eventingv1alpha1.ConditionReasonSubscriptionNotActive,
-			},
-		},
-		{
-			name: "should replace condition with status true",
-			givenSubscription: func() *eventingv1alpha1.Subscription {
-				subscription := reconcilertesting.NewSubscription("some-name", "some-namespace",
-					reconcilertesting.WithNotCleanFilter(),
-					reconcilertesting.WithWebhookAuthForBEB())
-				subscription.Status.InitializeConditions()
-				subscription.Status.Ready = false
-
-				// mark ConditionSubscriptionActive conditions as false
-				subscription.Status.Conditions = []eventingv1alpha1.Condition{
-					{
-						Type:               eventingv1alpha1.ConditionSubscribed,
-						LastTransitionTime: currentTime,
-						Status:             corev1.ConditionFalse,
-					},
-					{
-						Type:               eventingv1alpha1.ConditionSubscriptionActive,
-						LastTransitionTime: currentTime,
-						Status:             corev1.ConditionFalse,
-					},
-				}
-				return subscription
-			}(),
-			givenIsSubscribed: true,
-			wantCondition: eventingv1alpha1.Condition{
-				Type:               eventingv1alpha1.ConditionSubscriptionActive,
-				LastTransitionTime: currentTime,
-				Status:             corev1.ConditionTrue,
-				Reason:             eventingv1alpha1.ConditionReasonSubscriptionActive,
-			},
-		},
-	}
-
-	g := NewGomegaWithT(t)
-
-	logger, err := logger.New(string(kymalogger.JSON), string(kymalogger.INFO))
-	if err != nil {
-		t.Fatalf(`failed to initiate logger, %v`, err)
-	}
-
-	r := Reconciler{
-		nameMapper: handlers.NewBEBSubscriptionNameMapper(domain, handlers.MaxBEBSubscriptionNameLength),
-		logger:     logger,
-	}
-
-	for _, tt := range tests {
-		t.Run(tt.name, func(t *testing.T) {
-			subscription := tt.givenSubscription
-			log := utils.LoggerWithSubscription(r.namedLogger(), subscription)
-
-			// sync condition
-			r.syncConditionSubscriptionActive(subscription, tt.givenIsSubscribed, log)
-
-			// check if the condition was replaced correctly
-			newCondition := subscription.Status.FindCondition(tt.wantCondition.Type)
-			g.Expect(newCondition).ShouldNot(BeNil())
-
-			// equate the timestamp, so we only compare the other fields in condition
-			newCondition.LastTransitionTime = tt.wantCondition.LastTransitionTime
-			g.Expect(newCondition).To(Equal(&tt.wantCondition))
-		})
-	}
-}
-
-func Test_syncConditionWebhookCallStatus(t *testing.T) {
-	currentTime := metav1.Now()
-
-	var tests = []struct {
-		name              string
-		givenSubscription *eventingv1alpha1.Subscription
-		givenIsSubscribed bool
-		wantCondition     eventingv1alpha1.Condition
-	}{
-		{
-			name: "should replace condition with status false if it throws error to check lastDelivery",
-			givenSubscription: func() *eventingv1alpha1.Subscription {
-				subscription := reconcilertesting.NewSubscription("some-name", "some-namespace",
-					reconcilertesting.WithNotCleanFilter(),
-					reconcilertesting.WithWebhookAuthForBEB())
-				subscription.Status.InitializeConditions()
-				subscription.Status.Ready = false
-
-				// mark ConditionWebhookCallStatus conditions as true
-				subscription.Status.Conditions = []eventingv1alpha1.Condition{
-					{
-						Type:               eventingv1alpha1.ConditionSubscriptionActive,
-						LastTransitionTime: currentTime,
-						Status:             corev1.ConditionTrue,
-					},
-					{
-						Type:               eventingv1alpha1.ConditionWebhookCallStatus,
-						LastTransitionTime: currentTime,
-						Status:             corev1.ConditionTrue,
-					},
-				}
-				// set EmsSubscriptionStatus
-				subscription.Status.EmsSubscriptionStatus = eventingv1alpha1.EmsSubscriptionStatus{
-					LastSuccessfulDelivery:   "invalid",
-					LastFailedDelivery:       "invalid",
-					LastFailedDeliveryReason: "",
-				}
-				return subscription
-			}(),
-			givenIsSubscribed: false,
-			wantCondition: eventingv1alpha1.Condition{
-				Type:               eventingv1alpha1.ConditionWebhookCallStatus,
-				LastTransitionTime: currentTime,
-				Status:             corev1.ConditionFalse,
-				Reason:             eventingv1alpha1.ConditionReasonWebhookCallStatus,
-				Message:            `parsing time "invalid" as "2006-01-02T15:04:05Z07:00": cannot parse "invalid" as "2006"`,
-			},
-		},
-		{
-			name: "should replace condition with status false if lastDelivery was not okay",
-			givenSubscription: func() *eventingv1alpha1.Subscription {
-				subscription := reconcilertesting.NewSubscription("some-name", "some-namespace",
-					reconcilertesting.WithNotCleanFilter(),
-					reconcilertesting.WithWebhookAuthForBEB())
-				subscription.Status.InitializeConditions()
-				subscription.Status.Ready = false
-
-				// mark ConditionWebhookCallStatus conditions as false
-				subscription.Status.Conditions = []eventingv1alpha1.Condition{
-					{
-						Type:               eventingv1alpha1.ConditionSubscribed,
-						LastTransitionTime: currentTime,
-						Status:             corev1.ConditionFalse,
-					},
-					{
-						Type:               eventingv1alpha1.ConditionWebhookCallStatus,
-						LastTransitionTime: currentTime,
-						Status:             corev1.ConditionFalse,
-					},
-				}
-				// set EmsSubscriptionStatus
-				// LastFailedDelivery is latest
-				subscription.Status.EmsSubscriptionStatus = eventingv1alpha1.EmsSubscriptionStatus{
-					LastSuccessfulDelivery:   time.Now().Format(time.RFC3339),
-					LastFailedDelivery:       time.Now().Add(1 * time.Hour).Format(time.RFC3339),
-					LastFailedDeliveryReason: "abc",
-				}
-				return subscription
-			}(),
-			givenIsSubscribed: true,
-			wantCondition: eventingv1alpha1.Condition{
-				Type:               eventingv1alpha1.ConditionWebhookCallStatus,
-				LastTransitionTime: currentTime,
-				Status:             corev1.ConditionFalse,
-				Reason:             eventingv1alpha1.ConditionReasonWebhookCallStatus,
-				Message:            "abc",
-			},
-		},
-		{
-			name: "should replace condition with status true if lastDelivery was okay",
-			givenSubscription: func() *eventingv1alpha1.Subscription {
-				subscription := reconcilertesting.NewSubscription("some-name", "some-namespace",
-					reconcilertesting.WithNotCleanFilter(),
-					reconcilertesting.WithWebhookAuthForBEB())
-				subscription.Status.InitializeConditions()
-				subscription.Status.Ready = false
-
-				// mark ConditionWebhookCallStatus conditions as false
-				subscription.Status.Conditions = []eventingv1alpha1.Condition{
-					{
-						Type:               eventingv1alpha1.ConditionSubscribed,
-						LastTransitionTime: currentTime,
-						Status:             corev1.ConditionFalse,
-					},
-					{
-						Type:               eventingv1alpha1.ConditionWebhookCallStatus,
-						LastTransitionTime: currentTime,
-						Status:             corev1.ConditionFalse,
-					},
-				}
-				// set EmsSubscriptionStatus
-				// LastSuccessfulDelivery is latest
-				subscription.Status.EmsSubscriptionStatus = eventingv1alpha1.EmsSubscriptionStatus{
-					LastSuccessfulDelivery:   time.Now().Add(1 * time.Hour).Format(time.RFC3339),
-					LastFailedDelivery:       time.Now().Format(time.RFC3339),
-					LastFailedDeliveryReason: "",
-				}
-				return subscription
-			}(),
-			givenIsSubscribed: true,
-			wantCondition: eventingv1alpha1.Condition{
-				Type:               eventingv1alpha1.ConditionWebhookCallStatus,
-				LastTransitionTime: currentTime,
-				Status:             corev1.ConditionTrue,
-				Reason:             eventingv1alpha1.ConditionReasonWebhookCallStatus,
-				Message:            "",
-=======
 func Test_getRequiredConditions(t *testing.T) {
 	var emptySubscriptionStatus eventingv1alpha1.SubscriptionStatus
 	emptySubscriptionStatus.InitializeConditions()
@@ -523,37 +190,11 @@
 				{Type: eventingv1alpha1.ConditionSubscriptionActive, Status: corev1.ConditionFalse},
 				{Type: eventingv1alpha1.ConditionAPIRuleStatus, Status: corev1.ConditionUnknown},
 				{Type: eventingv1alpha1.ConditionWebhookCallStatus, Status: corev1.ConditionUnknown},
->>>>>>> 5ef2ee2e
 			},
 		},
 	}
 
 	g := NewGomegaWithT(t)
-<<<<<<< HEAD
-	logger, err := logger.New(string(kymalogger.JSON), string(kymalogger.INFO))
-	if err != nil {
-		t.Fatalf(`failed to initiate logger, %v`, err)
-	}
-
-	r := Reconciler{
-		logger: logger,
-	}
-
-	for _, tt := range tests {
-		t.Run(tt.name, func(t *testing.T) {
-			subscription := tt.givenSubscription
-
-			// sync condition
-			r.syncConditionWebhookCallStatus(subscription)
-
-			// check if the condition was replaced correctly
-			newCondition := subscription.Status.FindCondition(tt.wantCondition.Type)
-			g.Expect(newCondition).ShouldNot(BeNil())
-
-			// equate the timestamp, so we only compare the other fields in condition
-			newCondition.LastTransitionTime = tt.wantCondition.LastTransitionTime
-			g.Expect(newCondition).To(Equal(&tt.wantCondition))
-=======
 	for _, tc := range testCases {
 		t.Run(tc.name, func(t *testing.T) {
 			gotConditions := getRequiredConditions(tc.subscriptionConditions, expectedConditions)
@@ -561,7 +202,369 @@
 				t.Errorf("ShouldUpdateReadyStatus is not valid, want: %v but got: %v", tc.wantConditions, gotConditions)
 			}
 			g.Expect(len(gotConditions)).To(BeEquivalentTo(len(expectedConditions)))
->>>>>>> 5ef2ee2e
 		})
 	}
+}
+
+func Test_syncConditionSubscribed(t *testing.T) {
+	currentTime := metav1.Now()
+
+	var tests = []struct {
+		name              string
+		givenSubscription *eventingv1alpha1.Subscription
+		givenIsSubscribed bool
+		wantCondition     eventingv1alpha1.Condition
+	}{
+		{
+			name: "should replace condition with status false",
+			givenSubscription: func() *eventingv1alpha1.Subscription {
+				subscription := reconcilertesting.NewSubscription("some-name", "some-namespace",
+					reconcilertesting.WithNotCleanFilter(),
+					reconcilertesting.WithWebhookAuthForBEB())
+				subscription.Status.InitializeConditions()
+				subscription.Status.Ready = false
+
+				// mark ConditionSubscribed conditions as true
+				subscription.Status.Conditions = []eventingv1alpha1.Condition{
+					{
+						Type:               eventingv1alpha1.ConditionSubscribed,
+						LastTransitionTime: currentTime,
+						Status:             corev1.ConditionTrue,
+					},
+					{
+						Type:               eventingv1alpha1.ConditionSubscriptionActive,
+						LastTransitionTime: currentTime,
+						Status:             corev1.ConditionTrue,
+					},
+				}
+				return subscription
+			}(),
+			givenIsSubscribed: false,
+			wantCondition: eventingv1alpha1.Condition{
+				Type:               eventingv1alpha1.ConditionSubscribed,
+				LastTransitionTime: currentTime,
+				Status:             corev1.ConditionFalse,
+				Reason:             eventingv1alpha1.ConditionReasonSubscriptionCreationFailed,
+			},
+		},
+		{
+			name: "should replace condition with status true",
+			givenSubscription: func() *eventingv1alpha1.Subscription {
+				subscription := reconcilertesting.NewSubscription("some-name", "some-namespace",
+					reconcilertesting.WithNotCleanFilter(),
+					reconcilertesting.WithWebhookAuthForBEB())
+				subscription.Status.InitializeConditions()
+				subscription.Status.Ready = false
+
+				// mark ConditionSubscribed conditions as false
+				subscription.Status.Conditions = []eventingv1alpha1.Condition{
+					{
+						Type:               eventingv1alpha1.ConditionSubscribed,
+						LastTransitionTime: currentTime,
+						Status:             corev1.ConditionFalse,
+					},
+					{
+						Type:               eventingv1alpha1.ConditionSubscriptionActive,
+						LastTransitionTime: currentTime,
+						Status:             corev1.ConditionTrue,
+					},
+				}
+				return subscription
+			}(),
+			givenIsSubscribed: true,
+			wantCondition: eventingv1alpha1.Condition{
+				Type:               eventingv1alpha1.ConditionSubscribed,
+				LastTransitionTime: currentTime,
+				Status:             corev1.ConditionTrue,
+				Reason:             eventingv1alpha1.ConditionReasonSubscriptionCreated,
+				Message:            "BEB-subscription-name=some-namef73aa86661706ae6ba5acf1d32821ce318051d0e",
+			},
+		},
+	}
+
+	g := NewGomegaWithT(t)
+	r := Reconciler{
+		nameMapper: handlers.NewBEBSubscriptionNameMapper(domain, handlers.MaxBEBSubscriptionNameLength),
+	}
+
+	for _, tt := range tests {
+		t.Run(tt.name, func(t *testing.T) {
+			subscription := tt.givenSubscription
+
+			// sync condition
+			r.syncConditionSubscribed(subscription, tt.givenIsSubscribed)
+
+			// check if the condition was replaced correctly
+			newCondition := subscription.Status.FindCondition(tt.wantCondition.Type)
+			g.Expect(newCondition).ShouldNot(BeNil())
+
+			// equate the timestamp, so we only compare the other fields in condition
+			newCondition.LastTransitionTime = tt.wantCondition.LastTransitionTime
+			g.Expect(newCondition).To(Equal(&tt.wantCondition))
+		})
+	}
+}
+
+func Test_syncConditionSubscriptionActive(t *testing.T) {
+	currentTime := metav1.Now()
+
+	var tests = []struct {
+		name              string
+		givenSubscription *eventingv1alpha1.Subscription
+		givenIsSubscribed bool
+		wantCondition     eventingv1alpha1.Condition
+	}{
+		{
+			name: "should replace condition with status false",
+			givenSubscription: func() *eventingv1alpha1.Subscription {
+				subscription := reconcilertesting.NewSubscription("some-name", "some-namespace",
+					reconcilertesting.WithNotCleanFilter(),
+					reconcilertesting.WithWebhookAuthForBEB())
+				subscription.Status.InitializeConditions()
+				subscription.Status.Ready = false
+
+				// mark ConditionSubscriptionActive conditions as true
+				subscription.Status.Conditions = []eventingv1alpha1.Condition{
+					{
+						Type:               eventingv1alpha1.ConditionSubscribed,
+						LastTransitionTime: currentTime,
+						Status:             corev1.ConditionTrue,
+					},
+					{
+						Type:               eventingv1alpha1.ConditionSubscriptionActive,
+						LastTransitionTime: currentTime,
+						Status:             corev1.ConditionTrue,
+					},
+				}
+				return subscription
+			}(),
+			givenIsSubscribed: false,
+			wantCondition: eventingv1alpha1.Condition{
+				Type:               eventingv1alpha1.ConditionSubscriptionActive,
+				LastTransitionTime: currentTime,
+				Status:             corev1.ConditionFalse,
+				Reason:             eventingv1alpha1.ConditionReasonSubscriptionNotActive,
+			},
+		},
+		{
+			name: "should replace condition with status true",
+			givenSubscription: func() *eventingv1alpha1.Subscription {
+				subscription := reconcilertesting.NewSubscription("some-name", "some-namespace",
+					reconcilertesting.WithNotCleanFilter(),
+					reconcilertesting.WithWebhookAuthForBEB())
+				subscription.Status.InitializeConditions()
+				subscription.Status.Ready = false
+
+				// mark ConditionSubscriptionActive conditions as false
+				subscription.Status.Conditions = []eventingv1alpha1.Condition{
+					{
+						Type:               eventingv1alpha1.ConditionSubscribed,
+						LastTransitionTime: currentTime,
+						Status:             corev1.ConditionFalse,
+					},
+					{
+						Type:               eventingv1alpha1.ConditionSubscriptionActive,
+						LastTransitionTime: currentTime,
+						Status:             corev1.ConditionFalse,
+					},
+				}
+				return subscription
+			}(),
+			givenIsSubscribed: true,
+			wantCondition: eventingv1alpha1.Condition{
+				Type:               eventingv1alpha1.ConditionSubscriptionActive,
+				LastTransitionTime: currentTime,
+				Status:             corev1.ConditionTrue,
+				Reason:             eventingv1alpha1.ConditionReasonSubscriptionActive,
+			},
+		},
+	}
+
+	g := NewGomegaWithT(t)
+
+	logger, err := logger.New(string(kymalogger.JSON), string(kymalogger.INFO))
+	if err != nil {
+		t.Fatalf(`failed to initiate logger, %v`, err)
+	}
+
+	r := Reconciler{
+		nameMapper: handlers.NewBEBSubscriptionNameMapper(domain, handlers.MaxBEBSubscriptionNameLength),
+		logger:     logger,
+	}
+
+	for _, tt := range tests {
+		t.Run(tt.name, func(t *testing.T) {
+			subscription := tt.givenSubscription
+			log := utils.LoggerWithSubscription(r.namedLogger(), subscription)
+
+			// sync condition
+			r.syncConditionSubscriptionActive(subscription, tt.givenIsSubscribed, log)
+
+			// check if the condition was replaced correctly
+			newCondition := subscription.Status.FindCondition(tt.wantCondition.Type)
+			g.Expect(newCondition).ShouldNot(BeNil())
+
+			// equate the timestamp, so we only compare the other fields in condition
+			newCondition.LastTransitionTime = tt.wantCondition.LastTransitionTime
+			g.Expect(newCondition).To(Equal(&tt.wantCondition))
+		})
+	}
+}
+
+func Test_syncConditionWebhookCallStatus(t *testing.T) {
+	currentTime := metav1.Now()
+
+	var tests = []struct {
+		name              string
+		givenSubscription *eventingv1alpha1.Subscription
+		givenIsSubscribed bool
+		wantCondition     eventingv1alpha1.Condition
+	}{
+		{
+			name: "should replace condition with status false if it throws error to check lastDelivery",
+			givenSubscription: func() *eventingv1alpha1.Subscription {
+				subscription := reconcilertesting.NewSubscription("some-name", "some-namespace",
+					reconcilertesting.WithNotCleanFilter(),
+					reconcilertesting.WithWebhookAuthForBEB())
+				subscription.Status.InitializeConditions()
+				subscription.Status.Ready = false
+
+				// mark ConditionWebhookCallStatus conditions as true
+				subscription.Status.Conditions = []eventingv1alpha1.Condition{
+					{
+						Type:               eventingv1alpha1.ConditionSubscriptionActive,
+						LastTransitionTime: currentTime,
+						Status:             corev1.ConditionTrue,
+					},
+					{
+						Type:               eventingv1alpha1.ConditionWebhookCallStatus,
+						LastTransitionTime: currentTime,
+						Status:             corev1.ConditionTrue,
+					},
+				}
+				// set EmsSubscriptionStatus
+				subscription.Status.EmsSubscriptionStatus = eventingv1alpha1.EmsSubscriptionStatus{
+					LastSuccessfulDelivery:   "invalid",
+					LastFailedDelivery:       "invalid",
+					LastFailedDeliveryReason: "",
+				}
+				return subscription
+			}(),
+			givenIsSubscribed: false,
+			wantCondition: eventingv1alpha1.Condition{
+				Type:               eventingv1alpha1.ConditionWebhookCallStatus,
+				LastTransitionTime: currentTime,
+				Status:             corev1.ConditionFalse,
+				Reason:             eventingv1alpha1.ConditionReasonWebhookCallStatus,
+				Message:            `parsing time "invalid" as "2006-01-02T15:04:05Z07:00": cannot parse "invalid" as "2006"`,
+			},
+		},
+		{
+			name: "should replace condition with status false if lastDelivery was not okay",
+			givenSubscription: func() *eventingv1alpha1.Subscription {
+				subscription := reconcilertesting.NewSubscription("some-name", "some-namespace",
+					reconcilertesting.WithNotCleanFilter(),
+					reconcilertesting.WithWebhookAuthForBEB())
+				subscription.Status.InitializeConditions()
+				subscription.Status.Ready = false
+
+				// mark ConditionWebhookCallStatus conditions as false
+				subscription.Status.Conditions = []eventingv1alpha1.Condition{
+					{
+						Type:               eventingv1alpha1.ConditionSubscribed,
+						LastTransitionTime: currentTime,
+						Status:             corev1.ConditionFalse,
+					},
+					{
+						Type:               eventingv1alpha1.ConditionWebhookCallStatus,
+						LastTransitionTime: currentTime,
+						Status:             corev1.ConditionFalse,
+					},
+				}
+				// set EmsSubscriptionStatus
+				// LastFailedDelivery is latest
+				subscription.Status.EmsSubscriptionStatus = eventingv1alpha1.EmsSubscriptionStatus{
+					LastSuccessfulDelivery:   time.Now().Format(time.RFC3339),
+					LastFailedDelivery:       time.Now().Add(1 * time.Hour).Format(time.RFC3339),
+					LastFailedDeliveryReason: "abc",
+				}
+				return subscription
+			}(),
+			givenIsSubscribed: true,
+			wantCondition: eventingv1alpha1.Condition{
+				Type:               eventingv1alpha1.ConditionWebhookCallStatus,
+				LastTransitionTime: currentTime,
+				Status:             corev1.ConditionFalse,
+				Reason:             eventingv1alpha1.ConditionReasonWebhookCallStatus,
+				Message:            "abc",
+			},
+		},
+		{
+			name: "should replace condition with status true if lastDelivery was okay",
+			givenSubscription: func() *eventingv1alpha1.Subscription {
+				subscription := reconcilertesting.NewSubscription("some-name", "some-namespace",
+					reconcilertesting.WithNotCleanFilter(),
+					reconcilertesting.WithWebhookAuthForBEB())
+				subscription.Status.InitializeConditions()
+				subscription.Status.Ready = false
+
+				// mark ConditionWebhookCallStatus conditions as false
+				subscription.Status.Conditions = []eventingv1alpha1.Condition{
+					{
+						Type:               eventingv1alpha1.ConditionSubscribed,
+						LastTransitionTime: currentTime,
+						Status:             corev1.ConditionFalse,
+					},
+					{
+						Type:               eventingv1alpha1.ConditionWebhookCallStatus,
+						LastTransitionTime: currentTime,
+						Status:             corev1.ConditionFalse,
+					},
+				}
+				// set EmsSubscriptionStatus
+				// LastSuccessfulDelivery is latest
+				subscription.Status.EmsSubscriptionStatus = eventingv1alpha1.EmsSubscriptionStatus{
+					LastSuccessfulDelivery:   time.Now().Add(1 * time.Hour).Format(time.RFC3339),
+					LastFailedDelivery:       time.Now().Format(time.RFC3339),
+					LastFailedDeliveryReason: "",
+				}
+				return subscription
+			}(),
+			givenIsSubscribed: true,
+			wantCondition: eventingv1alpha1.Condition{
+				Type:               eventingv1alpha1.ConditionWebhookCallStatus,
+				LastTransitionTime: currentTime,
+				Status:             corev1.ConditionTrue,
+				Reason:             eventingv1alpha1.ConditionReasonWebhookCallStatus,
+				Message:            "",
+			},
+		},
+	}
+
+	g := NewGomegaWithT(t)
+	logger, err := logger.New(string(kymalogger.JSON), string(kymalogger.INFO))
+	if err != nil {
+		t.Fatalf(`failed to initiate logger, %v`, err)
+	}
+
+	r := Reconciler{
+		logger: logger,
+	}
+
+	for _, tt := range tests {
+		t.Run(tt.name, func(t *testing.T) {
+			subscription := tt.givenSubscription
+
+			// sync condition
+			r.syncConditionWebhookCallStatus(subscription)
+
+			// check if the condition was replaced correctly
+			newCondition := subscription.Status.FindCondition(tt.wantCondition.Type)
+			g.Expect(newCondition).ShouldNot(BeNil())
+
+			// equate the timestamp, so we only compare the other fields in condition
+			newCondition.LastTransitionTime = tt.wantCondition.LastTransitionTime
+			g.Expect(newCondition).To(Equal(&tt.wantCondition))
+		})
+	}
 }