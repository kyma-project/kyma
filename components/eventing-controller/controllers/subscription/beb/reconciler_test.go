--- conflicted
+++ resolved
@@ -99,11 +99,7 @@
 		testID++
 	})
 
-<<<<<<< HEAD
-	When("Manipulating the clean event types", func() {
-=======
 	When("Updating the clean event types in the Subscription status", func() {
->>>>>>> 2f99dc8e
 		It("Should mark the Subscription as ready", func() {
 			// Create subscriber service
 			subscriberSvc := reconcilertesting.NewSubscriberSvc("webhook", namespaceName)
@@ -1180,17 +1176,10 @@
 	Expect(err).Should(BeNil())
 }
 
-<<<<<<< HEAD
-// ensureSubscriptionCreated creates a Subscription in the k8s cluster. If a custom namespace is used, it will be created as well.
-func ensureSubscriptionUpdated(ctx context.Context, subscription *eventingv1alpha1.Subscription) {
-	By(fmt.Sprintf("Ensuring the subscription %q is created", subscription.Name))
-	// create subscription
-=======
 // ensureSubscriptionUpdated conducts an update of a Subscription.
 func ensureSubscriptionUpdated(ctx context.Context, subscription *eventingv1alpha1.Subscription) {
 	By(fmt.Sprintf("Ensuring the subscription %q is updated", subscription.Name))
 	// update subscription
->>>>>>> 2f99dc8e
 	err := k8sClient.Update(ctx, subscription)
 	Expect(err).Should(BeNil())
 }
