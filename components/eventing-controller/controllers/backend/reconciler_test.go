--- conflicted
+++ resolved
@@ -477,12 +477,8 @@
 	When("Eventually stopping NATS controller succeeds", func() {
 		It("Should mark Eventing Backend CR to ready", func() {
 			ctx := context.Background()
-<<<<<<< HEAD
-			natsCommander.stopErr = nil
+			natsSubMgr.stopErr = nil
 			ensurePublisherProxyPodIsCreated(ctx)
-=======
-			natsSubMgr.stopErr = nil
->>>>>>> 6427ab47
 			Eventually(eventingBackendStatusGetter(ctx, eventingBackendName, kymaSystemNamespace), timeout, pollingInterval).
 				Should(Equal(&eventingv1alpha1.EventingBackendStatus{
 					Backend:                     eventingv1alpha1.BEBBackendType,
