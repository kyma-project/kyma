package test

import (
	"context"
	"encoding/json"
	"fmt"
	"net/http"
	"time"

	apigatewayv1beta1 "github.com/kyma-incubator/api-gateway/api/v1beta1"
	metav1 "k8s.io/apimachinery/pkg/apis/meta/v1"

	eventMeshtypes "github.com/kyma-project/kyma/components/eventing-controller/pkg/ems/api/events/types"

	apigatewayv1beta1 "github.com/kyma-incubator/api-gateway/api/v1beta1"
	metav1 "k8s.io/apimachinery/pkg/apis/meta/v1"

	eventMeshtypes "github.com/kyma-project/kyma/components/eventing-controller/pkg/ems/api/events/types"

	testingv2 "github.com/kyma-project/kyma/components/eventing-controller/controllers/subscriptionv2/reconcilertesting"
	"github.com/kyma-project/kyma/components/eventing-controller/pkg/object"
	reconcilertestingv1 "github.com/kyma-project/kyma/components/eventing-controller/testing"
	"github.com/stretchr/testify/assert"

	eventingv1alpha2 "github.com/kyma-project/kyma/components/eventing-controller/api/v1alpha2"
	reconcilertesting "github.com/kyma-project/kyma/components/eventing-controller/testing/v2"
	eventmeshsubmatchers "github.com/kyma-project/kyma/components/eventing-controller/testing/v2/matchers/eventmeshsub"
	"github.com/onsi/gomega"
	gomegatypes "github.com/onsi/gomega/types"

	"os"
	"testing"

	corev1 "k8s.io/api/core/v1"
)

const (
	invalidSinkErrMsg = "failed to validate subscription sink URL. " +
		"It is not a valid cluster local svc: Service \"invalid\" not found"
	testName = "test"
)

// TestMain pre-hook and post-hook to run before and after all tests.
func TestMain(m *testing.M) {
	// Note: The setup will provision a single K8s env and
	// all the tests need to create and use a separate namespace

	// setup env test
	if err := setupSuite(); err != nil {
		panic(err)
	}

	// run tests
	code := m.Run()

	// tear down test env
	if err := tearDownSuite(); err != nil {
		panic(err)
	}

	os.Exit(code)
}

func Test_ValidationWebhook(t *testing.T) {
	t.Parallel()
	var testCases = []struct {
		name                  string
		givenSubscriptionFunc func(namespace string) *eventingv1alpha2.Subscription
		wantError             error
	}{
		{
			name: "should fail to create subscription with invalid event source",
			givenSubscriptionFunc: func(namespace string) *eventingv1alpha2.Subscription {
				return reconcilertesting.NewSubscription(testName, namespace,
					reconcilertesting.WithStandardTypeMatching(),
					reconcilertesting.WithSource(""),
					reconcilertesting.WithOrderCreatedV1Event(),
					reconcilertesting.WithValidSink(namespace, "svc"),
				)
			},
			wantError: testingv2.GenerateInvalidSubscriptionError(testName,
				eventingv1alpha2.EmptyErrDetail, eventingv1alpha2.SourcePath),
		},
		{
			name: "should fail to create subscription with invalid event types",
			givenSubscriptionFunc: func(namespace string) *eventingv1alpha2.Subscription {
				return reconcilertesting.NewSubscription(testName, namespace,
					reconcilertesting.WithStandardTypeMatching(),
					reconcilertesting.WithSource("source"),
					reconcilertesting.WithTypes([]string{}),
					reconcilertesting.WithValidSink(namespace, "svc"),
				)
			},
			wantError: testingv2.GenerateInvalidSubscriptionError(testName,
				eventingv1alpha2.EmptyErrDetail, eventingv1alpha2.TypesPath),
		},
		{
			name: "should fail to create subscription with invalid sink",
			givenSubscriptionFunc: func(namespace string) *eventingv1alpha2.Subscription {
				return reconcilertesting.NewSubscription(testName, namespace,
					reconcilertesting.WithStandardTypeMatching(),
					reconcilertesting.WithSource("source"),
					reconcilertesting.WithOrderCreatedV1Event(),
					reconcilertesting.WithSink("https://svc2.test.local"),
				)
			},
			wantError: testingv2.GenerateInvalidSubscriptionError(testName,
				eventingv1alpha2.SuffixMissingErrDetail, eventingv1alpha2.SinkPath),
		},
	}

	for _, testCase := range testCases {
		tc := testCase
		t.Run(tc.name, func(t *testing.T) {
			t.Parallel()
			ctx := context.Background()

			// create unique namespace for this test run
			testNamespace := getTestNamespace()
			ensureNamespaceCreated(ctx, t, testNamespace)

			// update namespace information in given test assets
			givenSubscription := tc.givenSubscriptionFunc(testNamespace)

			// attempt to create subscription
			ensureK8sResourceNotCreated(ctx, t, givenSubscription, tc.wantError)
		})
	}
}

func Test_CreateSubscription(t *testing.T) {
	t.Parallel()
	var testCases = []struct {
		name                     string
		givenSubscriptionFunc    func(namespace string) *eventingv1alpha2.Subscription
		wantSubscriptionMatchers gomegatypes.GomegaMatcher
		wantEventMeshSubMatchers gomegatypes.GomegaMatcher
		wantEventMeshSubCheck    bool
		wantAPIRuleCheck         bool
		wantSubCreatedEventCheck bool
		wantSubActiveEventCheck  bool
	}{
		{
			name: "should fail to create subscription if sink does not exist",
			givenSubscriptionFunc: func(namespace string) *eventingv1alpha2.Subscription {
				return reconcilertesting.NewSubscription(testName, namespace,
					reconcilertesting.WithDefaultSource(),
					reconcilertesting.WithTypes([]string{
						fmt.Sprintf("%s0", reconcilertesting.OrderCreatedV1EventNotClean),
						fmt.Sprintf("%s1", reconcilertesting.OrderCreatedV1EventNotClean),
					}),
					reconcilertesting.WithWebhookAuthForBEB(),
					reconcilertesting.WithSinkURL(reconcilertesting.ValidSinkURL(namespace, "invalid")),
				)
			},
			wantSubscriptionMatchers: gomega.And(
				reconcilertesting.HaveSubscriptionNotReady(),
				reconcilertesting.HaveCondition(eventingv1alpha2.MakeCondition(
					eventingv1alpha2.ConditionAPIRuleStatus,
					eventingv1alpha2.ConditionReasonAPIRuleStatusNotReady,
					corev1.ConditionFalse, invalidSinkErrMsg)),
			),
		},
		{
			name: "should succeed to create subscription if types are non-empty",
			givenSubscriptionFunc: func(namespace string) *eventingv1alpha2.Subscription {
				return reconcilertesting.NewSubscription(testName, namespace,
					reconcilertesting.WithDefaultSource(),
					reconcilertesting.WithTypes([]string{
						fmt.Sprintf("%s0", reconcilertesting.OrderCreatedV1EventNotClean),
						fmt.Sprintf("%s1", reconcilertesting.OrderCreatedV1EventNotClean),
					}),
					reconcilertesting.WithWebhookAuthForBEB(),
					reconcilertesting.WithSinkURL(reconcilertesting.ValidSinkURL(namespace, testName)),
				)
			},
			wantSubscriptionMatchers: gomega.And(
				reconcilertesting.HaveSubscriptionFinalizer(eventingv1alpha2.Finalizer),
				reconcilertesting.HaveSubscriptionActiveCondition(),
				reconcilertesting.HaveCleanEventTypes([]eventingv1alpha2.EventType{
					{
						OriginalType: fmt.Sprintf("%s0", reconcilertesting.OrderCreatedV1EventNotClean),
						CleanType:    fmt.Sprintf("%s0", reconcilertesting.OrderCreatedV1Event),
					}, {
						OriginalType: fmt.Sprintf("%s1", reconcilertesting.OrderCreatedV1EventNotClean),
						CleanType:    fmt.Sprintf("%s1", reconcilertesting.OrderCreatedV1Event),
					},
				}),
			),
			wantEventMeshSubMatchers: gomega.And(
				eventmeshsubmatchers.HaveEvents(eventMeshtypes.Events{
					{
						Source: reconcilertesting.EventMeshNamespaceNS,
						Type: fmt.Sprintf("%s.%s.%s0", reconcilertesting.EventMeshPrefix,
							reconcilertesting.ApplicationName, reconcilertesting.OrderCreatedV1Event),
					},
					{
						Source: reconcilertesting.EventMeshNamespaceNS,
						Type: fmt.Sprintf("%s.%s.%s1", reconcilertesting.EventMeshPrefix,
							reconcilertesting.ApplicationName, reconcilertesting.OrderCreatedV1Event),
					},
				}),
			),
			wantEventMeshSubCheck: true,
			wantAPIRuleCheck:      true,
		},
		{
			name: "should succeed to create subscription with empty protocol and webhook settings",
			givenSubscriptionFunc: func(namespace string) *eventingv1alpha2.Subscription {
				return reconcilertesting.NewSubscription(testName, namespace,
					reconcilertesting.WithDefaultSource(),
					reconcilertesting.WithNotCleanType(),
					reconcilertesting.WithSinkURL(reconcilertesting.ValidSinkURL(namespace, testName)),
				)
			},
			wantSubscriptionMatchers: gomega.And(
				reconcilertesting.HaveSubscriptionActiveCondition(),
			),
			wantEventMeshSubMatchers: gomega.And(
				// should have default values for protocol and webhook auth
				eventmeshsubmatchers.HaveContentMode(emTestEnsemble.envConfig.ContentMode),
				eventmeshsubmatchers.HaveExemptHandshake(emTestEnsemble.envConfig.ExemptHandshake),
				eventmeshsubmatchers.HaveQoS(eventMeshtypes.Qos(emTestEnsemble.envConfig.Qos)),
				eventmeshsubmatchers.HaveWebhookAuth(eventMeshtypes.WebhookAuth{
					ClientID:     "foo-client-id",
					ClientSecret: "foo-client-secret",
					TokenURL:     emTestEnsemble.envConfig.WebhookTokenEndpoint,
					Type:         eventMeshtypes.AuthTypeClientCredentials,
					GrantType:    eventMeshtypes.GrantTypeClientCredentials,
				}),
			),
			wantAPIRuleCheck:      true,
			wantEventMeshSubCheck: true,
		},
		{
			name: "should succeed to create subscription with EXACT type matching",
			givenSubscriptionFunc: func(namespace string) *eventingv1alpha2.Subscription {
				return reconcilertesting.NewSubscription(testName, namespace,
					reconcilertesting.WithExactTypeMatching(),
					reconcilertesting.WithEventMeshExactType(),
					reconcilertesting.WithSinkURL(reconcilertesting.ValidSinkURL(namespace, testName)),
				)
			},
			wantSubscriptionMatchers: gomega.And(
				reconcilertesting.HaveSubscriptionFinalizer(eventingv1alpha2.Finalizer),
				reconcilertesting.HaveSubscriptionActiveCondition(),
				reconcilertesting.HaveCleanEventTypes([]eventingv1alpha2.EventType{
					{
						OriginalType: reconcilertesting.EventMeshExactType,
						CleanType:    reconcilertesting.EventMeshExactType,
					},
				}),
			),
			wantEventMeshSubMatchers: gomega.And(
				eventmeshsubmatchers.HaveEvents(eventMeshtypes.Events{
					{
						Source: reconcilertesting.EventMeshNamespaceNS,
						Type:   reconcilertesting.EventMeshExactType,
					},
				}),
			),
			wantEventMeshSubCheck:    true,
			wantAPIRuleCheck:         true,
			wantSubCreatedEventCheck: true,
			wantSubActiveEventCheck:  true,
		},
		{
<<<<<<< HEAD
			name: "should mark a non-cleaned Subscription as ready",
=======
			name: "should mark a non-clean Subscription as ready",
>>>>>>> ff3a3ed3
			givenSubscriptionFunc: func(namespace string) *eventingv1alpha2.Subscription {
				return reconcilertesting.NewSubscription(testName, namespace,
					reconcilertesting.WithNotCleanSource(),
					reconcilertesting.WithNotCleanType(),
					reconcilertesting.WithWebhookAuthForBEB(),
					reconcilertesting.WithSinkURL(reconcilertesting.ValidSinkURL(namespace, testName)),
				)
			},
			wantSubscriptionMatchers: gomega.And(
				reconcilertesting.HaveSubscriptionFinalizer(eventingv1alpha2.Finalizer),
				reconcilertesting.HaveSubscriptionActiveCondition(),
				reconcilertesting.HaveCleanEventTypes([]eventingv1alpha2.EventType{
					{
						OriginalType: reconcilertesting.OrderCreatedV1EventNotClean,
						CleanType:    reconcilertesting.OrderCreatedV1Event,
					},
				}),
			),
			wantEventMeshSubMatchers: gomega.And(
				eventmeshsubmatchers.HaveEvents(eventMeshtypes.Events{
					{
						Source: reconcilertesting.EventMeshNamespaceNS,
						Type: fmt.Sprintf("%s.%s.%s", reconcilertesting.EventMeshPrefix,
							reconcilertesting.ApplicationName, reconcilertesting.OrderCreatedV1Event),
					},
				}),
			),
			wantEventMeshSubCheck: true,
			wantAPIRuleCheck:      true,
		},
	}

	for _, testCase := range testCases {
		tc := testCase
		t.Run(tc.name, func(t *testing.T) {
			t.Parallel()
			g := gomega.NewGomegaWithT(t)
			ctx := context.Background()

			// create unique namespace for this test run
			testNamespace := getTestNamespace()
			ensureNamespaceCreated(ctx, t, testNamespace)

			// update namespace information in given test assets
			givenSubscription := tc.givenSubscriptionFunc(testNamespace)

			// create a subscriber service
			subscriberSvc := reconcilertesting.NewSubscriberSvc(givenSubscription.Name, testNamespace)
			ensureK8sResourceCreated(ctx, t, subscriberSvc)

			// create subscription
			ensureK8sResourceCreated(ctx, t, givenSubscription)

			// check if the subscription is as required
			getSubscriptionAssert(ctx, g, givenSubscription).Should(tc.wantSubscriptionMatchers)

			if tc.wantAPIRuleCheck {
				// check if an APIRule was created for the subscription
				getAPIRuleForASvcAssert(ctx, g, subscriberSvc).Should(reconcilertestingv1.HaveNotEmptyAPIRule())
			}

			if tc.wantEventMeshSubCheck {
				emSub := getEventMeshSubFromMock(givenSubscription.Name, givenSubscription.Namespace)
				g.Expect(emSub).ShouldNot(gomega.BeNil())
				g.Expect(emSub).Should(tc.wantEventMeshSubMatchers)
			}

			if tc.wantSubCreatedEventCheck {
				message := eventingv1alpha2.CreateMessageForConditionReasonSubscriptionCreated(
					emTestEnsemble.nameMapper.MapSubscriptionName(givenSubscription.Name, givenSubscription.Namespace))
				subscriptionCreatedEvent := corev1.Event{
					Reason:  string(eventingv1alpha2.ConditionReasonSubscriptionCreated),
					Message: message,
					Type:    corev1.EventTypeNormal,
				}
				ensureK8sEventReceived(t, subscriptionCreatedEvent, givenSubscription.Namespace)
			}

			if tc.wantSubActiveEventCheck {
				subscriptionActiveEvent := corev1.Event{
					Reason:  string(eventingv1alpha2.ConditionReasonSubscriptionActive),
					Message: "",
					Type:    corev1.EventTypeNormal,
				}
				ensureK8sEventReceived(t, subscriptionActiveEvent, givenSubscription.Namespace)
			}
		})
	}
}

func Test_UpdateSubscription(t *testing.T) {
	t.Parallel()
	var testCases = []struct {
		name                           string
		givenSubscriptionFunc          func(namespace string) *eventingv1alpha2.Subscription
		givenUpdateSubscriptionFunc    func(namespace string) *eventingv1alpha2.Subscription
		wantSubscriptionMatchers       gomegatypes.GomegaMatcher
		wantUpdateSubscriptionMatchers gomegatypes.GomegaMatcher
	}{
		{
			name: "should succeed to update subscription when event type is added",
			givenSubscriptionFunc: func(namespace string) *eventingv1alpha2.Subscription {
				return reconcilertesting.NewSubscription(testName, namespace,
					reconcilertesting.WithDefaultSource(),
					reconcilertesting.WithTypes([]string{
						fmt.Sprintf("%s0", reconcilertesting.OrderCreatedV1EventNotClean),
					}),
					reconcilertesting.WithWebhookAuthForBEB(),
					reconcilertesting.WithSinkURL(reconcilertesting.ValidSinkURL(namespace, testName)),
				)
			},
			wantSubscriptionMatchers: gomega.And(
				reconcilertesting.HaveSubscriptionActiveCondition(),
				reconcilertesting.HaveCleanEventTypes([]eventingv1alpha2.EventType{
					{
						OriginalType: fmt.Sprintf("%s0", reconcilertesting.OrderCreatedV1EventNotClean),
						CleanType:    fmt.Sprintf("%s0", reconcilertesting.OrderCreatedV1Event),
					},
				}),
			),
			givenUpdateSubscriptionFunc: func(namespace string) *eventingv1alpha2.Subscription {
				return reconcilertesting.NewSubscription(testName, namespace,
					reconcilertesting.WithDefaultSource(),
					reconcilertesting.WithTypes([]string{
						fmt.Sprintf("%s0", reconcilertesting.OrderCreatedV1EventNotClean),
						fmt.Sprintf("%s1", reconcilertesting.OrderCreatedV1EventNotClean),
					}),
					reconcilertesting.WithWebhookAuthForBEB(),
					reconcilertesting.WithSinkURL(reconcilertesting.ValidSinkURL(namespace, testName)),
				)
			},
			wantUpdateSubscriptionMatchers: gomega.And(
				reconcilertesting.HaveSubscriptionActiveCondition(),
				reconcilertesting.HaveCleanEventTypes([]eventingv1alpha2.EventType{
					{
						OriginalType: fmt.Sprintf("%s0", reconcilertesting.OrderCreatedV1EventNotClean),
						CleanType:    fmt.Sprintf("%s0", reconcilertesting.OrderCreatedV1Event),
					}, {
						OriginalType: fmt.Sprintf("%s1", reconcilertesting.OrderCreatedV1EventNotClean),
						CleanType:    fmt.Sprintf("%s1", reconcilertesting.OrderCreatedV1Event),
					},
				}),
			),
		},
		{
			name: "should succeed to update subscription when event types are updated",
			givenSubscriptionFunc: func(namespace string) *eventingv1alpha2.Subscription {
				return reconcilertesting.NewSubscription(testName, namespace,
					reconcilertesting.WithDefaultSource(),
					reconcilertesting.WithTypes([]string{
						fmt.Sprintf("%s0", reconcilertesting.OrderCreatedV1EventNotClean),
						fmt.Sprintf("%s1", reconcilertesting.OrderCreatedV1EventNotClean),
					}),
					reconcilertesting.WithWebhookAuthForBEB(),
					reconcilertesting.WithSinkURL(reconcilertesting.ValidSinkURL(namespace, testName)),
				)
			},
			wantSubscriptionMatchers: gomega.And(
				reconcilertesting.HaveSubscriptionActiveCondition(),
				reconcilertesting.HaveCleanEventTypes([]eventingv1alpha2.EventType{
					{
						OriginalType: fmt.Sprintf("%s0", reconcilertesting.OrderCreatedV1EventNotClean),
						CleanType:    fmt.Sprintf("%s0", reconcilertesting.OrderCreatedV1Event),
					}, {
						OriginalType: fmt.Sprintf("%s1", reconcilertesting.OrderCreatedV1EventNotClean),
						CleanType:    fmt.Sprintf("%s1", reconcilertesting.OrderCreatedV1Event),
					},
				}),
			),
			givenUpdateSubscriptionFunc: func(namespace string) *eventingv1alpha2.Subscription {
				return reconcilertesting.NewSubscription(testName, namespace,
					reconcilertesting.WithDefaultSource(),
					reconcilertesting.WithTypes([]string{
						fmt.Sprintf("%s0alpha", reconcilertesting.OrderCreatedV1EventNotClean),
						fmt.Sprintf("%s1alpha", reconcilertesting.OrderCreatedV1EventNotClean),
					}),
					reconcilertesting.WithWebhookAuthForBEB(),
					reconcilertesting.WithSinkURL(reconcilertesting.ValidSinkURL(namespace, testName)),
				)
			},
			wantUpdateSubscriptionMatchers: gomega.And(
				reconcilertesting.HaveSubscriptionActiveCondition(),
				reconcilertesting.HaveCleanEventTypes([]eventingv1alpha2.EventType{
					{
						OriginalType: fmt.Sprintf("%s0alpha", reconcilertesting.OrderCreatedV1EventNotClean),
						CleanType:    fmt.Sprintf("%s0alpha", reconcilertesting.OrderCreatedV1Event),
					}, {
						OriginalType: fmt.Sprintf("%s1alpha", reconcilertesting.OrderCreatedV1EventNotClean),
						CleanType:    fmt.Sprintf("%s1alpha", reconcilertesting.OrderCreatedV1Event),
					},
				}),
			),
		},
		{
			name: "should succeed to update subscription when event type is deleted",
			givenSubscriptionFunc: func(namespace string) *eventingv1alpha2.Subscription {
				return reconcilertesting.NewSubscription(testName, namespace,
					reconcilertesting.WithDefaultSource(),
					reconcilertesting.WithTypes([]string{
						fmt.Sprintf("%s0", reconcilertesting.OrderCreatedV1EventNotClean),
						fmt.Sprintf("%s1", reconcilertesting.OrderCreatedV1EventNotClean),
					}),
					reconcilertesting.WithWebhookAuthForBEB(),
					reconcilertesting.WithSinkURL(reconcilertesting.ValidSinkURL(namespace, testName)),
				)
			},
			wantSubscriptionMatchers: gomega.And(
				reconcilertesting.HaveSubscriptionActiveCondition(),
				reconcilertesting.HaveCleanEventTypes([]eventingv1alpha2.EventType{
					{
						OriginalType: fmt.Sprintf("%s0", reconcilertesting.OrderCreatedV1EventNotClean),
						CleanType:    fmt.Sprintf("%s0", reconcilertesting.OrderCreatedV1Event),
					}, {
						OriginalType: fmt.Sprintf("%s1", reconcilertesting.OrderCreatedV1EventNotClean),
						CleanType:    fmt.Sprintf("%s1", reconcilertesting.OrderCreatedV1Event),
					},
				}),
			),
			givenUpdateSubscriptionFunc: func(namespace string) *eventingv1alpha2.Subscription {
				return reconcilertesting.NewSubscription(testName, namespace,
					reconcilertesting.WithDefaultSource(),
					reconcilertesting.WithTypes([]string{
						fmt.Sprintf("%s0", reconcilertesting.OrderCreatedV1EventNotClean),
					}),
					reconcilertesting.WithWebhookAuthForBEB(),
					reconcilertesting.WithSinkURL(reconcilertesting.ValidSinkURL(namespace, testName)),
				)
			},
			wantUpdateSubscriptionMatchers: gomega.And(
				reconcilertesting.HaveSubscriptionActiveCondition(),
				reconcilertesting.HaveCleanEventTypes([]eventingv1alpha2.EventType{
					{
						OriginalType: fmt.Sprintf("%s0", reconcilertesting.OrderCreatedV1EventNotClean),
						CleanType:    fmt.Sprintf("%s0", reconcilertesting.OrderCreatedV1Event),
					},
				}),
			),
		},
	}

	for _, testCase := range testCases {
		tc := testCase
		t.Run(tc.name, func(t *testing.T) {
			t.Parallel()

			g := gomega.NewGomegaWithT(t)
			ctx := context.Background()

			// create unique namespace for this test run
			testNamespace := getTestNamespace()
			ensureNamespaceCreated(ctx, t, testNamespace)

			// update namespace information in given test assets
			givenSubscription := tc.givenSubscriptionFunc(testNamespace)
			givenUpdateSubscription := tc.givenUpdateSubscriptionFunc(testNamespace)

			// create a subscriber service
			subscriberSvc := reconcilertesting.NewSubscriberSvc(givenSubscription.Name, testNamespace)
			ensureK8sResourceCreated(ctx, t, subscriberSvc)

			// create subscription
			ensureK8sResourceCreated(ctx, t, givenSubscription)
			createdSubscription := givenSubscription.DeepCopy()
			// check if the created subscription is correct
			getSubscriptionAssert(ctx, g, createdSubscription).Should(tc.wantSubscriptionMatchers)

			// update subscription
			givenUpdateSubscription.ResourceVersion = createdSubscription.ResourceVersion
			ensureK8sSubscriptionUpdated(ctx, t, givenUpdateSubscription)

			// check if the updated subscription is correct
			getSubscriptionAssert(ctx, g, givenSubscription).Should(tc.wantUpdateSubscriptionMatchers)
		})
	}
}

func Test_DeleteSubscription(t *testing.T) {
	t.Parallel()

	// given
	g := gomega.NewGomegaWithT(t)
	ctx := context.Background()

	// create unique namespace for this test run
	testNamespace := getTestNamespace()
	ensureNamespaceCreated(ctx, t, testNamespace)
	subName := fmt.Sprintf("test-sink-%s", testNamespace)

	givenSubscription := reconcilertesting.NewSubscription(subName, testNamespace,
		reconcilertesting.WithDefaultSource(),
		reconcilertesting.WithOrderCreatedV1Event(),
		reconcilertesting.WithSinkURL(reconcilertesting.ValidSinkURL(testNamespace, subName)),
	)

	// phase 1: Create a Subscription with ready APIRule and ready status.
	// create a subscriber service
	subscriberSvc := reconcilertesting.NewSubscriberSvc(subName, testNamespace)
	ensureK8sResourceCreated(ctx, t, subscriberSvc)
	// create subscription
	ensureK8sResourceCreated(ctx, t, givenSubscription)
	createdSubscription := givenSubscription.DeepCopy()

	// wait until the APIRule is assigned to the created subscription
	getSubscriptionAssert(ctx, g, createdSubscription).Should(reconcilertesting.HaveNoneEmptyAPIRuleName())

	// fetch the APIRule and update the status of the APIRule to ready (mocking APIGateway controller)
	// and wait until the created Subscription becomes ready
	apiRule := &apigatewayv1beta1.APIRule{ObjectMeta: metav1.ObjectMeta{
		Name: createdSubscription.Status.Backend.APIRuleName, Namespace: createdSubscription.Namespace}}
	getAPIRuleAssert(ctx, g, apiRule).Should(reconcilertestingv1.HaveNotEmptyAPIRule())
	ensureAPIRuleStatusUpdatedWithStatusReady(ctx, t, apiRule)

	// check if corresponding subscription on EventMesh server exists
	emSub := getEventMeshSubFromMock(givenSubscription.Name, givenSubscription.Namespace)
	g.Expect(emSub).ShouldNot(gomega.BeNil())

	// when
	// phase 2: Delete the Subscription from k8s
	// delete the Subscription and wait until its deleted.
	ensureK8sResourceDeleted(ctx, t, createdSubscription)
	getSubscriptionAssert(ctx, g, createdSubscription).Should(reconcilertesting.IsAnEmptySubscription())

	// then
	// check if k8s event was triggered for Subscription deletion
	subscriptionDeletedEvent := corev1.Event{
		Reason:  string(eventingv1alpha2.ConditionReasonSubscriptionDeleted),
		Message: "",
		Type:    corev1.EventTypeWarning,
	}
	ensureK8sEventReceived(t, subscriptionDeletedEvent, givenSubscription.Namespace)

	// check if corresponding subscription on EventMesh server was also deleted
	emSub = getEventMeshSubFromMock(givenSubscription.Name, givenSubscription.Namespace)
	g.Expect(emSub).Should(gomega.BeNil())

	// @TODO: Check if we should be deleting the APIRule on subscription deletion
	// or atleast removing the owner from APIRule
	// check if corresponding APIRule was also deleted
	// ensureAPIRuleNotFound(ctx, t, apiRule)
}

func Test_FixingSinkAndApiRule(t *testing.T) {
	t.Parallel()
	// common given test assets
	givenSubscriptionWithoutSinkFunc := func(namespace, name string) *eventingv1alpha2.Subscription {
		return reconcilertesting.NewSubscription(name, namespace,
			reconcilertesting.WithDefaultSource(),
			reconcilertesting.WithOrderCreatedV1Event(),
			reconcilertesting.WithWebhookAuthForBEB(),
			// The following sink is invalid because it has an invalid svc name
			reconcilertesting.WithSinkURL(reconcilertesting.ValidSinkURL(namespace, "invalid")),
		)
	}

	wantSubscriptionWithoutSinkMatchers := gomega.And(
		reconcilertesting.HaveCondition(eventingv1alpha2.MakeCondition(
			eventingv1alpha2.ConditionAPIRuleStatus,
			eventingv1alpha2.ConditionReasonAPIRuleStatusNotReady,
			corev1.ConditionFalse,
			invalidSinkErrMsg,
		)),
	)

	givenUpdateSubscriptionWithSinkFunc := func(namespace, name, sinkFormat, path string) *eventingv1alpha2.Subscription {
		return reconcilertesting.NewSubscription(name, namespace,
			reconcilertesting.WithDefaultSource(),
			reconcilertesting.WithOrderCreatedV1Event(),
			reconcilertesting.WithWebhookAuthForBEB(),
			reconcilertesting.WithSink(fmt.Sprintf(sinkFormat, name, namespace, path)),
		)
	}

	wantUpdateSubscriptionWithSinkMatchers := gomega.And(
		reconcilertesting.HaveSubscriptionReady(),
		reconcilertesting.HaveSubscriptionActiveCondition(),
		reconcilertesting.HaveAPIRuleTrueStatusCondition(),
	)

	// test cases
	var testCases = []struct {
		name            string
		givenSinkFormat string
	}{
		{
			name:            "should succeed to fix invalid sink with Url and port in subscription",
			givenSinkFormat: "https://%s.%s.svc.cluster.local:8080%s",
		},
		{
			name:            "should succeed to fix invalid sink with Url without port in subscription",
			givenSinkFormat: "https://%s.%s.svc.cluster.local%s",
		},
	}

	for _, testCase := range testCases {
		tc := testCase
		t.Run(tc.name, func(t *testing.T) {
			t.Parallel()

			g := gomega.NewGomegaWithT(t)
			ctx := context.Background()

			// create unique namespace for this test run
			testNamespace := getTestNamespace()
			ensureNamespaceCreated(ctx, t, testNamespace)
			subName := fmt.Sprintf("test-sink-%s", testNamespace)
			sinkPath := "/path1"

			// update namespace information in given test assets
			givenSubscription := givenSubscriptionWithoutSinkFunc(testNamespace, subName)
			givenUpdateSubscription := givenUpdateSubscriptionWithSinkFunc(testNamespace, subName, tc.givenSinkFormat, sinkPath)

			// create a subscriber service
			subscriberSvc := reconcilertesting.NewSubscriberSvc(subName, testNamespace)
			ensureK8sResourceCreated(ctx, t, subscriberSvc)

			// create subscription
			ensureK8sResourceCreated(ctx, t, givenSubscription)
			createdSubscription := givenSubscription.DeepCopy()
			// check if the created subscription is correct
			getSubscriptionAssert(ctx, g, createdSubscription).Should(wantSubscriptionWithoutSinkMatchers)

			// update subscription with valid sink
			givenUpdateSubscription.ResourceVersion = createdSubscription.ResourceVersion
			ensureK8sSubscriptionUpdated(ctx, t, givenUpdateSubscription)

			// check if an APIRule was created for the subscription
			getAPIRuleForASvcAssert(ctx, g, subscriberSvc).Should(reconcilertestingv1.HaveNotEmptyAPIRule())

			// check if the created APIRule is as required
			apiRules, err := getAPIRulesList(ctx, subscriberSvc)
			assert.NoError(t, err)
			apiRuleUpdated := filterAPIRulesForASvc(apiRules, subscriberSvc)
			getAPIRuleAssert(ctx, g, &apiRuleUpdated).Should(gomega.And(
				reconcilertestingv1.HaveNotEmptyHost(),
				reconcilertestingv1.HaveNotEmptyAPIRule(),
				reconcilertestingv1.HaveAPIRuleSpecRules(acceptableMethods, object.OAuthHandlerName, sinkPath),
				reconcilertestingv1.HaveAPIRuleOwnersRefs(givenSubscription.UID),
			))

			// update the status of the APIRule to ready (mocking APIGateway controller)
			ensureAPIRuleStatusUpdatedWithStatusReady(ctx, t, &apiRuleUpdated)

			// check if the updated subscription is correct
			getSubscriptionAssert(ctx, g, givenSubscription).Should(wantUpdateSubscriptionWithSinkMatchers)

			// check if the reconciled subscription has API rule in the status
			assert.Equal(t, givenSubscription.Status.Backend.APIRuleName, apiRuleUpdated.Name)

			// check if the EventMesh mock received requests
			_, postRequests, _ := countEventMeshRequests(
				emTestEnsemble.nameMapper.MapSubscriptionName(givenSubscription.Name, givenSubscription.Namespace),
				reconcilertesting.EventMeshOrderCreatedV1Type)

			assert.GreaterOrEqual(t, postRequests, 1)
		})
	}
}

// Test_SinkChangeAndAPIRule tests the Subscription sink change scenario.
// The reconciler should update the EventMesh subscription webhookURL by creating a new APIRule
// when the sink is changed.
func Test_SinkChangeAndAPIRule(t *testing.T) {
	t.Parallel()

	// given
	g := gomega.NewGomegaWithT(t)
	ctx := context.Background()

	// create unique namespace for this test run
	testNamespace := getTestNamespace()
	ensureNamespaceCreated(ctx, t, testNamespace)
	subName := fmt.Sprintf("test-sink-%s", testNamespace)

	givenSubscription := reconcilertesting.NewSubscription(subName, testNamespace,
		reconcilertesting.WithDefaultSource(),
		reconcilertesting.WithOrderCreatedV1Event(),
		reconcilertesting.WithSinkURL(reconcilertesting.ValidSinkURL(testNamespace, subName)),
	)

	// phase 1: Create a Subscription with ready APIRule and ready status.
	// create a subscriber service
	subscriberSvc := reconcilertesting.NewSubscriberSvc(subName, testNamespace)
	ensureK8sResourceCreated(ctx, t, subscriberSvc)
	// create subscription
	ensureK8sResourceCreated(ctx, t, givenSubscription)
	createdSubscription := givenSubscription.DeepCopy()

	// wait until the APIRule is assigned to the created subscription
	getSubscriptionAssert(ctx, g, createdSubscription).Should(reconcilertesting.HaveNoneEmptyAPIRuleName())

	// fetch the APIRule and update the status of the APIRule to ready (mocking APIGateway controller)
	// and wait until the created Subscription becomes ready
	apiRule := &apigatewayv1beta1.APIRule{ObjectMeta: metav1.ObjectMeta{
		Name: createdSubscription.Status.Backend.APIRuleName, Namespace: createdSubscription.Namespace}}
	getAPIRuleAssert(ctx, g, apiRule).Should(reconcilertestingv1.HaveNotEmptyAPIRule())
	ensureAPIRuleStatusUpdatedWithStatusReady(ctx, t, apiRule)

	// check if the EventMesh Subscription has the correct webhook URL
	emSub := getEventMeshSubFromMock(givenSubscription.Name, givenSubscription.Namespace)
	g.Expect(emSub).ShouldNot(gomega.BeNil())
	g.Expect(emSub).Should(eventmeshsubmatchers.HaveWebhookURL(fmt.Sprintf("https://%s/", *apiRule.Spec.Host)))

	// phase 2: Update the Subscription sink and check if new APIRule is created.
	// create a subscriber service
	subscriberSvcNew := reconcilertesting.NewSubscriberSvc(fmt.Sprintf("%s2", subName), testNamespace)
	ensureK8sResourceCreated(ctx, t, subscriberSvcNew)

	// update subscription sink
	updatedSubscription := createdSubscription.DeepCopy()
	reconcilertesting.SetSink(subscriberSvcNew.Namespace, subscriberSvcNew.Name, updatedSubscription)
	ensureK8sSubscriptionUpdated(ctx, t, updatedSubscription)
	// wait until the APIRule details are updated in Subscription.
	getSubscriptionAssert(ctx, g, updatedSubscription).Should(reconcilertesting.HaveSubscriptionReady())
	getSubscriptionAssert(ctx, g, updatedSubscription).ShouldNot(reconcilertesting.HaveAPIRuleName(apiRule.Name))

	// fetch the new APIRule and update the status of the APIRule to ready (mocking APIGateway controller)
	// and wait until the created Subscription becomes ready
	apiRule = &apigatewayv1beta1.APIRule{ObjectMeta: metav1.ObjectMeta{
		Name: updatedSubscription.Status.Backend.APIRuleName, Namespace: updatedSubscription.Namespace}}
	getAPIRuleAssert(ctx, g, apiRule).Should(reconcilertestingv1.HaveNotEmptyAPIRule())
	ensureAPIRuleStatusUpdatedWithStatusReady(ctx, t, apiRule)

	// check if the EventMesh Subscription has the correct webhook URL
	emSub = getEventMeshSubFromMock(givenSubscription.Name, givenSubscription.Namespace)
	g.Expect(emSub).ShouldNot(gomega.BeNil())
	g.Expect(emSub).Should(eventmeshsubmatchers.HaveWebhookURL(fmt.Sprintf("https://%s/", *apiRule.Spec.Host)))
}

// Test_APIRuleReUseAfterUpdatingSink tests two Subscriptions using different sinks
// which are then changed to use same sink, and they should use same APIRule.
func Test_APIRuleReUseAfterUpdatingSink(t *testing.T) {
	t.Parallel()

	// given
	g := gomega.NewGomegaWithT(t)
	ctx := context.Background()

	// create unique namespace for this test run
	testNamespace := getTestNamespace()
	ensureNamespaceCreated(ctx, t, testNamespace)

	// phase 1: Create the first Subscription with ready APIRule and ready status.
	// create a subscriber service
	sub1Name := fmt.Sprintf("test-sink-%s", testNamespace)
	subscriberSvc1 := reconcilertesting.NewSubscriberSvc(sub1Name, testNamespace)
	ensureK8sResourceCreated(ctx, t, subscriberSvc1)
	// create subscription
	givenSubscription1 := reconcilertesting.NewSubscription(sub1Name, testNamespace,
		reconcilertesting.WithDefaultSource(),
		reconcilertesting.WithOrderCreatedV1Event(),
		reconcilertesting.WithSinkURL(reconcilertesting.ValidSinkURLWithPath(testNamespace, sub1Name, "path1")),
	)
	ensureK8sResourceCreated(ctx, t, givenSubscription1)
	createdSubscription1 := givenSubscription1.DeepCopy()

	// wait until the APIRule is assigned to the created subscription
	getSubscriptionAssert(ctx, g, createdSubscription1).Should(reconcilertesting.HaveNoneEmptyAPIRuleName())

	// fetch the APIRule and update the status of the APIRule to ready (mocking APIGateway controller)
	// and wait until the created Subscription becomes ready
	apiRule1 := &apigatewayv1beta1.APIRule{ObjectMeta: metav1.ObjectMeta{
		Name: createdSubscription1.Status.Backend.APIRuleName, Namespace: createdSubscription1.Namespace}}
	getAPIRuleAssert(ctx, g, apiRule1).Should(reconcilertestingv1.HaveNotEmptyAPIRule())
	ensureAPIRuleStatusUpdatedWithStatusReady(ctx, t, apiRule1)

	// check if the EventMesh Subscription has the correct webhook URL
	emSub := getEventMeshSubFromMock(givenSubscription1.Name, givenSubscription1.Namespace)
	g.Expect(emSub).ShouldNot(gomega.BeNil())
	g.Expect(emSub).Should(eventmeshsubmatchers.HaveWebhookURL(fmt.Sprintf("https://%s/path1", *apiRule1.Spec.Host)))

	// phase 2: Create the second Subscription (different sink) with ready APIRule and ready status.
	// create a subscriber service
	sub2Name := fmt.Sprintf("test-sink-%s-2", testNamespace)
	subscriberSvc2 := reconcilertesting.NewSubscriberSvc(sub2Name, testNamespace)
	ensureK8sResourceCreated(ctx, t, subscriberSvc2)
	// create subscription
	givenSubscription2 := reconcilertesting.NewSubscription(sub2Name, testNamespace,
		reconcilertesting.WithDefaultSource(),
		reconcilertesting.WithOrderCreatedV1Event(),
		reconcilertesting.WithSinkURL(reconcilertesting.ValidSinkURLWithPath(testNamespace, sub2Name, "path2")),
	)
	ensureK8sResourceCreated(ctx, t, givenSubscription2)
	createdSubscription2 := givenSubscription2.DeepCopy()

	// wait until the APIRule is assigned to the created subscription
	getSubscriptionAssert(ctx, g, createdSubscription2).Should(reconcilertesting.HaveNoneEmptyAPIRuleName())
	getSubscriptionAssert(ctx, g, createdSubscription2).ShouldNot(reconcilertesting.HaveAPIRuleName(apiRule1.Name))

	// fetch the APIRule and update the status of the APIRule to ready (mocking APIGateway controller)
	// and wait until the created Subscription becomes ready
	apiRule2 := &apigatewayv1beta1.APIRule{ObjectMeta: metav1.ObjectMeta{
		Name: createdSubscription2.Status.Backend.APIRuleName, Namespace: createdSubscription2.Namespace}}
	getAPIRuleAssert(ctx, g, apiRule2).Should(reconcilertestingv1.HaveNotEmptyAPIRule())
	ensureAPIRuleStatusUpdatedWithStatusReady(ctx, t, apiRule2)

	// check if the EventMesh Subscription has the correct webhook URL
	emSub = getEventMeshSubFromMock(givenSubscription2.Name, givenSubscription2.Namespace)
	g.Expect(emSub).ShouldNot(gomega.BeNil())
	g.Expect(emSub).Should(eventmeshsubmatchers.HaveWebhookURL(fmt.Sprintf("https://%s/path2", *apiRule2.Spec.Host)))

	// phase 3: Update the Subscription 2 to use same sink as in Subscription 1. The subscription 2 should then
	// re-use APIRule from Subscription 1.
	// update subscription 2 sink
	updatedSubscription2 := createdSubscription2.DeepCopy()
	updatedSubscription2.Spec.Sink = reconcilertesting.ValidSinkURLWithPath(testNamespace, sub1Name, "path2")
	ensureK8sSubscriptionUpdated(ctx, t, updatedSubscription2)
	// wait until the APIRule details are updated in Subscription.
	getSubscriptionAssert(ctx, g, updatedSubscription2).Should(gomega.And(
		reconcilertesting.HaveSubscriptionReady(),
		reconcilertesting.HaveAPIRuleName(apiRule1.Name),
	))

	// check if the EventMesh Subscription has the correct webhook URL
	emSub = getEventMeshSubFromMock(givenSubscription2.Name, givenSubscription2.Namespace)
	g.Expect(emSub).ShouldNot(gomega.BeNil())
	g.Expect(emSub).Should(eventmeshsubmatchers.HaveWebhookURL(fmt.Sprintf("https://%s/path2", *apiRule1.Spec.Host)))

	// fetch the re-used APIRule
	getAPIRuleAssert(ctx, g, apiRule1).Should(gomega.And(
		reconcilertestingv1.HaveNotEmptyAPIRule(),
		reconcilertestingv1.HaveAPIRuleOwnersRefs(createdSubscription1.UID, createdSubscription2.UID),
		reconcilertestingv1.HaveAPIRuleSpecRules(acceptableMethods, object.OAuthHandlerName, "/path1"),
		reconcilertestingv1.HaveAPIRuleSpecRules(acceptableMethods, object.OAuthHandlerName, "/path2"),
	))

	// phase 4: check that the unused APIRule is deleted.
	ensureAPIRuleNotFound(ctx, t, apiRule2)
}

// Test_APIRuleExistsAfterDeletingSub tests that if two Subscriptions are using same sinks (i.e. APIRule)
// then deleting one of the subscription should not delete the shared APIRule.
func Test_APIRuleExistsAfterDeletingSub(t *testing.T) {
	t.Parallel()

	// given
	g := gomega.NewGomegaWithT(t)
	ctx := context.Background()

	// create unique namespace for this test run
	testNamespace := getTestNamespace()
	ensureNamespaceCreated(ctx, t, testNamespace)

	// phase 1: Create two Subscriptions with same sink.
	// create a subscriber service
	sub1Name := fmt.Sprintf("test-sink-%s", testNamespace)
	sub2Name := fmt.Sprintf("test-sink-%s-2", testNamespace)
	subscriberSvc := reconcilertesting.NewSubscriberSvc(sub1Name, testNamespace)
	ensureK8sResourceCreated(ctx, t, subscriberSvc)
	// create subscriptions
	givenSubscription1 := reconcilertesting.NewSubscription(sub1Name, testNamespace,
		reconcilertesting.WithDefaultSource(),
		reconcilertesting.WithOrderCreatedV1Event(),
		reconcilertesting.WithSinkURL(reconcilertesting.ValidSinkURLWithPath(testNamespace, sub1Name, "path1")),
	)
	givenSubscription2 := reconcilertesting.NewSubscription(sub2Name, testNamespace,
		reconcilertesting.WithDefaultSource(),
		reconcilertesting.WithOrderCreatedV1Event(),
		reconcilertesting.WithSinkURL(reconcilertesting.ValidSinkURLWithPath(testNamespace, sub1Name, "path2")),
	)

	ensureK8sResourceCreated(ctx, t, givenSubscription1)
	ensureK8sResourceCreated(ctx, t, givenSubscription2)
	createdSubscription1 := givenSubscription1.DeepCopy()
	createdSubscription2 := givenSubscription2.DeepCopy()

	// wait until the APIRule is assigned to the created subscriptions
	getSubscriptionAssert(ctx, g, createdSubscription1).Should(reconcilertesting.HaveNoneEmptyAPIRuleName())
	getSubscriptionAssert(ctx, g, createdSubscription2).Should(reconcilertesting.HaveNoneEmptyAPIRuleName())

	// verify that both subscriptions have same APIRule name
	getSubscriptionAssert(ctx, g, createdSubscription2).Should(reconcilertesting.HaveAPIRuleName(
		createdSubscription1.Status.Backend.APIRuleName))

	// fetch the APIRule and update the status of the APIRule to ready (mocking APIGateway controller)
	// and wait until the created Subscription becomes ready
	apiRule1 := &apigatewayv1beta1.APIRule{ObjectMeta: metav1.ObjectMeta{
		Name: createdSubscription1.Status.Backend.APIRuleName, Namespace: createdSubscription1.Namespace}}
	getAPIRuleAssert(ctx, g, apiRule1).Should(gomega.And(
		reconcilertestingv1.HaveNotEmptyAPIRule(),
		reconcilertestingv1.HaveAPIRuleOwnersRefs(createdSubscription1.UID, createdSubscription2.UID),
		reconcilertestingv1.HaveAPIRuleSpecRules(acceptableMethods, object.OAuthHandlerName, "/path1"),
		reconcilertestingv1.HaveAPIRuleSpecRules(acceptableMethods, object.OAuthHandlerName, "/path2"),
	))
	ensureAPIRuleStatusUpdatedWithStatusReady(ctx, t, apiRule1)

	// phase 2: Delete the second Subscription and verify that the shared APIRule is not deleted.
	// delete the subscription and wait until deleted
	ensureK8sResourceDeleted(ctx, t, createdSubscription2)
	getSubscriptionAssert(ctx, g, createdSubscription2).Should(reconcilertesting.IsAnEmptySubscription())

	// fetch the APIRule again and check
	apiRule1 = &apigatewayv1beta1.APIRule{ObjectMeta: metav1.ObjectMeta{
		Name: createdSubscription1.Status.Backend.APIRuleName, Namespace: createdSubscription1.Namespace}}
	getAPIRuleAssert(ctx, g, apiRule1).Should(gomega.And(
		reconcilertestingv1.HaveNotEmptyAPIRule(),
		reconcilertestingv1.HaveNotEmptyHost(),
		reconcilertestingv1.HaveNotEmptyAPIRule(),
		reconcilertestingv1.HaveAPIRuleOwnersRefs(createdSubscription1.UID),
		reconcilertestingv1.HaveAPIRuleSpecRules(acceptableMethods, object.OAuthHandlerName, "/path1"),
	))
	// ensure that the deleted Subscription is removed as Owner from the APIRule
	getAPIRuleAssert(ctx, g, apiRule1).ShouldNot(gomega.And(
		reconcilertestingv1.HaveAPIRuleOwnersRefs(createdSubscription1.UID),
		reconcilertestingv1.HaveAPIRuleSpecRules(acceptableMethods, object.OAuthHandlerName, "/path2"),
	))
}

// Test_APIRuleRecreateAfterManualDelete tests that the APIRule is re-created by the reconciler
// when it is deleted manuallySubscription sink change scenario.
func Test_APIRuleRecreateAfterManualDelete(t *testing.T) {
	t.Parallel()

	// given
	g := gomega.NewGomegaWithT(t)
	ctx := context.Background()

	// create unique namespace for this test run
	testNamespace := getTestNamespace()
	ensureNamespaceCreated(ctx, t, testNamespace)
	subName := fmt.Sprintf("test-sink-%s", testNamespace)

	givenSubscription := reconcilertesting.NewSubscription(subName, testNamespace,
		reconcilertesting.WithDefaultSource(),
		reconcilertesting.WithOrderCreatedV1Event(),
		reconcilertesting.WithSinkURL(reconcilertesting.ValidSinkURL(testNamespace, subName)),
	)

	// phase 1: Create a Subscription with ready APIRule and ready status.
	// create a subscriber service
	subscriberSvc := reconcilertesting.NewSubscriberSvc(subName, testNamespace)
	ensureK8sResourceCreated(ctx, t, subscriberSvc)
	// create subscription
	ensureK8sResourceCreated(ctx, t, givenSubscription)
	createdSubscription := givenSubscription.DeepCopy()

	// wait until the APIRule is assigned to the created subscription
	getSubscriptionAssert(ctx, g, createdSubscription).Should(reconcilertesting.HaveNoneEmptyAPIRuleName())

	// fetch the APIRule and update the status of the APIRule to ready (mocking APIGateway controller)
	// and wait until the created Subscription becomes ready
	apiRule := &apigatewayv1beta1.APIRule{ObjectMeta: metav1.ObjectMeta{
		Name: createdSubscription.Status.Backend.APIRuleName, Namespace: createdSubscription.Namespace}}
	getAPIRuleAssert(ctx, g, apiRule).Should(reconcilertestingv1.HaveNotEmptyAPIRule())
	ensureAPIRuleStatusUpdatedWithStatusReady(ctx, t, apiRule)

	// phase 2: Delete the APIRule from k8s
	// delete the APIRule and wait until its deleted.
	ensureK8sResourceDeleted(ctx, t, apiRule)
	ensureAPIRuleNotFound(ctx, t, apiRule)

	// phase 3: Check if APIRule is re-created by the reconciler
	getSubscriptionAssert(ctx, g, createdSubscription).Should(reconcilertesting.HaveNoneEmptyAPIRuleName())
	apiRule = &apigatewayv1beta1.APIRule{ObjectMeta: metav1.ObjectMeta{
		Name: createdSubscription.Status.Backend.APIRuleName, Namespace: createdSubscription.Namespace}}
	getAPIRuleAssert(ctx, g, apiRule).Should(reconcilertestingv1.HaveNotEmptyAPIRule())
<<<<<<< HEAD
}

// Test_EventMeshSubRecreateAfterManualDelete tests that the EventMesh subscription is re-created by the reconciler
// when it is deleted manually on the EventMesh server.
func Test_EventMeshSubRecreateAfterManualDelete(t *testing.T) {
	t.Parallel()

	// given
	g := gomega.NewGomegaWithT(t)
	ctx := context.Background()

	// create unique namespace for this test run
	testNamespace := getTestNamespace()
	ensureNamespaceCreated(ctx, t, testNamespace)
	subName := fmt.Sprintf("test-sink-%s", testNamespace)

	givenSubscription := reconcilertesting.NewSubscription(subName, testNamespace,
		reconcilertesting.WithDefaultSource(),
		reconcilertesting.WithOrderCreatedV1Event(),
		reconcilertesting.WithSinkURL(reconcilertesting.ValidSinkURL(testNamespace, subName)),
	)

	// phase 1: Create a Subscription with ready APIRule and ready status.
	// create a subscriber service
	subscriberSvc := reconcilertesting.NewSubscriberSvc(subName, testNamespace)
	ensureK8sResourceCreated(ctx, t, subscriberSvc)
	// create subscription
	ensureK8sResourceCreated(ctx, t, givenSubscription)
	createdSubscription := givenSubscription.DeepCopy()

	// wait until the APIRule is assigned to the created subscription
	getSubscriptionAssert(ctx, g, createdSubscription).Should(reconcilertesting.HaveNoneEmptyAPIRuleName())

	// fetch the APIRule and update the status of the APIRule to ready (mocking APIGateway controller)
	// and wait until the created Subscription becomes ready
	apiRule := &apigatewayv1beta1.APIRule{ObjectMeta: metav1.ObjectMeta{
		Name: createdSubscription.Status.Backend.APIRuleName, Namespace: createdSubscription.Namespace}}
	getAPIRuleAssert(ctx, g, apiRule).Should(reconcilertestingv1.HaveNotEmptyAPIRule())
	ensureAPIRuleStatusUpdatedWithStatusReady(ctx, t, apiRule)

	// check if corresponding subscription on EventMesh server exists
	emSub := getEventMeshSubFromMock(createdSubscription.Name, createdSubscription.Namespace)
	g.Expect(emSub).ShouldNot(gomega.BeNil())

	// when
	// phase 2: Delete the EventMesh Subscription manually
	// delete the EventMesh Subscription and confirm if its deleted.
	emTestEnsemble.eventMeshMock.Subscriptions.DeleteSubscriptionsByName(
		emTestEnsemble.nameMapper.MapSubscriptionName(givenSubscription.Name, givenSubscription.Namespace))
	g.Expect(getEventMeshSubFromMock(givenSubscription.Name, givenSubscription.Namespace)).Should(gomega.BeNil())

	// then
	// trigger reconciliation of Subscription by adding a label
	createdSubscription.Labels = map[string]string{"reconcile": "true"}
	ensureK8sSubscriptionUpdated(ctx, t, createdSubscription)

	// wait until Subscription is ready
	getSubscriptionAssert(ctx, g, createdSubscription).Should(reconcilertesting.HaveSubscriptionReady())

	// check if corresponding subscription on EventMesh server was recreated
	emSub = getEventMeshSubFromMock(createdSubscription.Name, createdSubscription.Namespace)
	g.Expect(emSub).ShouldNot(gomega.BeNil())
}

func TestWithEventMeshServerErrors(t *testing.T) {
	t.Parallel()

	givenSubscriptionFunc := func(namespace string) *eventingv1alpha2.Subscription {
		return reconcilertesting.NewSubscription(testName, namespace,
			reconcilertesting.WithDefaultSource(),
			reconcilertesting.WithOrderCreatedV1Event(),
			reconcilertesting.WithSinkURL(reconcilertesting.ValidSinkURL(namespace, testName)),
		)
	}

	var testCases = []struct {
		name                     string
		givenCreateResponseFunc  func(w http.ResponseWriter, _ eventMeshtypes.Subscription)
		wantSubscriptionMatchers gomegatypes.GomegaMatcher
		wantEventMeshSubMatchers gomegatypes.GomegaMatcher
	}{
		{
			name: "should not be ready when when EventMesh server is not able to create new EventMesh subscriptions",
			givenCreateResponseFunc: func(w http.ResponseWriter, _ eventMeshtypes.Subscription) {
				// ups ... server returns 500
				w.WriteHeader(http.StatusInternalServerError)
				s := eventMeshtypes.Response{
					StatusCode: http.StatusInternalServerError,
					Message:    "sorry, but this mock does not let you create a EventMesh subscription",
				}
				err := json.NewEncoder(w).Encode(s)
				gomega.Expect(err).ShouldNot(gomega.HaveOccurred())
			},
			wantSubscriptionMatchers: gomega.And(
				reconcilertesting.HaveSubscriptionNotReady(),
				reconcilertesting.HaveCondition(eventingv1alpha2.MakeCondition(
					eventingv1alpha2.ConditionSubscribed,
					eventingv1alpha2.ConditionReasonSubscriptionCreationFailed,
					corev1.ConditionFalse,
					"failed to get subscription from EventMesh: create subscription failed: 500; 500 Internal"+
						" Server Error;{\"message\":\"sorry, but this mock does not let you create a"+
						" EventMesh subscription\"}\n",
				),
				),
			),
			wantEventMeshSubMatchers: gomega.And(
				gomega.BeNil(),
			),
		},
		{
			name: "should not be ready when EventMesh server subscription is paused",
			givenCreateResponseFunc: func(w http.ResponseWriter, sub eventMeshtypes.Subscription) {
				sub.SubscriptionStatus = eventMeshtypes.SubscriptionStatusPaused
				subKey := getEventMeshKeyForMock(sub.Name)
				emTestEnsemble.eventMeshMock.Subscriptions.PutSubscription(subKey, &sub)
				reconcilertestingv1.BEBCreateSuccess(w)
			},
			wantSubscriptionMatchers: gomega.And(
				reconcilertesting.HaveSubscriptionNotReady(),
				reconcilertesting.HaveCondition(eventingv1alpha2.MakeCondition(
					eventingv1alpha2.ConditionSubscriptionActive,
					eventingv1alpha2.ConditionReasonSubscriptionNotActive,
					corev1.ConditionFalse,
					"Waiting for subscription to be active"),
				),
			),
			wantEventMeshSubMatchers: gomega.And(
				eventmeshsubmatchers.HaveStatusPaused(),
			),
		},
		{
			name: "when EventMesh server subscription webhook is unauthorized",
			givenCreateResponseFunc: func(w http.ResponseWriter, sub eventMeshtypes.Subscription) {
				sub.SubscriptionStatus = eventMeshtypes.SubscriptionStatusActive
				sub.LastSuccessfulDelivery = time.Now().Format(time.RFC3339)                   // "now",
				sub.LastFailedDelivery = time.Now().Add(10 * time.Second).Format(time.RFC3339) // "now + 10s"
				sub.LastFailedDeliveryReason = "Webhook endpoint response code: 401"

				subKey := getEventMeshKeyForMock(sub.Name)
				emTestEnsemble.eventMeshMock.Subscriptions.PutSubscription(subKey, &sub)
				reconcilertestingv1.BEBCreateSuccess(w)
			},
			wantSubscriptionMatchers: gomega.And(
				reconcilertesting.HaveSubscriptionNotReady(),
				reconcilertesting.HaveCondition(eventingv1alpha2.MakeCondition(
					eventingv1alpha2.ConditionWebhookCallStatus,
					eventingv1alpha2.ConditionReasonWebhookCallStatus,
					corev1.ConditionFalse,
					"Webhook endpoint response code: 401"),
				),
			),
			wantEventMeshSubMatchers: gomega.And(
				eventmeshsubmatchers.HaveStatusActive(),
				eventmeshsubmatchers.HaveNonEmptyLastFailedDeliveryReason(),
			),
		},
	}

	for _, testCase := range testCases {
		tc := testCase
		t.Run(tc.name, func(t *testing.T) {
			t.Parallel()
			g := gomega.NewGomegaWithT(t)
			ctx := context.Background()

			// create unique namespace for this test run
			testNamespace := getTestNamespace()
			ensureNamespaceCreated(ctx, t, testNamespace)

			// given
			// update namespace information in given test assets
			givenSubscription := givenSubscriptionFunc(testNamespace)

			// override create request response in EventMesh mock
			subKey := getEventMeshSubKeyForMock(givenSubscription.Name, givenSubscription.Namespace)
			emTestEnsemble.eventMeshMock.AddCreateResponseOverride(subKey, tc.givenCreateResponseFunc)

			// when
			// create a subscriber service
			subscriberSvc := reconcilertesting.NewSubscriberSvc(testName, testNamespace)
			ensureK8sResourceCreated(ctx, t, subscriberSvc)
			// create subscription
			ensureK8sResourceCreated(ctx, t, givenSubscription)
			createdSubscription := givenSubscription.DeepCopy()

			// then
			// wait until the subscription shows the condition with not-ready status
			getSubscriptionAssert(ctx, g, createdSubscription).Should(tc.wantSubscriptionMatchers)

			// check subscription on EventMesh server
			emSub := getEventMeshSubFromMock(createdSubscription.Name, createdSubscription.Namespace)
			g.Expect(emSub).Should(tc.wantEventMeshSubMatchers)

			// delete the subscription to not provoke more reconciliation requests
			ensureK8sResourceDeleted(ctx, t, createdSubscription)
		})
	}
=======
>>>>>>> ff3a3ed3
}<|MERGE_RESOLUTION|>--- conflicted
+++ resolved
@@ -6,11 +6,6 @@
 	"fmt"
 	"net/http"
 	"time"
-
-	apigatewayv1beta1 "github.com/kyma-incubator/api-gateway/api/v1beta1"
-	metav1 "k8s.io/apimachinery/pkg/apis/meta/v1"
-
-	eventMeshtypes "github.com/kyma-project/kyma/components/eventing-controller/pkg/ems/api/events/types"
 
 	apigatewayv1beta1 "github.com/kyma-incubator/api-gateway/api/v1beta1"
 	metav1 "k8s.io/apimachinery/pkg/apis/meta/v1"
@@ -265,11 +260,7 @@
 			wantSubActiveEventCheck:  true,
 		},
 		{
-<<<<<<< HEAD
-			name: "should mark a non-cleaned Subscription as ready",
-=======
 			name: "should mark a non-clean Subscription as ready",
->>>>>>> ff3a3ed3
 			givenSubscriptionFunc: func(namespace string) *eventingv1alpha2.Subscription {
 				return reconcilertesting.NewSubscription(testName, namespace,
 					reconcilertesting.WithNotCleanSource(),
@@ -604,11 +595,6 @@
 	// check if corresponding subscription on EventMesh server was also deleted
 	emSub = getEventMeshSubFromMock(givenSubscription.Name, givenSubscription.Namespace)
 	g.Expect(emSub).Should(gomega.BeNil())
-
-	// @TODO: Check if we should be deleting the APIRule on subscription deletion
-	// or atleast removing the owner from APIRule
-	// check if corresponding APIRule was also deleted
-	// ensureAPIRuleNotFound(ctx, t, apiRule)
 }
 
 func Test_FixingSinkAndApiRule(t *testing.T) {
@@ -1025,7 +1011,6 @@
 	apiRule = &apigatewayv1beta1.APIRule{ObjectMeta: metav1.ObjectMeta{
 		Name: createdSubscription.Status.Backend.APIRuleName, Namespace: createdSubscription.Namespace}}
 	getAPIRuleAssert(ctx, g, apiRule).Should(reconcilertestingv1.HaveNotEmptyAPIRule())
-<<<<<<< HEAD
 }
 
 // Test_EventMeshSubRecreateAfterManualDelete tests that the EventMesh subscription is re-created by the reconciler
@@ -1223,6 +1208,4 @@
 			ensureK8sResourceDeleted(ctx, t, createdSubscription)
 		})
 	}
-=======
->>>>>>> ff3a3ed3
 }