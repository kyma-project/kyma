package jetstream

import "github.com/pkg/errors"

var (
<<<<<<< HEAD
	errFailedToUpdateStatus    = errors.New("failed to update JetStream subscription status")
	errFailedToDeleteSub       = errors.New("failed to delete JetStream subscription")
	errFailedToRemoveFinalizer = errors.New("failed to remove finalizer from subscription")
	errFailedToAddFinalizer    = errors.New("failed to add finalizer to subscription")
=======
	errFailedToUpdateStatus     = errors.New("failed to update JetStream subscription status")
	errFailedToDeleteSub        = errors.New("failed to delete JetStream subscription")
	errFailedToUpdateFinalizers = errors.New("failed to update subscription's finalizers")
>>>>>>> 5b1b7072
)<|MERGE_RESOLUTION|>--- conflicted
+++ resolved
@@ -3,14 +3,9 @@
 import "github.com/pkg/errors"
 
 var (
-<<<<<<< HEAD
-	errFailedToUpdateStatus    = errors.New("failed to update JetStream subscription status")
-	errFailedToDeleteSub       = errors.New("failed to delete JetStream subscription")
-	errFailedToRemoveFinalizer = errors.New("failed to remove finalizer from subscription")
-	errFailedToAddFinalizer    = errors.New("failed to add finalizer to subscription")
-=======
 	errFailedToUpdateStatus     = errors.New("failed to update JetStream subscription status")
 	errFailedToDeleteSub        = errors.New("failed to delete JetStream subscription")
+	errFailedToRemoveFinalizer  = errors.New("failed to remove finalizer from subscription")
+	errFailedToAddFinalizer     = errors.New("failed to add finalizer to subscription")
 	errFailedToUpdateFinalizers = errors.New("failed to update subscription's finalizers")
->>>>>>> 5b1b7072
 )