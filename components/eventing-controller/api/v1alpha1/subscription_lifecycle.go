--- conflicted
+++ resolved
@@ -29,16 +29,6 @@
 type ConditionReason string
 
 const (
-<<<<<<< HEAD
-	ConditionReasonAPIRuleStatusReady            ConditionReason = "APIRule status ready"
-	ConditionReasonAPIRuleStatusNotReady         ConditionReason = "APIRule status not ready"
-	ConditionReasonBEBSubscriptionCreated        ConditionReason = "BEB Subscription created"
-	ConditionReasonBEBSubscriptionCreationFailed ConditionReason = "BEB Subscription creation failed"
-	ConditionReasonBEBSubscriptionActive         ConditionReason = "BEB Subscription active"
-	ConditionReasonBEBSubscriptionNotActive      ConditionReason = "BEB Subscription not active"
-	ConditionReasonBEBSubscriptionDeleted        ConditionReason = "BEB Subscription deleted"
-	ConditionReasonNATSSubscriptionActive        ConditionReason = "NATS Subscription active"
-=======
 	ConditionReasonSubscriptionCreated        ConditionReason = "BEB Subscription created"
 	ConditionReasonSubscriptionCreationFailed ConditionReason = "BEB Subscription creation failed"
 	ConditionReasonSubscriptionActive         ConditionReason = "BEB Subscription active"
@@ -48,7 +38,6 @@
 	ConditionReasonAPIRuleStatusNotReady      ConditionReason = "APIRule status not ready"
 	ConditionReasonNATSSubscriptionActive     ConditionReason = "NATS Subscription active"
 	ConditionReasonWebhookCallStatus          ConditionReason = "BEB Subscription webhook call no errors status"
->>>>>>> 43f8231c
 )
 
 // InitializeConditions sets unset conditions to Unknown
