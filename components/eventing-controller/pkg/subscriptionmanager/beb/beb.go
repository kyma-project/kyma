--- conflicted
+++ resolved
@@ -119,27 +119,16 @@
 	client := c.mgr.GetClient()
 	recorder := c.mgr.GetEventRecorderFor("eventing-controller-beb")
 	if c.envCfg.EnableNewCRDVersion {
-<<<<<<< HEAD
 		eventMeshHandler := backendeventmesh.NewEventMesh(oauth2credential, nameMapper, c.logger)
+		eventMeshcleaner := cleaner.NewEventMeshCleaner(c.logger)
 		eventMeshReconciler := bebv2.NewReconciler(
-=======
-		// TODO: re-add the oauth2credentials so that we do not duplicate code
-		bebHandler := backendbebv2.NewBEB(nil, nameMapper, c.logger)
-		eventMeshcleaner := cleaner.NewEventMeshCleaner(c.logger)
-		bebReconciler := bebv2.NewReconciler(
->>>>>>> 80c00f54
 			ctx,
 			client,
 			c.logger,
 			recorder,
 			c.envCfg,
-<<<<<<< HEAD
-			cleaner,
+			eventMeshcleaner,
 			eventMeshHandler,
-=======
-			eventMeshcleaner,
-			bebHandler,
->>>>>>> 80c00f54
 			oauth2credential,
 			nameMapper,
 			sink.NewValidator(ctx, client, recorder, c.logger),
