package jetstreamv2

import (
	"fmt"
	"testing"
	"time"

	kymalogger "github.com/kyma-project/kyma/common/logging/logger"
	"github.com/nats-io/nats.go"
	"github.com/stretchr/testify/require"

	eventingv1alpha2 "github.com/kyma-project/kyma/components/eventing-controller/api/v1alpha2"
	"github.com/kyma-project/kyma/components/eventing-controller/logger"
	"github.com/kyma-project/kyma/components/eventing-controller/pkg/backend/cleaner"
	"github.com/kyma-project/kyma/components/eventing-controller/pkg/backend/metrics"
	natstesting "github.com/kyma-project/kyma/components/eventing-controller/pkg/backend/nats/testing"
	"github.com/kyma-project/kyma/components/eventing-controller/pkg/ems/api/events/types"
	"github.com/kyma-project/kyma/components/eventing-controller/pkg/env"
	evtesting "github.com/kyma-project/kyma/components/eventing-controller/testing"
	evtestingv2 "github.com/kyma-project/kyma/components/eventing-controller/testing/v2"
)

// TestJetStreamSubAfterSync_SinkChange tests the SyncSubscription method
// when only the sink is changed in subscription, then it should not re-create
// NATS subjects on nats-server.
func TestJetStreamSubAfterSync_SinkChange(t *testing.T) {
	// given
	testEnvironment := setupTestEnvironment(t)
	jsBackend := testEnvironment.jsBackend
	defer testEnvironment.natsServer.Shutdown()
	defer testEnvironment.jsClient.natsConn.Close()
	initErr := jsBackend.Initialize(nil)
	require.NoError(t, initErr)

	// create New Subscribers
	subscriber1 := evtesting.NewSubscriber()
	defer subscriber1.Shutdown()
	require.True(t, subscriber1.IsRunning())
	subscriber2 := evtesting.NewSubscriber()
	defer subscriber2.Shutdown()
	require.True(t, subscriber2.IsRunning())

	// create a new Subscription
	sub := evtestingv2.NewSubscription("sub", "foo",
		evtestingv2.WithNotCleanEventSourceAndType(),
		evtestingv2.WithSinkURL(subscriber1.SinkURL),
		evtestingv2.WithTypeMatchingStandard(),
		evtestingv2.WithMaxInFlight(DefaultMaxInFlights),
	)
	AddJSCleanEventTypesToStatus(sub, testEnvironment.cleaner)

	// when
	err := jsBackend.SyncSubscription(sub)

	// then
	require.NoError(t, err)

	// get cleaned subject
	subject, err := testEnvironment.cleaner.CleanEventType(sub.Spec.Types[0])
	require.NoError(t, err)
	require.NotEmpty(t, subject)

	// test if subscription is working properly by sending an event
	// and checking if it is received by the subscriber
	require.NoError(t,
		SendCloudEventToJetStream(jsBackend,
			jsBackend.GetJetStreamSubject(sub.Spec.Source, subject, sub.Spec.TypeMatching),
			evtestingv2.CloudEventData,
			types.ContentModeBinary),
	)
	require.NoError(t, subscriber1.CheckEvent(evtestingv2.CloudEventData))

	// set metadata on NATS subscriptions
	msgLimit, bytesLimit := 2048, 2048
	require.Len(t, jsBackend.subscriptions, 1)
	for _, jsSub := range jsBackend.subscriptions {
		require.True(t, jsSub.IsValid())
		require.NoError(t, jsSub.SetPendingLimits(msgLimit, bytesLimit))
	}

	// given
	// NATS subscription should not be re-created in sync when sink is changed.
	// change the sink
	sub.Spec.Sink = subscriber2.SinkURL

	// when
	err = jsBackend.SyncSubscription(sub)

	// then
	require.NoError(t, err)

	// check if the NATS subscription are the same (have same metadata)
	// by comparing the metadata of nats subscription
	require.Len(t, jsBackend.subscriptions, 1)
	jsSubject := jsBackend.GetJetStreamSubject(sub.Spec.Source, subject, sub.Spec.TypeMatching)
	jsSubKey := NewSubscriptionSubjectIdentifier(sub, jsSubject)
	jsSub := jsBackend.subscriptions[jsSubKey]
	require.NotNil(t, jsSub)
	require.True(t, jsSub.IsValid())

	// check the metadata, if they are now same then it means that NATS subscription
	// were not re-created by SyncSubscription method
	subMsgLimit, subBytesLimit, err := jsSub.PendingLimits()
	require.NoError(t, err)
	require.Equal(t, subMsgLimit, msgLimit)
	require.Equal(t, subBytesLimit, bytesLimit)

	// Test if the subscription is working for new sink only
	require.NoError(t,
		SendCloudEventToJetStream(jsBackend,
			jsBackend.GetJetStreamSubject(sub.Spec.Source, subject, sub.Spec.TypeMatching),
			evtestingv2.CloudEventData,
			types.ContentModeBinary),
	)

	// Old sink should not have received the event, the new sink should have
	require.Error(t, subscriber1.CheckEvent(evtestingv2.CloudEventData))
	require.NoError(t, subscriber2.CheckEvent(evtestingv2.CloudEventData))
}

// TestMultipleJSSubscriptionsToSameEvent tests the behaviour of JS
// when multiple subscriptions need to receive the same event.
func TestMultipleJSSubscriptionsToSameEvent(t *testing.T) {
	// given
	testEnvironment := setupTestEnvironment(t)
	jsBackend := testEnvironment.jsBackend
	defer testEnvironment.natsServer.Shutdown()
	defer testEnvironment.jsClient.natsConn.Close()
	initErr := jsBackend.Initialize(nil)
	require.NoError(t, initErr)

	subscriber := evtesting.NewSubscriber()
	defer subscriber.Shutdown()
	require.True(t, subscriber.IsRunning())

	// Create 3 subscriptions having the same sink and the same event type
	var subs [3]*eventingv1alpha2.Subscription
	for i := 0; i < len(subs); i++ {
		subs[i] = evtestingv2.NewSubscription(fmt.Sprintf("sub-%d", i), "foo",
			evtestingv2.WithSourceAndType(evtestingv2.EventSource, evtestingv2.OrderCreatedEventType),
			evtestingv2.WithSinkURL(subscriber.SinkURL),
			evtestingv2.WithTypeMatchingStandard(),
			evtestingv2.WithMaxInFlight(DefaultMaxInFlights),
		)
		AddJSCleanEventTypesToStatus(subs[i], testEnvironment.cleaner)
		// when
		err := jsBackend.SyncSubscription(subs[i])
		// then
		require.NoError(t, err)
	}

	// Send only one event. It should be multiplexed to 3 by NATS, cause 3 subscriptions exist
	require.NoError(t,
		SendCloudEventToJetStream(jsBackend,
			jsBackend.GetJetStreamSubject(evtestingv2.EventSource,
				evtestingv2.OrderCreatedEventType,
				eventingv1alpha2.TypeMatchingStandard),
			evtestingv2.CloudEventData,
			types.ContentModeBinary),
	)
	// Check for the 3 events that should be received by the subscriber
	for i := 0; i < len(subs); i++ {
		require.NoError(t, subscriber.CheckEvent(evtestingv2.CloudEventData))
	}
	// Delete all 3 subscription
	for i := 0; i < len(subs); i++ {
		require.NoError(t, jsBackend.DeleteSubscription(subs[i]))
	}
	// Check if all subscriptions are deleted in NATS
	// Send an event again which should not be delivered to subscriber
	require.NoError(t,
		SendCloudEventToJetStream(jsBackend,
			jsBackend.GetJetStreamSubject(evtestingv2.EventSource,
				evtestingv2.OrderCreatedEventType, eventingv1alpha2.TypeMatchingStandard),
			evtestingv2.CloudEventData2,
			types.ContentModeBinary),
	)
	// Check for the event that did not reach the subscriber
	// Store should never return evtestingv2.CloudEventData2
	// hence CheckEvent should fail to match evtestingv2.CloudEventData2
	require.Error(t, subscriber.CheckEvent(evtestingv2.CloudEventData2))
}

// TestJSSubscriptionRedeliverWithFailedDispatch tests the redelivering
// of event when the dispatch fails.
func TestJSSubscriptionRedeliverWithFailedDispatch(t *testing.T) {
	// given
	testEnvironment := setupTestEnvironment(t)
	jsBackend := testEnvironment.jsBackend
	defer testEnvironment.natsServer.Shutdown()
	defer testEnvironment.jsClient.natsConn.Close()
	initErr := jsBackend.Initialize(nil)
	require.NoError(t, initErr)

	// create New Subscriber
	subscriber := evtesting.NewSubscriber()
	subscriber.Shutdown() // shutdown the subscriber intentionally
	require.False(t, subscriber.IsRunning())

	// create a new Subscription
	sub := evtestingv2.NewSubscription("sub", "foo",
		evtestingv2.WithSourceAndType(evtestingv2.EventSource, evtestingv2.OrderCreatedCleanEvent),
		evtestingv2.WithSinkURL(subscriber.SinkURL),
		evtestingv2.WithTypeMatchingExact(),
		evtestingv2.WithMaxInFlight(DefaultMaxInFlights),
	)
	AddJSCleanEventTypesToStatus(sub, testEnvironment.cleaner)

	// when
	err := jsBackend.SyncSubscription(sub)

	// then
	require.NoError(t, err)

	// when
	// send an event

	require.NoError(t,
		SendCloudEventToJetStream(jsBackend,
			jsBackend.GetJetStreamSubject(evtestingv2.EventSource,
				evtestingv2.OrderCreatedCleanEvent,
				eventingv1alpha2.TypeMatchingExact),
			evtestingv2.CloudEventData,
			types.ContentModeBinary),
	)

	// then
	// it should have failed to dispatch
	require.Error(t, subscriber.CheckEvent(evtestingv2.CloudEventData))

	// when
	// start a new subscriber
	subscriber = evtesting.NewSubscriber()
	defer subscriber.Shutdown()
	require.True(t, subscriber.IsRunning())
	// and update sink in the subscription
	sub.Spec.Sink = subscriber.SinkURL
	require.NoError(t, jsBackend.SyncSubscription(sub))

	// then
	// the same event should be redelivered
	require.Eventually(t, func() bool {
		return subscriber.CheckEvent(evtestingv2.CloudEventData) == nil
	}, 60*time.Second, 5*time.Second)
}

<<<<<<< HEAD
=======
// TestJSSubscriptionUsingCESDK tests that eventing works with Cloud events.
func TestJSSubscriptionUsingCESDK(t *testing.T) {
	// given
	testEnvironment := setupTestEnvironment(t)
	jsBackend := testEnvironment.jsBackend
	defer testEnvironment.natsServer.Shutdown()
	defer testEnvironment.jsClient.natsConn.Close()
	initErr := jsBackend.Initialize(nil)
	require.NoError(t, initErr)

	subscriber := evtesting.NewSubscriber()
	defer subscriber.Shutdown()
	require.True(t, subscriber.IsRunning())

	sub := evtestingv2.NewSubscription("sub", "foo",
		evtestingv2.WithNotCleanEventSourceAndType(),
		evtestingv2.WithSinkURL(subscriber.SinkURL),
		evtestingv2.WithTypeMatchingStandard(),
		evtestingv2.WithMaxInFlight(DefaultMaxInFlights),
	)
	AddJSCleanEventTypesToStatus(sub, testEnvironment.cleaner)

	// when
	err := jsBackend.SyncSubscription(sub)

	// then
	require.NoError(t, err)

	subject := evtestingv2.OrderCreatedCleanEvent
	require.NoError(t, sendCloudEventToJetStream(
		jsBackend,
		jsBackend.getJetStreamSubject(sub.Spec.Source, subject, sub.Spec.TypeMatching),
		evtestingv2.CloudEventData, types.ContentModeBinary),
	)
	require.NoError(t, subscriber.CheckEvent(evtestingv2.CloudEventData))
	require.NoError(t, sendCloudEventToJetStream(
		jsBackend,
		jsBackend.getJetStreamSubject(sub.Spec.Source, subject, sub.Spec.TypeMatching),
		evtestingv2.StructuredCloudEvent, types.ContentModeStructured),
	)
	require.NoError(t, subscriber.CheckEvent("\""+evtestingv2.EventData+"\""))
	require.NoError(t, jsBackend.DeleteSubscription(sub))
}

// TestJetStreamSubAfterSync_DeleteOldFilterConsumerForFilterChangeWhileNatsDown tests the SyncSubscription method
// when subscription CR filters change while NATS JetStream is down.
func TestJetStreamSubAfterSync_DeleteOldFilterConsumerForTypeChangeWhileNatsDown(t *testing.T) {
	// given
	// prepare JS file storage test environment
	testEnv := prepareTestEnvironment(t)
	defer cleanUpTestEnvironment(testEnv)
	// create a subscriber
	subscriber := evtesting.NewSubscriber()
	require.True(t, subscriber.IsRunning())
	defer subscriber.Shutdown()
	// create subscription and make sure it is functioning
	secondSubKey, sub := createSubscriptionAndAssert(t, testEnv, subscriber)

	// when
	// shutdown the JetStream
	shutdownJetStream(t, testEnv)
	// Now, remove the second filter from subscription while NATS JetStream is down
	deleteSecondFilter(testEnv, sub)
	err := testEnv.jsBackend.SyncSubscription(sub)
	require.Error(t, err)
	// restart the NATS server and sync subscription
	startJetStream(t, testEnv)
	err = testEnv.jsBackend.SyncSubscription(sub)
	require.NoError(t, err)

	// then
	// get new cleaned subject
	firstSubKey := assertNewSubscriptionReturnItsKey(t, testEnv, sub)

	// then
	// make sure first filter does have JetStream consumer
	firstCon, err := testEnv.jsBackend.jsCtx.ConsumerInfo(testEnv.jsBackend.Config.JSStreamName,
		firstSubKey.consumerName)
	require.NotNil(t, firstCon)
	require.NoError(t, err)
	// make sure second filter doesn't have any JetStream consumer
	secondCon, err := testEnv.jsBackend.jsCtx.ConsumerInfo(testEnv.jsBackend.Config.JSStreamName,
		secondSubKey.consumerName)
	require.Nil(t, secondCon)
	require.ErrorIs(t, err, nats.ErrConsumerNotFound)
}

// HELPER functions

func prepareTestEnvironment(t *testing.T) *TestEnvironment {
	testEnvironment := setupTestEnvironment(t)
	testEnvironment.jsBackend.Config.JSStreamStorageType = StorageTypeFile
	testEnvironment.jsBackend.Config.MaxReconnects = 0
	initErr := testEnvironment.jsBackend.Initialize(nil)
	require.NoError(t, initErr)
	return testEnvironment
}

func createSubscriptionAndAssert(t *testing.T,
	testEnv *TestEnvironment,
	subscriber *evtesting.Subscriber) (SubscriptionSubjectIdentifier, *eventingv1alpha2.Subscription) {
	sub := evtestingv2.NewSubscription("sub", "foo",
		evtestingv2.WithCleanEventSourceAndType(),
		evtestingv2.WithNotCleanEventSourceAndType(),
		evtestingv2.WithSinkURL(subscriber.SinkURL),
		evtestingv2.WithTypeMatchingStandard(),
		evtestingv2.WithMaxInFlight(DefaultMaxInFlights),
	)
	AddJSCleanEventTypesToStatus(sub, testEnv.cleaner)

	err := testEnv.jsBackend.SyncSubscription(sub)
	require.NoError(t, err)

	// get cleaned subject
	subject, err := testEnv.cleaner.CleanEventType(sub.Spec.Types[1])
	require.NoError(t, err)
	require.NotEmpty(t, subject)
	require.Len(t, testEnv.jsBackend.subscriptions, 2)
	// store first subscription key
	subKey := NewSubscriptionSubjectIdentifier(sub,
		testEnv.jsBackend.getJetStreamSubject(sub.Spec.Source, subject, sub.Spec.TypeMatching))
	return subKey, sub
}

func shutdownJetStream(t *testing.T, testEnv *TestEnvironment) {
	testEnv.natsServer.Shutdown()
	require.Eventually(t, func() bool {
		return !testEnv.jsBackend.Conn.IsConnected()
	}, 30*time.Second, 2*time.Second)
}

func deleteSecondFilter(testEnv *TestEnvironment, sub *eventingv1alpha2.Subscription) {
	sub.Spec.Types = sub.Spec.Types[:1]
	AddJSCleanEventTypesToStatus(sub, testEnv.cleaner)
}

func startJetStream(t *testing.T, testEnv *TestEnvironment) {
	_ = evtesting.RunNatsServerOnPort(
		evtesting.WithPort(testEnv.natsPort),
		evtesting.WithJetStreamEnabled())
	require.Eventually(t, func() bool {
		info, streamErr := testEnv.jsClient.StreamInfo(testEnv.natsConfig.JSStreamName)
		require.NoError(t, streamErr)
		return info != nil && streamErr == nil
	}, 60*time.Second, 5*time.Second)
}

func assertNewSubscriptionReturnItsKey(t *testing.T,
	testEnv *TestEnvironment,
	sub *eventingv1alpha2.Subscription) SubscriptionSubjectIdentifier {
	firstSubject, err := testEnv.cleaner.CleanEventType(sub.Spec.Types[0])
	require.NoError(t, err)
	require.NotEmpty(t, firstSubject)
	// now, there has to be only one subscription
	require.Len(t, testEnv.jsBackend.subscriptions, 1)
	firstJsSubKey := NewSubscriptionSubjectIdentifier(sub, testEnv.jsBackend.getJetStreamSubject(sub.Spec.Source,
		firstSubject,
		sub.Spec.TypeMatching))
	firstJsSub := testEnv.jsBackend.subscriptions[firstJsSubKey]
	require.NotNil(t, firstJsSub)
	require.True(t, firstJsSub.IsValid())
	return firstJsSubKey
}

func cleanUpTestEnvironment(testEnv *TestEnvironment) {
	defer testEnv.natsServer.Shutdown()
	defer testEnv.jsClient.natsConn.Close()
	defer func() { _ = testEnv.jsClient.DeleteStream(testEnv.natsConfig.JSStreamName) }()
}

// TestJetStream_NoNATSSubscription tests if the error is being triggered
// when expected entries in js.subscriptions map are missing.
func TestJetStream_NATSSubscriptionCount(t *testing.T) {
	// given
	testEnvironment := setupTestEnvironment(t)
	jsBackend := testEnvironment.jsBackend
	defer testEnvironment.natsServer.Shutdown()
	defer testEnvironment.jsClient.natsConn.Close()
	initErr := jsBackend.Initialize(nil)
	require.NoError(t, initErr)

	// create New Subscriber
	subscriber := evtesting.NewSubscriber()
	defer subscriber.Shutdown()
	require.True(t, subscriber.IsRunning())

	testCases := []struct {
		name                            string
		subOpts                         []evtestingv2.SubscriptionOpt
		givenManuallyDeleteSubscription bool
		givenFilterToDelete             string
		wantNatsSubsLen                 int
		wantErr                         error
	}{
		{
			name: "No error should happen, when there is only one type",
			subOpts: []evtestingv2.SubscriptionOpt{
				evtestingv2.WithSinkURL(subscriber.SinkURL),
				evtestingv2.WithNotCleanEventSourceAndType(),
				evtestingv2.WithTypeMatchingStandard(),
				evtestingv2.WithMaxInFlight(DefaultMaxInFlights),
			},
			givenManuallyDeleteSubscription: false,
			wantNatsSubsLen:                 1,
			wantErr:                         nil,
		},
		{
			name: "No error expected when js.subscriptions map has entries for all the eventTypes",
			subOpts: []evtestingv2.SubscriptionOpt{
				evtestingv2.WithNotCleanEventSourceAndType(),
				evtestingv2.WithCleanEventTypeOld(),
				evtestingv2.WithTypeMatchingStandard(),
				evtestingv2.WithMaxInFlight(DefaultMaxInFlights),
			},
			givenManuallyDeleteSubscription: false,
			wantNatsSubsLen:                 2,
			wantErr:                         nil,
		},
		{
			name: "An error is expected, when we manually delete a subscription from js.subscriptions map",
			subOpts: []evtestingv2.SubscriptionOpt{
				evtestingv2.WithNotCleanEventSourceAndType(),
				evtestingv2.WithCleanEventTypeOld(),
				evtestingv2.WithTypeMatchingStandard(),
				evtestingv2.WithMaxInFlight(DefaultMaxInFlights),
			},
			givenManuallyDeleteSubscription: true,
			givenFilterToDelete:             evtestingv2.OrderCreatedEventType,
			wantNatsSubsLen:                 2,
			wantErr:                         ErrMissingSubscription,
		},
	}
	for i, tc := range testCases {
		tc := tc
		t.Run(tc.name, func(t *testing.T) {
			// create a new subscription with no filters
			sub := evtestingv2.NewSubscription("sub"+fmt.Sprint(i), "foo",
				tc.subOpts...,
			)
			AddJSCleanEventTypesToStatus(sub, testEnvironment.cleaner)

			// when
			err := jsBackend.SyncSubscription(sub)
			require.NoError(t, err)
			require.Equal(t, len(jsBackend.subscriptions), tc.wantNatsSubsLen)

			if tc.givenManuallyDeleteSubscription {
				// manually delete the subscription from map
				jsSubject := jsBackend.getJetStreamSubject(sub.Spec.Source, tc.givenFilterToDelete, sub.Spec.TypeMatching)
				jsSubKey := NewSubscriptionSubjectIdentifier(sub, jsSubject)
				delete(jsBackend.subscriptions, jsSubKey)
			}

			err = jsBackend.SyncSubscription(sub)
			testEnvironment.logger.WithContext().Error(err)

			if tc.wantErr != nil {
				// the createConsumer function won't create a new Subscription,
				// because the subscription was manually deleted from the js.subscriptions map
				// hence the consumer will be shown in the NATS Backend as still bound
				err = jsBackend.SyncSubscription(sub)
				assert.ErrorIs(t, err, tc.wantErr)
			}

			// empty the js.subscriptions map
			require.NoError(t, jsBackend.DeleteSubscription(sub))
		})
	}
}

>>>>>>> 3953c604
func defaultNatsConfig(url string) env.NatsConfig {
	return env.NatsConfig{
		URL:                     url,
		MaxReconnects:           DefaultMaxReconnects,
		ReconnectWait:           3 * time.Second,
		JSStreamName:            DefaultStreamName,
		JSStreamStorageType:     StorageTypeMemory,
		JSStreamRetentionPolicy: RetentionPolicyInterest,
		JSStreamDiscardPolicy:   DiscardPolicyNew,
	}
}

// getJetStreamClient creates a client with JetStream context, or fails the caller test.
func getJetStreamClient(t *testing.T, serverURL string) *jetStreamClient {
	conn, err := nats.Connect(serverURL)
	if err != nil {
		t.Error(err.Error())
	}
	jsCtx, err := conn.JetStream()
	if err != nil {
		conn.Close()
		t.Error(err.Error())
	}
	return &jetStreamClient{
		JetStreamContext: jsCtx,
		natsConn:         conn,
	}
}

// setupTestEnvironment is a TestEnvironment constructor.
func setupTestEnvironment(t *testing.T) *TestEnvironment {
	natsServer, natsPort, err := natstesting.StartNATSServer(evtesting.WithJetStreamEnabled())
	require.NoError(t, err)
	natsConfig := defaultNatsConfig(natsServer.ClientURL())
	defaultLogger, err := logger.New(string(kymalogger.JSON), string(kymalogger.INFO))
	require.NoError(t, err)

	// init the metrics collector
	metricsCollector := metrics.NewCollector()

	jsClient := getJetStreamClient(t, natsConfig.URL)
	jsCleaner := cleaner.NewJetStreamCleaner(defaultLogger)
	defaultSubsConfig := env.DefaultSubscriptionConfig{MaxInFlightMessages: 9}
	jsBackend := NewJetStream(natsConfig, metricsCollector, jsCleaner, defaultSubsConfig, defaultLogger)

	return &TestEnvironment{
		jsBackend:  jsBackend,
		logger:     defaultLogger,
		natsServer: natsServer,
		jsClient:   jsClient,
		natsConfig: natsConfig,
		cleaner:    jsCleaner,
		natsPort:   natsPort,
	}
}<|MERGE_RESOLUTION|>--- conflicted
+++ resolved
@@ -2,6 +2,7 @@
 
 import (
 	"fmt"
+	"github.com/stretchr/testify/assert"
 	"testing"
 	"time"
 
@@ -244,52 +245,6 @@
 	}, 60*time.Second, 5*time.Second)
 }
 
-<<<<<<< HEAD
-=======
-// TestJSSubscriptionUsingCESDK tests that eventing works with Cloud events.
-func TestJSSubscriptionUsingCESDK(t *testing.T) {
-	// given
-	testEnvironment := setupTestEnvironment(t)
-	jsBackend := testEnvironment.jsBackend
-	defer testEnvironment.natsServer.Shutdown()
-	defer testEnvironment.jsClient.natsConn.Close()
-	initErr := jsBackend.Initialize(nil)
-	require.NoError(t, initErr)
-
-	subscriber := evtesting.NewSubscriber()
-	defer subscriber.Shutdown()
-	require.True(t, subscriber.IsRunning())
-
-	sub := evtestingv2.NewSubscription("sub", "foo",
-		evtestingv2.WithNotCleanEventSourceAndType(),
-		evtestingv2.WithSinkURL(subscriber.SinkURL),
-		evtestingv2.WithTypeMatchingStandard(),
-		evtestingv2.WithMaxInFlight(DefaultMaxInFlights),
-	)
-	AddJSCleanEventTypesToStatus(sub, testEnvironment.cleaner)
-
-	// when
-	err := jsBackend.SyncSubscription(sub)
-
-	// then
-	require.NoError(t, err)
-
-	subject := evtestingv2.OrderCreatedCleanEvent
-	require.NoError(t, sendCloudEventToJetStream(
-		jsBackend,
-		jsBackend.getJetStreamSubject(sub.Spec.Source, subject, sub.Spec.TypeMatching),
-		evtestingv2.CloudEventData, types.ContentModeBinary),
-	)
-	require.NoError(t, subscriber.CheckEvent(evtestingv2.CloudEventData))
-	require.NoError(t, sendCloudEventToJetStream(
-		jsBackend,
-		jsBackend.getJetStreamSubject(sub.Spec.Source, subject, sub.Spec.TypeMatching),
-		evtestingv2.StructuredCloudEvent, types.ContentModeStructured),
-	)
-	require.NoError(t, subscriber.CheckEvent("\""+evtestingv2.EventData+"\""))
-	require.NoError(t, jsBackend.DeleteSubscription(sub))
-}
-
 // TestJetStreamSubAfterSync_DeleteOldFilterConsumerForFilterChangeWhileNatsDown tests the SyncSubscription method
 // when subscription CR filters change while NATS JetStream is down.
 func TestJetStreamSubAfterSync_DeleteOldFilterConsumerForTypeChangeWhileNatsDown(t *testing.T) {
@@ -366,7 +321,7 @@
 	require.Len(t, testEnv.jsBackend.subscriptions, 2)
 	// store first subscription key
 	subKey := NewSubscriptionSubjectIdentifier(sub,
-		testEnv.jsBackend.getJetStreamSubject(sub.Spec.Source, subject, sub.Spec.TypeMatching))
+		testEnv.jsBackend.GetJetStreamSubject(sub.Spec.Source, subject, sub.Spec.TypeMatching))
 	return subKey, sub
 }
 
@@ -401,7 +356,7 @@
 	require.NotEmpty(t, firstSubject)
 	// now, there has to be only one subscription
 	require.Len(t, testEnv.jsBackend.subscriptions, 1)
-	firstJsSubKey := NewSubscriptionSubjectIdentifier(sub, testEnv.jsBackend.getJetStreamSubject(sub.Spec.Source,
+	firstJsSubKey := NewSubscriptionSubjectIdentifier(sub, testEnv.jsBackend.GetJetStreamSubject(sub.Spec.Source,
 		firstSubject,
 		sub.Spec.TypeMatching))
 	firstJsSub := testEnv.jsBackend.subscriptions[firstJsSubKey]
@@ -494,7 +449,7 @@
 
 			if tc.givenManuallyDeleteSubscription {
 				// manually delete the subscription from map
-				jsSubject := jsBackend.getJetStreamSubject(sub.Spec.Source, tc.givenFilterToDelete, sub.Spec.TypeMatching)
+				jsSubject := jsBackend.GetJetStreamSubject(sub.Spec.Source, tc.givenFilterToDelete, sub.Spec.TypeMatching)
 				jsSubKey := NewSubscriptionSubjectIdentifier(sub, jsSubject)
 				delete(jsBackend.subscriptions, jsSubKey)
 			}
@@ -516,7 +471,6 @@
 	}
 }
 
->>>>>>> 3953c604
 func defaultNatsConfig(url string) env.NatsConfig {
 	return env.NatsConfig{
 		URL:                     url,
