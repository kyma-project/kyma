package jetstreamv2

import (
	"context"
	"fmt"
	"net/http"
	"reflect"
	"strings"
	"time"

	http2 "github.com/cloudevents/sdk-go/v2/protocol/http"

	backendnats "github.com/kyma-project/kyma/components/eventing-controller/pkg/backend/nats"
	backendutils "github.com/kyma-project/kyma/components/eventing-controller/pkg/backend/utils"
	pkgerrors "github.com/kyma-project/kyma/components/eventing-controller/pkg/errors"

	cev2 "github.com/cloudevents/sdk-go/v2"
	cev2protocol "github.com/cloudevents/sdk-go/v2/protocol"
	"github.com/nats-io/nats.go"
	"github.com/pkg/errors"
	"go.uber.org/zap"

	eventingv1alpha2 "github.com/kyma-project/kyma/components/eventing-controller/api/v1alpha2"
	"github.com/kyma-project/kyma/components/eventing-controller/logger"
	"github.com/kyma-project/kyma/components/eventing-controller/pkg/backend/cleaner"
	backendmetrics "github.com/kyma-project/kyma/components/eventing-controller/pkg/backend/metrics"
	backendutilsv2 "github.com/kyma-project/kyma/components/eventing-controller/pkg/backend/utils/v2"
	"github.com/kyma-project/kyma/components/eventing-controller/pkg/env"
	"github.com/kyma-project/kyma/components/eventing-controller/pkg/tracing"
	"github.com/kyma-project/kyma/components/eventing-controller/utils"
)

var _ Backend = &JetStream{}

const (
	jsHandlerName          = "jetstream-handler"
	jsMaxStreamNameLength  = 32
	idleHeartBeatDuration  = 1 * time.Minute
	jsConsumerMaxRedeliver = 100
	jsConsumerNakDelay     = 30 * time.Second
	originalTypeHeaderName = "originaltype"
)

func NewJetStream(config backendnats.Config, metricsCollector *backendmetrics.Collector,
	cleaner cleaner.Cleaner, subsConfig env.DefaultSubscriptionConfig, logger *logger.Logger) *JetStream {
	return &JetStream{
		Config:           config,
		logger:           logger,
		subscriptions:    make(map[SubscriptionSubjectIdentifier]Subscriber),
		metricsCollector: metricsCollector,
		cleaner:          cleaner,
		subsConfig:       subsConfig,
	}
}

func (js *JetStream) Initialize(connCloseHandler backendutilsv2.ConnClosedHandler) error {
	if err := js.validateConfig(); err != nil {
		return err
	}
	if err := js.initNATSConn(connCloseHandler); err != nil {
		return err
	}
	if err := js.initJSContext(); err != nil {
		return err
	}
	if err := js.initCloudEventClient(js.Config); err != nil {
		return err
	}
	return js.ensureStreamExistsAndIsConfiguredCorrectly()
}

func (js *JetStream) SyncSubscription(subscription *eventingv1alpha2.Subscription) error {
	subKeyPrefix := createKeyPrefix(subscription)
	if err := js.checkJetStreamConnection(); err != nil {
		return err
	}

	if err := js.syncSubscriptionEventTypes(subscription); err != nil {
		return err
	}

	// add/update sink info in map for callbacks
	if sinkURL, ok := js.sinks.Load(subKeyPrefix); !ok || sinkURL != subscription.Spec.Sink {
		js.sinks.Store(subKeyPrefix, subscription.Spec.Sink)
	}

	// async callback for maxInflight messages
	callback := js.getCallback(subKeyPrefix, subscription.Name)
	asyncCallback := func(m *nats.Msg) {
		go callback(m)
	}

	if err := js.syncConsumerAndSubscription(subscription, asyncCallback); err != nil {
		return err
	}

	return nil
}

func (js *JetStream) DeleteSubscription(subscription *eventingv1alpha2.Subscription) error {
	// checking the status of the connection is important
	if err := js.checkJetStreamConnection(); err != nil {
		return err
	}
	// loop over the global list of subscriptions
	// and delete any related JetStream subscription
	for key, jsSub := range js.subscriptions {
		if !isJsSubAssociatedWithKymaSub(key, subscription) {
			continue
		}
		if err := js.deleteSubscriptionFromJetStream(jsSub, key); err != nil {
			return err
		}
	}

	// cleanup consumers on nats-server
	// in-case data in js.subscriptions[] was lost due to handler restart
	for _, subject := range subscription.Status.Types {
		jsSubject := js.GetJetStreamSubject(subscription.Spec.Source, subject.CleanType, subscription.Spec.TypeMatching)
		jsSubKey := NewSubscriptionSubjectIdentifier(subscription, jsSubject)
		if err := js.deleteConsumerFromJetStream(jsSubKey.ConsumerName()); err != nil {
			return err
		}
	}

	// delete subscription sink info from storage
	js.sinks.Delete(createKeyPrefix(subscription))

	return nil
}

// GetJetStreamSubjects returns a list of subjects appended with prefix if needed.
func (js *JetStream) GetJetStreamSubjects(source string, subjects []string,
	typeMatching eventingv1alpha2.TypeMatching) []string {
	var result []string
	for _, subject := range subjects {
		result = append(result, js.GetJetStreamSubject(source, subject, typeMatching))
	}
	return result
}

// GetJetStreamContext returns the current JetStreamContext.
func (js *JetStream) GetJetStreamContext() nats.JetStreamContext {
	return js.jsCtx
}

// GetJetStreamSubject appends the prefix and the cleaned source to subject.
func (js *JetStream) GetJetStreamSubject(source, subject string, typeMatching eventingv1alpha2.TypeMatching) string {
	if typeMatching == eventingv1alpha2.TypeMatchingExact {
		return fmt.Sprintf("%s.%s", js.Config.JSSubjectPrefix, subject)
	}
	cleanSource, _ := js.cleaner.CleanSource(source)
	return fmt.Sprintf("%s.%s.%s", js.Config.JSSubjectPrefix, cleanSource, subject)
}

// DeleteInvalidConsumers deletes all JetStream consumers having no subscription event types in subscription resources.
func (js *JetStream) DeleteInvalidConsumers(subscriptions []eventingv1alpha2.Subscription) error {
	consumers := js.jsCtx.Consumers(js.Config.JSStreamName)
	for con := range consumers {
		// consumer should have no interest and no subscription types to delete it
		if !con.PushBound && !js.isConsumerUsedByKymaSub(con.Name, subscriptions) {
			if err := js.deleteConsumerFromJetStream(con.Name); err != nil {
				return err
			}
			js.namedLogger().Infow("Dangling JetStream consumer is deleted", "name", con.Name,
				"description", con.Config.Description)
		}
	}
	return nil
}

func (js *JetStream) isConsumerUsedByKymaSub(consumerName string, subscriptions []eventingv1alpha2.Subscription) bool {
	if len(subscriptions) == 0 {
		return false
	}
	for ix := range subscriptions {
		cleanedTypes := GetCleanEventTypes(&subscriptions[ix], js.cleaner)
		jsSubjects := js.GetJetStreamSubjects(
			subscriptions[ix].Spec.Source,
			GetCleanEventTypesFromEventTypes(cleanedTypes),
			subscriptions[ix].Spec.TypeMatching)

		for _, jsSubject := range jsSubjects {
			computedConsumerNameFromSubject := computeConsumerName(&subscriptions[ix], jsSubject)
			if consumerName == computedConsumerNameFromSubject {
				return true
			}
		}
	}
	return false
}

// getJetStreamSubject appends the prefix and the cleaned source to subject.
func (js *JetStream) getJetStreamSubject(source, subject string, typeMatching eventingv1alpha2.TypeMatching) string {
	if typeMatching == eventingv1alpha2.TypeMatchingExact {
		return fmt.Sprintf("%s.%s", js.Config.JSSubjectPrefix, subject)
	}
	cleanSource, _ := js.cleaner.CleanSource(source)
	return fmt.Sprintf("%s.%s.%s", js.Config.JSSubjectPrefix, cleanSource, subject)
}

func (js *JetStream) validateConfig() error {
	if js.Config.JSStreamName == "" {
		return errors.New("Stream name cannot be empty")
	}
	if len(js.Config.JSStreamName) > jsMaxStreamNameLength {
		return fmt.Errorf("stream name should be max %d characters long", jsMaxStreamNameLength)
	}
	if _, err := toJetStreamStorageType(js.Config.JSStreamStorageType); err != nil {
		return err
	}
	if _, err := toJetStreamRetentionPolicy(js.Config.JSStreamRetentionPolicy); err != nil {
		return err
	}
	if _, err := toJetStreamDiscardPolicy(js.Config.JSStreamDiscardPolicy); err != nil {
		return err
	}
	return nil
}

func (js *JetStream) initNATSConn(connCloseHandler backendutilsv2.ConnClosedHandler) error {
	if js.Conn == nil || js.Conn.Status() != nats.CONNECTED {
		jsOptions := []nats.Option{
			nats.RetryOnFailedConnect(true),
			nats.MaxReconnects(js.Config.MaxReconnects),
			nats.ReconnectWait(js.Config.ReconnectWait),
			nats.Name("Kyma Controller"),
		}
		conn, err := nats.Connect(js.Config.URL, jsOptions...)
		if err != nil || !conn.IsConnected() {
			return fmt.Errorf("failed to connect to NATS JetStream: %w", err)
		}
		js.Conn = conn
		js.connClosedHandler = connCloseHandler
		if js.connClosedHandler != nil {
			js.Conn.SetClosedHandler(nats.ConnHandler(js.connClosedHandler))
		}
		js.Conn.SetReconnectHandler(js.handleReconnect)
	}
	return nil
}

func (js *JetStream) handleReconnect(_ *nats.Conn) {
	js.namedLogger().Infow("Called reconnect handler for JetStream")
	if err := js.ensureStreamExistsAndIsConfiguredCorrectly(); err != nil {
		js.namedLogger().Errorw("Failed to ensure the stream exists", "error", err)
	}
}

func (js *JetStream) ensureStreamExistsAndIsConfiguredCorrectly() error {
	streamConfig, err := getStreamConfig(js.Config)
	if err != nil {
		return err
	}
	info, err := js.jsCtx.StreamInfo(js.Config.JSStreamName)
	if errors.Is(err, nats.ErrStreamNotFound) {
		info, err = js.jsCtx.AddStream(streamConfig)
		if err != nil {
			return err
		}
		js.namedLogger().Infow("Stream not found, created a new Stream",
			"stream-info", info)
		return nil
	}
	if err != nil {
		return err
	}

	if !streamIsConfiguredCorrectly(info.Config, *streamConfig) {
		newInfo, err := js.jsCtx.UpdateStream(streamConfig)
		if err != nil {
			return err
		}
		js.namedLogger().Infow("Updated existing Stream:", "stream-info", newInfo)
		return nil
	}

	js.namedLogger().Infow("Reusing existing Stream", "stream-info", info)
	return nil
}

func streamIsConfiguredCorrectly(got nats.StreamConfig, want nats.StreamConfig) bool {
	// only comparing the fields which we define in stream config.
	if got.Name != want.Name ||
		got.Storage != want.Storage ||
		got.Replicas != want.Replicas ||
		got.Retention != want.Retention ||
		got.MaxMsgs != want.MaxMsgs ||
		got.MaxBytes != want.MaxBytes ||
		got.Discard != want.Discard {
		return false
	}
	return reflect.DeepEqual(got.Subjects, want.Subjects)
}

func (js *JetStream) initJSContext() error {
	jsCtx, err := js.Conn.JetStream()
	if err != nil {
		return fmt.Errorf("failed to create the JetStream context: %w", err)
	}
	js.jsCtx = jsCtx
	return nil
}

func (js *JetStream) initCloudEventClient(config backendnats.Config) error {
	if js.client != nil {
		return nil
	}
	transport := &http.Transport{
		MaxIdleConns:        config.MaxIdleConns,
		MaxConnsPerHost:     config.MaxConnsPerHost,
		MaxIdleConnsPerHost: config.MaxIdleConnsPerHost,
		IdleConnTimeout:     config.IdleConnTimeout,
	}

	client, err := cev2.NewClientHTTP(cev2.WithRoundTripper(transport))
	if err != nil {
		return err
	}
	js.client = client
	return nil
}

// checkJetStreamConnection reconnects to the server if the server is not connected.
func (js *JetStream) checkJetStreamConnection() error {
	if js.Conn.Status() != nats.CONNECTED {
		if err := js.Initialize(js.connClosedHandler); err != nil {
			return fmt.Errorf("failed to connect to JetStream with status %d: %w", js.Conn.Status(), err)
		}
	}
	return nil
}

// syncSubscriptionEventTypes syncs the Kyma subscription types with NATS subscriptions.
func (js *JetStream) syncSubscriptionEventTypes(subscription *eventingv1alpha2.Subscription) error {
	for key, jsSub := range js.subscriptions {
		if isJsSubAssociatedWithKymaSub(key, subscription) {
			err := js.syncSubscriptionEventType(key, subscription, jsSub)
			if err != nil {
				return err
			}
		}
	}
	return nil
}

// syncSubscriptionEventType syncs controller runtime subscriptions to subscription CR event types and to JetStream
// subscriptions/consumers.
func (js *JetStream) syncSubscriptionEventType(key SubscriptionSubjectIdentifier,
	subscription *eventingv1alpha2.Subscription, subscriber Subscriber) error {
	// don't try to delete invalid subscriber and its consumer if subscriber has type in subscription CR it belongs to.
	// This means that it will be bound to the existing JetStream consumer in later steps.
	if !subscriber.IsValid() && js.runtimeSubscriptionExistsInKymaSub(key, subscription) {
		return nil
	}

	log := backendutilsv2.LoggerWithSubscription(js.namedLogger(), subscription)
	return js.cleanupUnnecessaryJetStreamSubscribers(subscriber, subscription, log, key)
}

func (js *JetStream) cleanupUnnecessaryJetStreamSubscribers(
	jsSub Subscriber,
	subscription *eventingv1alpha2.Subscription,
	log *zap.SugaredLogger,
	key SubscriptionSubjectIdentifier) error {
	consumer, err := js.jsCtx.ConsumerInfo(js.Config.JSStreamName, key.ConsumerName())
	if err != nil {
		if errors.Is(err, nats.ErrConsumerNotFound) {
			log.Infow("Deleting invalid Consumer!")
			if err = js.deleteConsumerFromJetStream(key.ConsumerName()); err != nil {
				return err
			}
			delete(js.subscriptions, key)
			return nil
		}
		return err
	}

	// delete NATS consumer if it doesn't exist in subscription CR
	if !js.consumerSubjectExistsInKymaSub(consumer, subscription) {
		log.Infow(
			"Deleting JetStream subscription because it was deleted from subscription types",
			"jetStreamSubject", consumer.Config.FilterSubject,
		)
		return js.deleteSubscriptionFromJetStream(jsSub, key)
	}
	return nil
}

// runtimeSubscriptionExistsInKymaSub returns true if runtime subscriber subject exists in subscription CR.
func (js *JetStream) runtimeSubscriptionExistsInKymaSub(runtimeSubscriptionKey SubscriptionSubjectIdentifier,
	subscription *eventingv1alpha2.Subscription) bool {
	for _, subject := range subscription.Status.Types {
		jsSubject := js.getJetStreamSubject(subscription.Spec.Source, subject.CleanType, subscription.Spec.TypeMatching)
		jsSubKey := NewSubscriptionSubjectIdentifier(subscription, jsSubject)
		if runtimeSubscriptionKey.consumerName == jsSubKey.consumerName {
			return true
		}
	}
	return false
}

// consumerSubjectExistsInKymaSub checks if the specified consumer is used by the subscription.
func (js *JetStream) consumerSubjectExistsInKymaSub(consumer *nats.ConsumerInfo,
	subscription *eventingv1alpha2.Subscription) bool {
	return utils.ContainsString(
		js.GetJetStreamSubjects(
			subscription.Spec.Source,
			GetCleanEventTypesFromEventTypes(subscription.Status.Types),
			subscription.Spec.TypeMatching),
		consumer.Config.FilterSubject,
	)
}

// deleteSubscriptionFromJetStream deletes subscription from NATS server and from in-memory db.
func (js *JetStream) deleteSubscriptionFromJetStream(jsSub Subscriber, jsSubKey SubscriptionSubjectIdentifier) error {
	if jsSub.IsValid() {
		// unsubscribe will also delete the consumer on JS server
		if err := jsSub.Unsubscribe(); err != nil {
			return utils.MakeSubscriptionError(ErrFailedUnsubscribe, err, jsSub)
		}
	}

	// delete the consumer manually, since it was created by hand, too
	if consDelErr := js.deleteConsumerFromJetStream(jsSubKey.ConsumerName()); consDelErr != nil {
		return consDelErr
	}

	delete(js.subscriptions, jsSubKey)
	return nil
}

func (js *JetStream) revertEventTypeToOriginal(event *cev2.Event, sugaredLogger *zap.SugaredLogger) {
	// check if original type header exists in the cloud event.
	if orgType, ok := event.Extensions()[originalTypeHeaderName]; ok && orgType != "" {
		event.SetType(fmt.Sprintf("%v", orgType))
		sugaredLogger.Debugf("type reverted to original type using %s header", originalTypeHeaderName)
		return
	}

	// otherwise, manually trim the prefixes from event type.
	ceType := strings.TrimPrefix(event.Type(), fmt.Sprintf("%s.%s.", js.Config.JSSubjectPrefix, event.Source()))
	event.SetType(ceType)
	sugaredLogger.Debugw("type reverted to original type by trimming prefixes")
}

func (js *JetStream) getCallback(subKeyPrefix, subscriptionName string) nats.MsgHandler {
	return func(msg *nats.Msg) {
		// fetch sink info from storage
		sinkValue, ok := js.sinks.Load(subKeyPrefix)
		if !ok {
			js.namedLogger().Errorw("Failed to find sink URL in storage", "keyPrefix", subKeyPrefix)
			return
		}
		// convert interface type to string
		sink, ok := sinkValue.(string)
		if !ok {
			js.namedLogger().Errorw("Failed to convert sink value to string", "sinkValue", sinkValue)
			return
		}
		ce, err := backendutils.ConvertMsgToCE(msg)
		if err != nil {
			js.namedLogger().Errorw("Failed to convert JetStream message to CloudEvent", "error", err)
			return
		}

		// setup context for dispatching
		ctxWithCancel, cancel := context.WithCancel(context.Background())
		defer cancel()
		ctxWithCE := cev2.ContextWithTarget(ctxWithCancel, sink)
		traceCtxWithCE := tracing.AddTracingHeadersToContext(ctxWithCE, ce)

		// decorate the logger with CloudEvent context
		ceLogger := js.namedLogger().With("id", ce.ID(), "source", ce.Source(), "type", ce.Type(), "sink", sink)

		// revert the event type to original form
		js.revertEventTypeToOriginal(ce, ceLogger)

		ceLogger.Debugw("Sending the CloudEvent")

		// dispatch the event to sink
		start := time.Now()
		result := js.client.Send(traceCtxWithCE, *ce)
		duration := time.Since(start)
		var res *http2.Result
		if !cev2protocol.IsACK(result) {
<<<<<<< HEAD
			js.metricsCollector.RecordDeliveryPerSubscription(subscriptionName, ce.Type(), sink, http.StatusInternalServerError)

			// NAK the msg with a delay so it is redelivered after jsConsumerNakDelay period.
			if err := msg.NakWithDelay(jsConsumerNakDelay); err != nil {
				js.namedLogger().Errorw("failed to NAK an event on JetStream")
			}

=======
			status := http.StatusInternalServerError
			if cev2.ResultAs(result, &res) {
				status = res.StatusCode
			}

			js.metricsCollector.RecordDeliveryPerSubscription(subscriptionName, ce.Type(), sink, status)
			js.metricsCollector.RecordLatencyPerSubscription(duration, subscriptionName, ce.Type(), sink, status)
>>>>>>> 51a3de90
			ceLogger.Errorw("Failed to dispatch the CloudEvent", "error", result.Error())
			return
		}

		// event was successfully dispatched, check if acknowledged by the NATS server
		// if not, the message is redelivered.
		if ackErr := msg.Ack(); ackErr != nil {
			ceLogger.Errorw("Failed to ACK an event on JetStream")
		}

		status := http.StatusOK
		if cev2.ResultAs(result, &res) {
			status = res.StatusCode
		}

		js.metricsCollector.RecordDeliveryPerSubscription(subscriptionName, ce.Type(), sink, status)
		js.metricsCollector.RecordLatencyPerSubscription(duration, subscriptionName, ce.Type(), sink, status)
		ceLogger.Debugw("CloudEvent was dispatched")
	}
}

// deleteConsumerFromJS deletes consumer on NATS Server.
func (js *JetStream) deleteConsumerFromJetStream(name string) error {
	if err := js.jsCtx.DeleteConsumer(js.Config.JSStreamName, name); err != nil &&
		!errors.Is(err, nats.ErrConsumerNotFound) {
		// if it is not a Not Found error, then return error
		return utils.MakeConsumerError(ErrDeleteConsumer, err, name)
	}

	return nil
}

// syncConsumerAndSubscription makes sure there is a consumer and subscription created on the NATS Backend.
// these also must be bound to each other to ensure that NATS JetStream eventing logic works as expected.
func (js *JetStream) syncConsumerAndSubscription(subscription *eventingv1alpha2.Subscription,
	asyncCallback func(m *nats.Msg)) error {
	for _, eventType := range subscription.Status.Types {
		jsSubject := js.GetJetStreamSubject(subscription.Spec.Source, eventType.CleanType, subscription.Spec.TypeMatching)
		jsSubKey := NewSubscriptionSubjectIdentifier(subscription, jsSubject)

		consumerInfo, err := js.getOrCreateConsumer(subscription, eventType)
		if err != nil {
			return err
		}

		natsSubscription, subExists := js.subscriptions[jsSubKey]

		// try to create a NATS Subscription if it doesn't exist
		if !subExists && !consumerInfo.PushBound {
			if createErr := js.createNATSSubscription(subscription, eventType, asyncCallback); createErr != nil {
				return createErr
			}
		}

		if _, ok := js.subscriptions[jsSubKey]; !ok {
			return pkgerrors.MakeError(ErrMissingSubscription, err)
		}

		// try to bind invalid NATS Subscriptions
		if subExists && !natsSubscription.IsValid() {
			if bindErr := js.bindInvalidSubscriptions(subscription, eventType, asyncCallback); bindErr != nil {
				return bindErr
			}
		}

		// checks and updates the NATS consumer configs in case they are not up-to-date with the Subscription CR.
		if syncMaxInFlightErr := js.syncConsumerMaxInFlight(subscription, *consumerInfo); syncMaxInFlightErr != nil {
			return syncMaxInFlightErr
		}
	}
	return nil
}

// getOrCreateConsumer fetches the ConsumerInfo from NATS Server or creates it in case it doesn't exist.
func (js *JetStream) getOrCreateConsumer(subscription *eventingv1alpha2.Subscription,
	subject eventingv1alpha2.EventType) (*nats.ConsumerInfo, error) {
	jsSubject := js.GetJetStreamSubject(subscription.Spec.Source, subject.CleanType, subscription.Spec.TypeMatching)
	jsSubKey := NewSubscriptionSubjectIdentifier(subscription, jsSubject)

	consumerInfo, err := js.jsCtx.ConsumerInfo(js.Config.JSStreamName, jsSubKey.ConsumerName())
	if err != nil {
		if errors.Is(err, nats.ErrConsumerNotFound) {
			consumerInfo, err = js.jsCtx.AddConsumer(
				js.Config.JSStreamName,
				js.getConsumerConfig(jsSubKey, jsSubject, subscription.GetMaxInFlightMessages(&js.subsConfig)),
			)
			if err != nil {
				return nil, pkgerrors.MakeError(ErrAddConsumer, err)
			}
		} else {
			return nil, pkgerrors.MakeError(ErrGetConsumer, err)
		}
	}
	return consumerInfo, nil
}

// createNATSSubscription creates a NATS Subscription and binds it to the already existing consumer.
func (js *JetStream) createNATSSubscription(subscription *eventingv1alpha2.Subscription,
	subject eventingv1alpha2.EventType, asyncCallback func(m *nats.Msg)) error {
	jsSubject := js.GetJetStreamSubject(subscription.Spec.Source, subject.CleanType, subscription.Spec.TypeMatching)
	jsSubKey := NewSubscriptionSubjectIdentifier(subscription, jsSubject)

	jsSubscription, err := js.jsCtx.Subscribe(
		jsSubject,
		asyncCallback,
		js.getDefaultSubscriptionOptions(jsSubKey, subscription.GetMaxInFlightMessages(&js.subsConfig))...,
	)
	if err != nil {
		return pkgerrors.MakeError(ErrFailedSubscribe, err)
	}
	// save created JetStream subscription in storage
	js.subscriptions[jsSubKey] = &Subscription{Subscription: jsSubscription}
	js.metricsCollector.RecordEventTypes(
		subscription.Name,
		subscription.Namespace,
		subject.CleanType,
		jsSubKey.ConsumerName(),
	)

	return nil
}

// bindInvalidSubscriptions tries to bind the invalid NATS Subscription to the existing consumer.
func (js *JetStream) bindInvalidSubscriptions(subscription *eventingv1alpha2.Subscription,
	subject eventingv1alpha2.EventType, asyncCallback func(m *nats.Msg)) error {
	jsSubject := js.GetJetStreamSubject(subscription.Spec.Source, subject.CleanType, subscription.Spec.TypeMatching)
	jsSubKey := NewSubscriptionSubjectIdentifier(subscription, jsSubject)
	// bind the existing consumer to a new subscription on JetStream
	jsSubscription, err := js.jsCtx.Subscribe(
		jsSubject,
		asyncCallback,
		nats.Bind(js.Config.JSStreamName, jsSubKey.ConsumerName()),
	)
	if err != nil {
		return pkgerrors.MakeError(ErrFailedSubscribe, err)
	}
	// save recreated JetStream subscription in storage
	js.subscriptions[jsSubKey] = &Subscription{Subscription: jsSubscription}
	return nil
}

// syncConsumerMaxInFlight checks that the latest Subscription's maxInFlight value
// is propagated to the NATS consumer as MaxAckPending.
func (js *JetStream) syncConsumerMaxInFlight(subscription *eventingv1alpha2.Subscription,
	consumerInfo nats.ConsumerInfo) error {
	maxInFlight := subscription.GetMaxInFlightMessages(&js.subsConfig)

	if consumerInfo.Config.MaxAckPending == maxInFlight {
		return nil
	}

	// set the new maxInFlight value
	consumerConfig := consumerInfo.Config
	consumerConfig.MaxAckPending = maxInFlight

	// update the consumer
	if _, updateErr := js.jsCtx.UpdateConsumer(js.Config.JSStreamName, &consumerConfig); updateErr != nil {
		return pkgerrors.MakeError(ErrUpdateConsumer, updateErr)
	}
	return nil
}

// GetNATSSubscriptions returns the map which contains details of all NATS subscriptions and consumers.
// Use this only for testing purposes.
func (js *JetStream) GetNATSSubscriptions() map[SubscriptionSubjectIdentifier]Subscriber {
	return js.subscriptions
}

func (js *JetStream) namedLogger() *zap.SugaredLogger {
	return js.logger.WithContext().Named(jsHandlerName)
}<|MERGE_RESOLUTION|>--- conflicted
+++ resolved
@@ -484,23 +484,19 @@
 		duration := time.Since(start)
 		var res *http2.Result
 		if !cev2protocol.IsACK(result) {
-<<<<<<< HEAD
-			js.metricsCollector.RecordDeliveryPerSubscription(subscriptionName, ce.Type(), sink, http.StatusInternalServerError)
+			status := http.StatusInternalServerError
+			if cev2.ResultAs(result, &res) {
+				status = res.StatusCode
+			}
+
+			js.metricsCollector.RecordDeliveryPerSubscription(subscriptionName, ce.Type(), sink, status)
+			js.metricsCollector.RecordLatencyPerSubscription(duration, subscriptionName, ce.Type(), sink, status)
 
 			// NAK the msg with a delay so it is redelivered after jsConsumerNakDelay period.
 			if err := msg.NakWithDelay(jsConsumerNakDelay); err != nil {
 				js.namedLogger().Errorw("failed to NAK an event on JetStream")
 			}
 
-=======
-			status := http.StatusInternalServerError
-			if cev2.ResultAs(result, &res) {
-				status = res.StatusCode
-			}
-
-			js.metricsCollector.RecordDeliveryPerSubscription(subscriptionName, ce.Type(), sink, status)
-			js.metricsCollector.RecordLatencyPerSubscription(duration, subscriptionName, ce.Type(), sink, status)
->>>>>>> 51a3de90
 			ceLogger.Errorw("Failed to dispatch the CloudEvent", "error", result.Error())
 			return
 		}
