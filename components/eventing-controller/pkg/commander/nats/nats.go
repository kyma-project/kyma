package nats

import (
	"context"
	"fmt"
	"time"

	"github.com/pkg/errors"

	corev1 "k8s.io/api/core/v1"
	metav1 "k8s.io/apimachinery/pkg/apis/meta/v1"
	"k8s.io/apimachinery/pkg/runtime"
	"k8s.io/apimachinery/pkg/types"
	"k8s.io/client-go/dynamic"
	clientgoscheme "k8s.io/client-go/kubernetes/scheme"
	"k8s.io/client-go/rest"
	ctrl "sigs.k8s.io/controller-runtime"
	"sigs.k8s.io/controller-runtime/pkg/manager"

	eventingv1alpha1 "github.com/kyma-project/kyma/components/eventing-controller/api/v1alpha1"
	"github.com/kyma-project/kyma/components/eventing-controller/pkg/application"
	"github.com/kyma-project/kyma/components/eventing-controller/pkg/env"
	"github.com/kyma-project/kyma/components/eventing-controller/pkg/handlers"
	subscription "github.com/kyma-project/kyma/components/eventing-controller/reconciler/subscription-nats"
)

// AddToScheme adds the own schemes to the runtime scheme.
func AddToScheme(scheme *runtime.Scheme) error {
	if err := clientgoscheme.AddToScheme(scheme); err != nil {
		return err
	}
	if err := eventingv1alpha1.AddToScheme(scheme); err != nil {
		return err
	}
	return nil
}

// Commander implements the Commander interface.
type Commander struct {
	cancel      context.CancelFunc
	envCfg      env.NatsConfig
	restCfg     *rest.Config
	metricsAddr string
	mgr         manager.Manager
	backend     handlers.MessagingBackend
}

// NewCommander creates the Commander for BEB and initializes it as far as it
// does not depend on non-common options.
func NewCommander(restCfg *rest.Config, metricsAddr string, maxReconnects int, reconnectWait time.Duration) *Commander {
	return &Commander{
		envCfg:      env.GetNatsConfig(maxReconnects, reconnectWait), // TODO Harmonization.
		restCfg:     restCfg,
		metricsAddr: metricsAddr,
	}
}

// Init implements the Commander interface.
func (c *Commander) Init(mgr manager.Manager) error {
	if len(c.envCfg.Url) == 0 {
		return fmt.Errorf("env var URL must be a non-empty value")
	}
	c.mgr = mgr
	return nil
}

// Start implements the Commander interface and starts the commander.
func (c *Commander) Start() error {
	ctx, cancel := context.WithCancel(context.Background())

	c.cancel = cancel
	dynamicClient := dynamic.NewForConfigOrDie(c.restCfg)
	applicationLister := application.NewLister(ctx, dynamicClient)
	natsReconciler := subscription.NewReconciler(
		ctx,
		c.mgr.GetClient(),
		applicationLister,
		c.mgr.GetCache(),
		ctrl.Log.WithName("reconciler").WithName("Subscription"),
		c.mgr.GetEventRecorderFor("eventing-controller-nats"),
		c.envCfg,
	)
	c.backend = natsReconciler.Backend
	if err := natsReconciler.SetupUnmanaged(c.mgr); err != nil {
		return fmt.Errorf("unable to setup the NATS subscription controller: %v", err)
	}
	return nil
}

// Stop implements the Commander interface and stops the commander.
func (c *Commander) Stop() error {
	c.cancel()

	dynamicClient := dynamic.NewForConfigOrDie(c.restCfg)
	return cleanup(c.backend, dynamicClient)
}

// clean removes all NATS artifacts.
func cleanup(backend handlers.MessagingBackend, dynamicClient dynamic.Interface) error {
	ctx, cancel := context.WithCancel(context.Background())
	defer cancel()
	logger := ctrl.Log.WithName("eventing-controller-nats-cleaner").WithName("Subscription")
	var natsBackend *handlers.Nats
	var ok bool
<<<<<<< HEAD
	isCleanupSuccessful := true
	if natsBackend, ok = c.backend.(*handlers.Nats); !ok {
		isCleanupSuccessful = false
		natsBackendErr := errors.New("failed to convert backend to handlers.Nats")
		logger.Error(natsBackendErr, "no NATS backend exists")
	}
	// Fetch all subscriptions.
	dynamicClient := dynamic.NewForConfigOrDie(c.restCfg)
	subscriptionsUnstructured, err := dynamicClient.Resource(handlers.SubscriptionGroupVersionResource()).Namespace(corev1.NamespaceAll).List(ctx, metav1.ListOptions{})
=======
	var natsBackendErr error
	if natsBackend, ok = backend.(*handlers.Nats); !ok {
		logger.Error(natsBackendErr, "no NATS backend exists")
	}
	// Fetch all subscriptions.
	subscriptionsUnstructured, err := dynamicClient.Resource(handlers.GroupVersionResource()).Namespace(corev1.NamespaceAll).List(ctx, metav1.ListOptions{})
>>>>>>> 1fe07bd4
	if err != nil {
		return errors.Wrapf(err, "failed to list subscriptions")
	}
	subs, err := handlers.ToSubscriptionList(subscriptionsUnstructured)
	if err != nil {
		return errors.Wrapf(err, "failed to convert to subscriptionList from unstructured list")
	}

	for _, sub := range subs.Items {
		// Clean statuses.
		subKey := types.NamespacedName{
			Namespace: sub.Namespace,
			Name:      sub.Name,
		}
		desiredSub := handlers.RemoveStatus(sub)
		err := handlers.UpdateSubscriptionStatus(ctx, dynamicClient, desiredSub)
		if err != nil {
			isCleanupSuccessful = false
			logger.Error(err, fmt.Sprintf("failed to update status of Subscription: %s", subKey.String()))
		}

		// Clean subscriptions from NATS.
		if natsBackend != nil {
			err = natsBackend.DeleteSubscription(&sub)
			if err != nil {
				isCleanupSuccessful = false
				logger.Error(err, fmt.Sprintf("failed to update status of Subscription: %s", subKey.String()))
			}
		}
	}

	if isCleanupSuccessful {
		logger.Info("Cleanup process succeeded!")
	}
	return nil
}<|MERGE_RESOLUTION|>--- conflicted
+++ resolved
@@ -102,24 +102,15 @@
 	logger := ctrl.Log.WithName("eventing-controller-nats-cleaner").WithName("Subscription")
 	var natsBackend *handlers.Nats
 	var ok bool
-<<<<<<< HEAD
 	isCleanupSuccessful := true
-	if natsBackend, ok = c.backend.(*handlers.Nats); !ok {
+	if natsBackend, ok = backend.(*handlers.Nats); !ok {
 		isCleanupSuccessful = false
 		natsBackendErr := errors.New("failed to convert backend to handlers.Nats")
 		logger.Error(natsBackendErr, "no NATS backend exists")
 	}
 	// Fetch all subscriptions.
-	dynamicClient := dynamic.NewForConfigOrDie(c.restCfg)
 	subscriptionsUnstructured, err := dynamicClient.Resource(handlers.SubscriptionGroupVersionResource()).Namespace(corev1.NamespaceAll).List(ctx, metav1.ListOptions{})
-=======
-	var natsBackendErr error
-	if natsBackend, ok = backend.(*handlers.Nats); !ok {
-		logger.Error(natsBackendErr, "no NATS backend exists")
-	}
-	// Fetch all subscriptions.
-	subscriptionsUnstructured, err := dynamicClient.Resource(handlers.GroupVersionResource()).Namespace(corev1.NamespaceAll).List(ctx, metav1.ListOptions{})
->>>>>>> 1fe07bd4
+
 	if err != nil {
 		return errors.Wrapf(err, "failed to list subscriptions")
 	}
