package beb

import (
	"context"
	"fmt"
	"time"

	"github.com/pkg/errors"

	corev1 "k8s.io/api/core/v1"
	metav1 "k8s.io/apimachinery/pkg/apis/meta/v1"
	"k8s.io/apimachinery/pkg/runtime"
	"k8s.io/apimachinery/pkg/types"
	"k8s.io/client-go/dynamic"
	clientgoscheme "k8s.io/client-go/kubernetes/scheme"
	"k8s.io/client-go/rest"
	ctrl "sigs.k8s.io/controller-runtime"
	"sigs.k8s.io/controller-runtime/pkg/manager"

	apigatewayv1alpha1 "github.com/kyma-incubator/api-gateway/api/v1alpha1"
	eventingv1alpha1 "github.com/kyma-project/kyma/components/eventing-controller/api/v1alpha1"
	"github.com/kyma-project/kyma/components/eventing-controller/pkg/application"
	"github.com/kyma-project/kyma/components/eventing-controller/pkg/env"
	"github.com/kyma-project/kyma/components/eventing-controller/pkg/handlers"
	"github.com/kyma-project/kyma/components/eventing-controller/reconciler/subscription"
)

// AddToScheme adds the own schemes to the runtime scheme.
func AddToScheme(scheme *runtime.Scheme) error {
	if err := clientgoscheme.AddToScheme(scheme); err != nil {
		return err
	}
	if err := eventingv1alpha1.AddToScheme(scheme); err != nil {
		return err
	}
	if err := apigatewayv1alpha1.AddToScheme(scheme); err != nil {
		return err
	}
	return nil
}

// Commander implements the Commander interface.
type Commander struct {
	cancel       context.CancelFunc
	envCfg       env.Config
	restCfg      *rest.Config
	metricsAddr  string
	resyncPeriod time.Duration
	mgr          manager.Manager
	backend      handlers.MessagingBackend
}

// NewCommander creates the Commander for BEB and initializes it as far as it
// does not depend on non-common options.
func NewCommander(restCfg *rest.Config, metricsAddr string, resyncPeriod time.Duration) *Commander {
	return &Commander{
		envCfg:       env.GetConfig(),
		restCfg:      restCfg,
		metricsAddr:  metricsAddr,
		resyncPeriod: resyncPeriod,
	}
}

// Init implements the Commander interface.
func (c *Commander) Init(mgr manager.Manager) error {
	if len(c.envCfg.Domain) == 0 {
		return fmt.Errorf("env var DOMAIN must be a non-empty value")
	}
	c.mgr = mgr
	return nil
}

// Start implements the Commander interface and starts the manager.
func (c *Commander) Start() error {
	ctx, cancel := context.WithCancel(context.Background())
	c.cancel = cancel
	dynamicClient := dynamic.NewForConfigOrDie(c.restCfg)
	applicationLister := application.NewLister(ctx, dynamicClient)

	// Need to read env so as to read BEB related secrets
	c.envCfg = env.GetConfig()
	reconciler := subscription.NewReconciler(
		ctx,
		c.mgr.GetClient(),
		applicationLister,
		c.mgr.GetCache(),
		ctrl.Log.WithName("reconciler").WithName("Subscription"),
		c.mgr.GetEventRecorderFor("eventing-controller-beb"),
		c.envCfg,
	)

	c.backend = reconciler.Backend
	if err := reconciler.SetupUnmanaged(c.mgr); err != nil {
		return fmt.Errorf("unable to setup the BEB Subscription Controller: %v", err)
	}
	return nil
}

// Stop implements the Commander interface and stops the commander.
func (c *Commander) Stop() error {
	c.cancel()

	dynamicClient := dynamic.NewForConfigOrDie(c.restCfg)
	return cleanup(c.backend, dynamicClient)
}

// cleanup removes all created BEB artifacts.
func cleanup(backend handlers.MessagingBackend, dynamicClient dynamic.Interface) error {
	ctx, cancel := context.WithCancel(context.Background())
	defer cancel()
	logger := ctrl.Log.WithName("eventing-controller-beb-cleaner").WithName("Subscription")
	var bebBackend *handlers.Beb
	var ok bool
<<<<<<< HEAD
	isCleanupSuccessful := true
	if bebBackend, ok = c.backend.(*handlers.Beb); !ok {
		isCleanupSuccessful = false
		bebBackendErr := errors.New("failed to convert backend to handlers.Beb")
=======
	var bebBackendErr error
	if bebBackend, ok = backend.(*handlers.Beb); !ok {
		bebBackendErr = errors.New("failed to convert backend to handlers.Beb")
>>>>>>> 1fe07bd4
		logger.Error(bebBackendErr, "no BEB backend exists")
		return bebBackendErr
	}

	// Fetch all subscriptions.
<<<<<<< HEAD
	dynamicClient := dynamic.NewForConfigOrDie(c.restCfg)
	subscriptionsUnstructured, err := dynamicClient.Resource(handlers.SubscriptionGroupVersionResource()).Namespace(corev1.NamespaceAll).List(ctx, metav1.ListOptions{})
=======
	subscriptionsUnstructured, err := dynamicClient.Resource(handlers.GroupVersionResource()).Namespace(corev1.NamespaceAll).List(ctx, metav1.ListOptions{})
>>>>>>> 1fe07bd4
	if err != nil {
		return errors.Wrapf(err, "failed to list subscriptions")
	}
	subs, err := handlers.ToSubscriptionList(subscriptionsUnstructured)
	if err != nil {
		return errors.Wrapf(err, "failed to convert to subscriptionList from unstructured list")
	}

	for _, sub := range subs.Items {
		// Clean APIRules.
		apiRule := sub.Status.APIRuleName
		keyAPIRule := types.NamespacedName{
			Namespace: sub.Namespace,
			Name:      apiRule,
		}
		if apiRule != "" {
			err := dynamicClient.Resource(handlers.APIRuleGroupVersionResource()).Namespace(sub.Namespace).Delete(ctx, apiRule, metav1.DeleteOptions{})
			if err != nil {
				isCleanupSuccessful = false
				logger.Error(err, fmt.Sprintf("failed to delete APIRule: %s", keyAPIRule.String()))
			}
		}

		// Clean statuses.
		subKey := types.NamespacedName{
			Namespace: sub.Namespace,
			Name:      sub.Name,
		}
		desiredSub := handlers.RemoveStatus(sub)
		err := handlers.UpdateSubscriptionStatus(ctx, dynamicClient, desiredSub)
		if err != nil {
			isCleanupSuccessful = false
			logger.Error(err, fmt.Sprintf("failed to update status of Subscription: %s", subKey.String()))
		}

		// Clean subscriptions from BEB.
		if bebBackend != nil {
			err = bebBackend.DeleteSubscription(&sub)
			if err != nil {
				isCleanupSuccessful = false
				logger.Error(err, fmt.Sprintf("failed to delete Subscription: %s in BEB", subKey.String()))
			}
		}
	}

	if isCleanupSuccessful {
		logger.Info("Cleanup process succeeded!")
	}

	return nil
}<|MERGE_RESOLUTION|>--- conflicted
+++ resolved
@@ -111,27 +111,16 @@
 	logger := ctrl.Log.WithName("eventing-controller-beb-cleaner").WithName("Subscription")
 	var bebBackend *handlers.Beb
 	var ok bool
-<<<<<<< HEAD
 	isCleanupSuccessful := true
-	if bebBackend, ok = c.backend.(*handlers.Beb); !ok {
+	if bebBackend, ok = backend.(*handlers.Beb); !ok {
 		isCleanupSuccessful = false
 		bebBackendErr := errors.New("failed to convert backend to handlers.Beb")
-=======
-	var bebBackendErr error
-	if bebBackend, ok = backend.(*handlers.Beb); !ok {
-		bebBackendErr = errors.New("failed to convert backend to handlers.Beb")
->>>>>>> 1fe07bd4
 		logger.Error(bebBackendErr, "no BEB backend exists")
 		return bebBackendErr
 	}
 
 	// Fetch all subscriptions.
-<<<<<<< HEAD
-	dynamicClient := dynamic.NewForConfigOrDie(c.restCfg)
 	subscriptionsUnstructured, err := dynamicClient.Resource(handlers.SubscriptionGroupVersionResource()).Namespace(corev1.NamespaceAll).List(ctx, metav1.ListOptions{})
-=======
-	subscriptionsUnstructured, err := dynamicClient.Resource(handlers.GroupVersionResource()).Namespace(corev1.NamespaceAll).List(ctx, metav1.ListOptions{})
->>>>>>> 1fe07bd4
 	if err != nil {
 		return errors.Wrapf(err, "failed to list subscriptions")
 	}
