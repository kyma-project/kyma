package handlers

import (
	"context"
	"errors"
	"fmt"
	"strconv"
	"strings"
	"testing"
	"time"

<<<<<<< HEAD
	eventingv1alpha1 "github.com/kyma-project/kyma/components/eventing-controller/api/v1alpha1"
	"k8s.io/apimachinery/pkg/types"

=======
>>>>>>> 7cd83eb0
	"github.com/avast/retry-go"
	"github.com/nats-io/nats.go"
	. "github.com/onsi/gomega"

	cev2event "github.com/cloudevents/sdk-go/v2/event"
	kymalogger "github.com/kyma-project/kyma/common/logging/logger"
	eventingv1alpha1 "github.com/kyma-project/kyma/components/eventing-controller/api/v1alpha1"
	"github.com/kyma-project/kyma/components/eventing-controller/logger"
	"github.com/kyma-project/kyma/components/eventing-controller/pkg/application/applicationtest"
	"github.com/kyma-project/kyma/components/eventing-controller/pkg/application/fake"
	"github.com/kyma-project/kyma/components/eventing-controller/pkg/env"
	"github.com/kyma-project/kyma/components/eventing-controller/pkg/handlers/eventtype"
	eventingtesting "github.com/kyma-project/kyma/components/eventing-controller/testing"
)

func TestConvertMsgToCE(t *testing.T) {
	eventTime := time.Now().Format(time.RFC3339)
	testCases := []struct {
		name               string
		natsMsg            nats.Msg
		expectedCloudEvent cev2event.Event
		expectedErr        error
	}{
		{
			name: "a valid Cloud Event NatsMessage",
			natsMsg: nats.Msg{
				Subject: "fooeventtype",
				Reply:   "",
				Header:  nil,
				Data:    []byte(NewNatsMessagePayload("foo-data", "id", "foosource", eventTime, "fooeventtype")),
				Sub:     nil,
			},
			expectedCloudEvent: eventingtesting.NewCloudEvent("\"foo-data\"", "id", "foosource", eventTime, "fooeventtype", t),
			expectedErr:        nil,
		}, {
			name: "an invalid Cloud Event NatsMessage with empty id",
			natsMsg: nats.Msg{
				Subject: "fooeventtype",
				Reply:   "",
				Header:  nil,
				Data:    []byte(NewNatsMessagePayload("foo-data", "", "foosource", eventTime, "fooeventtype")),
				Sub:     nil,
			},
			expectedCloudEvent: cev2event.New(cev2event.CloudEventsVersionV1),
			expectedErr:        errors.New("id: MUST be a non-empty string\n"),
		},
	}
	for _, tc := range testCases {
		t.Run(tc.name, func(t *testing.T) {
			gotCE, err := convertMsgToCE(&tc.natsMsg)
			if err != nil && tc.expectedErr == nil {
				t.Fatalf("Should not give error, got: %v", err)
			}
			if tc.expectedErr != nil {
				if err == nil {
					t.Fatalf("Received nil error, expected: %v got: %v", tc.expectedErr, err)
				}
				if tc.expectedErr.Error() != err.Error() {
					t.Fatalf("Received wrong error, expected: %v got: %v", tc.expectedErr, err)
				}
				return
			}
			if gotCE == nil {
				t.Fatalf("Test failed, got nil cloudevent")
			}
			if !(gotCE.Subject() == tc.expectedCloudEvent.Subject()) ||
				!(gotCE.ID() == tc.expectedCloudEvent.ID()) ||
				!(gotCE.DataContentType() == tc.expectedCloudEvent.DataContentType()) ||
				!(gotCE.Source() == tc.expectedCloudEvent.Source()) ||
				!(gotCE.Time().String() == tc.expectedCloudEvent.Time().String()) ||
				!(string(gotCE.Data()) == string(tc.expectedCloudEvent.Data())) {
				t.Errorf("received wrong cloudevent, expected: %v got: %v", tc.expectedCloudEvent, gotCE)
			}
		})
	}
}

func TestSubscription(t *testing.T) {
	natsPort := 5222
	subscriberPort := 8080
	subscriberReceiveURL := fmt.Sprintf("http://127.0.0.1:%d/store", subscriberPort)
	subscriberCheckURL := fmt.Sprintf("http://127.0.0.1:%d/check", subscriberPort)

	// Start Nats server
	natsServer := eventingtesting.RunNatsServerOnPort(natsPort)
	defer natsServer.Shutdown()

	defaultLogger, err := logger.New(string(kymalogger.JSON), string(kymalogger.INFO))
	if err != nil {
		t.Fatalf("initialize logger failed: %v", err)
	}

	natsURL := natsServer.ClientURL()
	natsClient := Nats{
		subscriptions: make(map[string]*nats.Subscription),
		config: env.NatsConfig{
			Url:           natsURL,
			MaxReconnects: 2,
			ReconnectWait: time.Second,
		},
		logger: defaultLogger,
	}

	if err := natsClient.Initialize(env.Config{}); err != nil {
		t.Fatalf("connect to Nats server failed: %v", err)
	}

	// Create a new subscriber
	subscriber := eventingtesting.NewSubscriber(fmt.Sprintf(":%d", subscriberPort))
	subscriber.Start()

	// Shutting down subscriber
	defer subscriber.Shutdown()

	// Check subscriber is running or not by checking the store
	err = subscriber.CheckEvent("", subscriberCheckURL)
	if err != nil {
		t.Fatalf("subscriber did not receive the event: %v", err)
	}

	// Prepare event-type cleaner
	application := applicationtest.NewApplication(eventingtesting.ApplicationNameNotClean, nil)
	applicationLister := fake.NewApplicationListerOrDie(context.Background(), application)
	cleaner := eventtype.NewCleaner(eventingtesting.EventTypePrefix, applicationLister, defaultLogger)

	// Create a subscription
	sub := eventingtesting.NewSubscription("sub", "foo", eventingtesting.WithNotCleanEventTypeFilter)
	sub.Spec.Sink = subscriberReceiveURL
	_, err = natsClient.SyncSubscription(sub, cleaner)
	if err != nil {
		t.Fatalf("sync subscription failed: %v", err)
	}

	data := "sampledata"
	// Send an event
	err = SendEventToNATS(&natsClient, data)
	if err != nil {
		t.Fatalf("publish event failed: %v", err)
	}

	expectedDataInStore := fmt.Sprintf("\"%s\"", data)
	// Check for the event
	err = subscriber.CheckEvent(expectedDataInStore, subscriberCheckURL)
	if err != nil {
		t.Fatalf("subscriber did not receive the event: %v", err)
	}

	// Delete subscription
	err = natsClient.DeleteSubscription(sub)
	if err != nil {
		t.Fatalf("delete subscription failed: %v", err)
	}

	newData := "test-data"
	// Send an event
	err = SendEventToNATS(&natsClient, newData)
	if err != nil {
		t.Fatalf("publish event failed: %v", err)
	}

	// Check for the event that it did not reach subscriber
	// Store should never return newdata hence CheckEvent should fail to match newdata
	notExpectedNewDataInStore := fmt.Sprintf("\"%s\"", newData)
	err = subscriber.CheckEvent(notExpectedNewDataInStore, subscriberCheckURL)
	if err != nil && !strings.Contains(err.Error(), "check event after retries failed") {
		t.Fatalf("check event failed: %v", err)
	}
	// newdata was received by the subscriber meaning the subscription was not deleted
	if err == nil {
		t.Fatal("subscription still exists in Nats")
	}
}

func TestSubscriptionWithDuplicateFilters(t *testing.T) {
	g := NewWithT(t)

	natsPort := 5223
	subscriberPort := 8080
	subscriberReceiveURL := fmt.Sprintf("http://127.0.0.1:%d/store", subscriberPort)
	subscriberCheckURL := fmt.Sprintf("http://127.0.0.1:%d/check", subscriberPort)

	natsServer := eventingtesting.RunNatsServerOnPort(natsPort)
	defer natsServer.Shutdown()

	defaultLogger, err := logger.New(string(kymalogger.JSON), string(kymalogger.INFO))
	if err != nil {
		t.Fatalf("initialize logger failed: %v", err)
	}

	natsClient := Nats{
		subscriptions: map[string]*nats.Subscription{},
		config: env.NatsConfig{
			Url:           natsServer.ClientURL(),
			MaxReconnects: 2,
			ReconnectWait: time.Second,
		},
		logger: defaultLogger,
	}
	if err := natsClient.Initialize(env.Config{}); err != nil {
		t.Fatalf("start NATS eventing backend failed: %s", err.Error())
	}

	// Create a new subscriber
	subscriber := eventingtesting.NewSubscriber(fmt.Sprintf(":%d", subscriberPort))
	subscriber.Start()
	defer subscriber.Shutdown()

	// Check subscriber is running or not by checking the store
	if err := subscriber.CheckEvent("", subscriberCheckURL); err != nil {
		t.Fatalf("subscriber did not receive the event: %v", err)
	}

	sub := eventingtesting.NewSubscription("sub", "foo")
	filter := &eventingv1alpha1.BebFilter{
		EventSource: &eventingv1alpha1.Filter{
			Type:     "exact",
			Property: "source",
			Value:    "",
		},
		EventType: &eventingv1alpha1.Filter{
			Type:     "exact",
			Property: "type",
			Value:    eventingtesting.OrderCreatedEventType,
		},
	}
	sub.Spec.Filter = &eventingv1alpha1.BebFilters{
		Filters: []*eventingv1alpha1.BebFilter{filter, filter},
	}
	sub.Spec.Sink = subscriberReceiveURL
	idFunc := func(et string) (string, error) { return et, nil }
	if _, err := natsClient.SyncSubscription(sub, eventtype.CleanerFunc(idFunc)); err != nil {
		t.Fatalf("sync subscription failed: %s", err.Error())
	}

	data := "sampledata"
	// Send an event
	if err := SendEventToNATS(&natsClient, data); err != nil {
		t.Fatalf("publish event failed: %v", err)
	}

	expectedDataInStore := fmt.Sprintf("\"%s\"", data)
	if err := subscriber.CheckEvent(expectedDataInStore, subscriberCheckURL); err != nil {
		t.Fatalf("subscriber did not receive the event: %v", err)
	}

	// There should be no more!
	err = subscriber.CheckEvent(expectedDataInStore, subscriberCheckURL)
	g.Expect(err).Should(HaveOccurred())
}

func TestIsValidSubscription(t *testing.T) {
	g := NewWithT(t)

	natsPort := 5223
	subscriberPort := 8080
	subscriberReceiveURL := fmt.Sprintf("http://127.0.0.1:%d/store", subscriberPort)

	// Start NATS server
	natsServer := eventingtesting.RunNatsServerOnPort(natsPort)

	defaultLogger, err := logger.New(string(kymalogger.JSON), string(kymalogger.INFO))
	if err != nil {
		t.Fatalf("initialize logger failed: %v", err)
	}

	// Create NATS client
	natsURL := natsServer.ClientURL()
	natsClient := Nats{
		subscriptions: make(map[string]*nats.Subscription),
		config: env.NatsConfig{
			Url:           natsURL,
			MaxReconnects: 2,
			ReconnectWait: time.Second,
		},
		logger: defaultLogger,
	}

	if err := natsClient.Initialize(env.Config{}); err != nil {
		t.Fatalf("connect to NATS server failed: %v", err)
	}

	// Prepare event-type cleaner
	application := applicationtest.NewApplication(eventingtesting.ApplicationNameNotClean, nil)
	applicationLister := fake.NewApplicationListerOrDie(context.Background(), application)
	cleaner := eventtype.NewCleaner(eventingtesting.EventTypePrefix, applicationLister, defaultLogger)

	// Create a subscription
	sub := eventingtesting.NewSubscription("sub", "foo", eventingtesting.WithNotCleanEventTypeFilter)
	sub.Spec.Sink = subscriberReceiveURL
	_, err = natsClient.SyncSubscription(sub, cleaner)
	if err != nil {
		t.Fatalf("sync subscription failed: %v", err)
	}

	// get filter
	filter := sub.Spec.Filter.Filters[0]
	subject, err := createSubject(filter, cleaner)
	g.Expect(err).ShouldNot(HaveOccurred())
	g.Expect(subject).To(Not(BeEmpty()))

	// get internal key
	var key string
	var natsSub *nats.Subscription
	for i := 0; i < queueSubscribers; i++ {
		key = createKey(sub, subject+string(types.Separator)+strconv.Itoa(i))
		g.Expect(key).To(Not(BeEmpty()))
		natsSub = natsClient.subscriptions[key]
		g.Expect(natsSub).To(Not(BeNil()))
	}
	// check the mapping of Kyma subscription and Nats subscription
	nsn := createKymaSubscriptionNamespacedName(key, natsSub)
	g.Expect(nsn.Namespace).To(BeIdenticalTo(sub.Namespace))
	g.Expect(nsn.Name).To(BeIdenticalTo(sub.Name))

	// the associated Nats subscription should be valid
	g.Expect(natsSub.IsValid()).To(BeTrue())

	// check that no invalid subscriptions exist
	invalidNsn := natsClient.GetInvalidSubscriptions()
	g.Expect(len(*invalidNsn)).To(BeZero())

	natsClient.connection.Close()

	// the associated NATS subscription should not be valid anymore
	err = checkIsNotValid(natsSub, t)
	g.Expect(err).To(BeNil())

	// shutdown NATS
	natsServer.Shutdown()

	// the associated NATS subscription should not be valid anymore
	err = checkIsNotValid(natsSub, t)
	g.Expect(err).To(BeNil())

	// check that only one invalid subscription exist
	invalidNsn = natsClient.GetInvalidSubscriptions()
	g.Expect(len(*invalidNsn)).To(BeIdenticalTo(queueSubscribers))

	// restart NATS server
	natsServer = eventingtesting.RunNatsServerOnPort(natsPort)
	defer natsServer.Shutdown()

	// check that only one invalid subscription still exist, the controller is not running...
	invalidNsn = natsClient.GetInvalidSubscriptions()
<<<<<<< HEAD
	g.Expect(len(*invalidNsn)).To(BeIdenticalTo(queueSubscribers))

}

func checkIsValid(sub *nats.Subscription, t *testing.T) error {
	return checkValidity(sub, true, t)
=======
	g.Expect(len(*invalidNsn)).To(BeIdenticalTo(1))
>>>>>>> 7cd83eb0
}

func checkIsNotValid(sub *nats.Subscription, t *testing.T) error {
	return checkValidity(sub, false, t)
}

func checkValidity(sub *nats.Subscription, toCheckIsValid bool, t *testing.T) error {
	maxAttempts := uint(5)
	delay := time.Second
	err := retry.Do(
		func() error {
			if toCheckIsValid == sub.IsValid() {
				return nil
			}
			if toCheckIsValid {
				return errors.New("still invalid Nats subscription, expected valid")
			}
			return errors.New("still valid Nats subscription, expected invalid")
		},
		retry.Delay(delay),
		retry.DelayType(retry.FixedDelay),
		retry.Attempts(maxAttempts),
		retry.OnRetry(func(n uint, err error) { t.Logf("[%v] try failed: %s", n, err) }),
	)
	return err
}<|MERGE_RESOLUTION|>--- conflicted
+++ resolved
@@ -9,12 +9,6 @@
 	"testing"
 	"time"
 
-<<<<<<< HEAD
-	eventingv1alpha1 "github.com/kyma-project/kyma/components/eventing-controller/api/v1alpha1"
-	"k8s.io/apimachinery/pkg/types"
-
-=======
->>>>>>> 7cd83eb0
 	"github.com/avast/retry-go"
 	"github.com/nats-io/nats.go"
 	. "github.com/onsi/gomega"
@@ -359,16 +353,12 @@
 
 	// check that only one invalid subscription still exist, the controller is not running...
 	invalidNsn = natsClient.GetInvalidSubscriptions()
-<<<<<<< HEAD
 	g.Expect(len(*invalidNsn)).To(BeIdenticalTo(queueSubscribers))
 
 }
 
 func checkIsValid(sub *nats.Subscription, t *testing.T) error {
 	return checkValidity(sub, true, t)
-=======
-	g.Expect(len(*invalidNsn)).To(BeIdenticalTo(1))
->>>>>>> 7cd83eb0
 }
 
 func checkIsNotValid(sub *nats.Subscription, t *testing.T) error {
