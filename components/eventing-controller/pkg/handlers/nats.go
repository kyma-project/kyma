package handlers

import (
	"context"
	"encoding/json"
	"fmt"
	"net/http"
	"strconv"
	"strings"
	"sync"

	"github.com/kyma-project/kyma/components/eventing-controller/pkg/tracing"
	"github.com/kyma-project/kyma/components/eventing-controller/utils"
	"k8s.io/apimachinery/pkg/types"

	cev2 "github.com/cloudevents/sdk-go/v2"
	cev2context "github.com/cloudevents/sdk-go/v2/context"
	cev2event "github.com/cloudevents/sdk-go/v2/event"
	cev2protocol "github.com/cloudevents/sdk-go/v2/protocol"
	"github.com/nats-io/nats.go"
	"github.com/pkg/errors"
	"go.uber.org/zap"

	eventingv1alpha1 "github.com/kyma-project/kyma/components/eventing-controller/api/v1alpha1"
	"github.com/kyma-project/kyma/components/eventing-controller/logger"
	"github.com/kyma-project/kyma/components/eventing-controller/pkg/env"
	"github.com/kyma-project/kyma/components/eventing-controller/pkg/handlers/eventtype"
)

// compile time check
var _ MessagingBackend = &Nats{}

type ConnClosedHandler func(conn *nats.Conn)

type Nats struct {
	config            env.NatsConfig
	defaultSubsConfig env.DefaultSubscriptionConfig
	logger            *logger.Logger
	client            cev2.Client
	connection        *nats.Conn
	subscriptions     map[string]*nats.Subscription
	sinks             sync.Map
	connClosedHandler ConnClosedHandler
}

func NewNats(config env.NatsConfig, subsConfig env.DefaultSubscriptionConfig, closeHandler ConnClosedHandler, logger *logger.Logger) *Nats {
	return &Nats{
		config:            config,
		defaultSubsConfig: subsConfig,
		connClosedHandler: closeHandler,
		logger:            logger,
		subscriptions:     make(map[string]*nats.Subscription),
	}
}

const (
	backoffStrategy = cev2context.BackoffStrategyConstant
	natsHandlerName = "nats-handler"
)

// Initialize creates a connection to NATS.
func (n *Nats) Initialize(env.Config) (err error) {
	if n.connection == nil || n.connection.Status() != nats.CONNECTED {
		natsOptions := []nats.Option{
			nats.RetryOnFailedConnect(true),
			nats.MaxReconnects(n.config.MaxReconnects),
			nats.ReconnectWait(n.config.ReconnectWait),
		}
		n.connection, err = nats.Connect(n.config.URL, natsOptions...)
		if n.connClosedHandler != nil {
			n.connection.SetClosedHandler(nats.ConnHandler(n.connClosedHandler))
		}
		if err != nil {
			return errors.Wrapf(err, "connect to NATS failed")
		}
		if n.connection.Status() != nats.CONNECTED {
			return errors.Errorf("connect to NATS failed status: %v", n.connection.Status())
		}
	}

	if n.client != nil {
		return nil
	}

	if n.client, err = newCloudeventClient(n.config); err != nil {
		return err
	}

	return nil
}

func newCloudeventClient(config env.NatsConfig) (cev2.Client, error) {
	transport := &http.Transport{
		MaxIdleConns:        config.MaxIdleConns,
		MaxConnsPerHost:     config.MaxConnsPerHost,
		MaxIdleConnsPerHost: config.MaxIdleConnsPerHost,
		IdleConnTimeout:     config.IdleConnTimeout,
	}

	return cev2.NewClientHTTP(cev2.WithRoundTripper(transport))
}

// SyncSubscription synchronizes the given Kyma subscription to NATS subscription.
// The returned bool acts as a marker for changed subscription status.
func (n *Nats) SyncSubscription(sub *eventingv1alpha1.Subscription, cleaner eventtype.Cleaner, _ ...interface{}) (bool, error) {
	var filters []*eventingv1alpha1.BEBFilter
	if sub.Spec.Filter != nil {
		uniqueFilters, err := sub.Spec.Filter.Deduplicate()
		if err != nil {
			return false, errors.Wrap(err, "deduplicate subscription filters failed")
		}
		filters = uniqueFilters.Filters
	}

	// Format logger
	log := utils.LoggerWithSubscription(n.namedLogger(), sub)

	subscriptionConfig := eventingv1alpha1.MergeSubsConfigs(sub.Spec.Config, &n.defaultSubsConfig)

	var cleanSubjects []string
	for _, filter := range filters {
		subject, err := getCleanSubject(filter, cleaner)
		if err != nil {
			log.Errorw("get clean subject failed", "error", err)
			return false, err
		}
		cleanSubjects = append(cleanSubjects, subject)
	}

	subKeyPrefix := createKeyPrefix(sub)

	// check if there is any existing NATS subscription in global list
	// which is not anymore in this subscription filters (i.e. cleanSubjects).
	// e.g. when filters are modified.
	for key, s := range n.subscriptions {
		if isNatsSubAssociatedWithKymaSub(key, s, sub) && !utils.ContainsString(cleanSubjects, s.Subject) {
			if err := n.deleteSubscriptionFromNATS(s, key, log); err != nil {
				return false, err
			}
			log.Infow(
				"deleted NATS subscription because it was deleted from subscription filters",
				"subscriptionKey", key,
				"natsSubject", s.Subject,
			)
		}
	}

	// add/update sink info in map for callbacks
	if sinkURL, ok := n.sinks.Load(subKeyPrefix); !ok || sinkURL != sub.Spec.Sink {
		n.sinks.Store(subKeyPrefix, sub.Spec.Sink)
	}

	for _, subject := range cleanSubjects {
		callback := n.getCallback(subKeyPrefix)

		if n.connection.Status() != nats.CONNECTED {
			if err := n.Initialize(env.Config{}); err != nil {
				log.Errorw("reset NATS connection failed", "status", n.connection.Stats(), "error", err)
				return false, err
			}
		}

		for i := 0; i < subscriptionConfig.MaxInFlightMessages; i++ {
			// queueGroupName must be unique for each subscription and subject
			queueGroupName := createKeyPrefix(sub) + string(types.Separator) + subject
			natsSubKey := createKey(sub, subject, i)

			// check if the subscription already exists and if it is valid.
			if existingNatsSub, ok := n.subscriptions[natsSubKey]; ok {
				if existingNatsSub.Subject != subject {
					if err := n.deleteSubscriptionFromNATS(existingNatsSub, natsSubKey, log); err != nil {
						return false, err
					}
				} else if existingNatsSub.IsValid() {
					log.Debugw("skipping creating subscription on NATS because it already exists", "subject", subject)
					continue
				}
			}

			// otherwise, create subscription on NATS
			natsSub, err := n.connection.QueueSubscribe(subject, queueGroupName, callback)
			if err != nil {
				log.Errorw("create NATS subscription failed", "error", err)
				return false, err
			}

			// save created NATS subscription in storage
			n.subscriptions[natsSubKey] = natsSub
		}
	}

<<<<<<< HEAD
	// setting the clean event types
	sub.Status.CleanEventTypes = cleanSubjects
	sub.Status.Config = subscriptionConfig
=======
	// Setting the clean event types
	statusUpdated := false
	if !reflect.DeepEqual(sub.Status.CleanEventTypes, cleanSubjects) {
		sub.Status.CleanEventTypes = cleanSubjects
		statusUpdated = true
	}
	if !reflect.DeepEqual(sub.Status.Config, subscriptionConfig) {
		sub.Status.Config = subscriptionConfig
		statusUpdated = true
	}
>>>>>>> cb4e331c

	return statusUpdated, nil
}

// DeleteSubscription deletes all NATS subscriptions corresponding to a Kyma subscription
func (n *Nats) DeleteSubscription(sub *eventingv1alpha1.Subscription) error {
	subKeyPrefix := createKeyPrefix(sub)
	for key, s := range n.subscriptions {
		// format logger
		log := n.namedLogger().With(
			"kind", sub.GetObjectKind().GroupVersionKind().Kind,
			"name", sub.GetName(),
			"namespace", sub.GetNamespace(),
			"version", sub.GetGeneration(),
			"key", key,
			"subject", s.Subject,
		)

<<<<<<< HEAD
		if isNatsSubAssociatedWithKymaSub(key, s, sub) {
			if err := n.deleteSubscriptionFromNATS(s, key, log); err != nil {
=======
		if subKeyPrefix == createKymaSubscriptionNamespacedName(key, s).String() {
			if err := n.deleteSubFromNats(s, key, log); err != nil {
>>>>>>> cb4e331c
				return err
			}
			// delete subscription sink info from storage
			n.sinks.Delete(subKeyPrefix)
		}
	}
	return nil
}

// GetInvalidSubscriptions returns the NamespacedName of Kyma subscriptions corresponding to NATS subscriptions marked as "invalid" by NATS client.
func (n *Nats) GetInvalidSubscriptions() *[]types.NamespacedName {
	var nsn []types.NamespacedName
	for k, v := range n.subscriptions {
		if !v.IsValid() {
			n.namedLogger().Debugw("invalid NATS subscription", "key", k, "subject", v.Subject)
			nsn = append(nsn, createKymaSubscriptionNamespacedName(k, v))
		}
	}
	return &nsn
}

// GetAllSubscriptions returns the map which contains all details of subscription
// Use this only for testing purposes
func (n *Nats) GetAllSubscriptions() map[string]*nats.Subscription {
	return n.subscriptions
}

// deleteSubFromNats deletes subscription from NATS and from in-memory db
func (n *Nats) deleteSubscriptionFromNATS(natsSub *nats.Subscription, subKey string, log *zap.SugaredLogger) error {
	// Unsubscribe call to NATS is async hence checking the status of the connection is important
	if n.connection.Status() != nats.CONNECTED {
		if err := n.Initialize(env.Config{}); err != nil {
			log.Errorw("connect to NATS failed", "status", n.connection.Status(), "error", err)
			return errors.Wrapf(err, "connect to NATS failed")
		}
	}
	if natsSub.IsValid() {
		if err := natsSub.Unsubscribe(); err != nil {
			log.Errorw("unsubscribe failed", "error", err)
			return errors.Wrapf(err, "unsubscribe failed")
		}
	}
	delete(n.subscriptions, subKey)
	log.Debugw("unsubscribe from NATS succeeded", "subscriptionKey", subKey)

	return nil
}

func (n *Nats) getCallback(subKeyPrefix string) nats.MsgHandler {
	return func(msg *nats.Msg) {
		// fetch sink info from storage
		sinkValue, ok := n.sinks.Load(subKeyPrefix)
		if !ok {
			n.namedLogger().Errorw("cannot find sink url in storage", "keyPrefix", subKeyPrefix)
			return
		}
		// convert interface type to string
		sink, ok := sinkValue.(string)
		if !ok {
			n.namedLogger().Errorw("failed to convert sink value to string", "sinkValue", sinkValue)
			return
		}

		ce, err := convertMsgToCE(msg)
		if err != nil {
			n.namedLogger().Errorw("convert NATS message to CE failed", "error", err)
			return
		}

		// Creating a context with cancellable
		ctxWithCancel, cancel := context.WithCancel(context.Background())
		defer cancel()

		// Creating a context with target
		ctxWithCE := cev2.ContextWithTarget(ctxWithCancel, sink)

		// Add tracing headers to the subsequent request
		traceCtxWithCE := tracing.AddTracingHeadersToContext(ctxWithCE, ce)
		// set retries parameters
		retryParams := cev2context.RetryParams{
			Strategy: backoffStrategy,
			MaxTries: n.defaultSubsConfig.DispatcherMaxRetries,
			Period:   n.defaultSubsConfig.DispatcherRetryPeriod,
		}
		if result := n.doWithRetry(traceCtxWithCE, retryParams, ce); !cev2.IsACK(result) {
			n.namedLogger().Errorw("event dispatch failed after retries", "id", ce.ID(), "source", ce.Source(), "type", ce.Type(), "sink", sink, "error", result)
			return
		}
		n.namedLogger().Infow("event dispatched", "id", ce.ID(), "source", ce.Source(), "type", ce.Type(), "sink", sink)
	}
}

func (n *Nats) doWithRetry(ctx context.Context, params cev2context.RetryParams, ce *cev2event.Event) cev2protocol.Result {
	retry := 0
	for {
		result := n.client.Send(ctx, *ce)
		if cev2protocol.IsACK(result) {
			return result
		}
		n.namedLogger().Errorw("event dispatch failed", "id", ce.ID(), "source", ce.Source(), "type", ce.Type(), "error", result, "retry", retry)
		// Try again?
		if err := params.Backoff(ctx, retry+1); err != nil {
			// do not try again.
			n.namedLogger().Errorw("backoff error, will not try again", "error", err)
			return result
		}
		retry++
	}
}

func (n *Nats) namedLogger() *zap.SugaredLogger {
	return n.logger.WithContext().Named(natsHandlerName)
}

func convertMsgToCE(msg *nats.Msg) (*cev2event.Event, error) {
	event := cev2event.New(cev2event.CloudEventsVersionV1)
	err := json.Unmarshal(msg.Data, &event)
	if err != nil {
		return nil, err
	}
	if err := event.Validate(); err != nil {
		return nil, err
	}
	return &event, nil
}

func createKeyPrefix(sub *eventingv1alpha1.Subscription) string {
	namespacedName := types.NamespacedName{
		Namespace: sub.Namespace,
		Name:      sub.Name,
	}
	return namespacedName.String()
}

func createKeySuffix(subject string, queueGoupInstanceNo int) string {
	return subject + string(types.Separator) + strconv.Itoa(queueGoupInstanceNo)
}

func createKey(sub *eventingv1alpha1.Subscription, subject string, queueGoupInstanceNo int) string {
	return fmt.Sprintf("%s.%s", createKeyPrefix(sub), createKeySuffix(subject, queueGoupInstanceNo))
}

func getCleanSubject(filter *eventingv1alpha1.BEBFilter, cleaner eventtype.Cleaner) (string, error) {
	eventType := strings.TrimSpace(filter.EventType.Value)
	if len(eventType) == 0 {
		return "", nats.ErrBadSubject
	}
	// clean the application name segment in the event-type from none-alphanumeric characters
	// return it as a NATS subject
	return cleaner.Clean(eventType)
}

func createKymaSubscriptionNamespacedName(key string, sub *nats.Subscription) types.NamespacedName {
	nsn := types.NamespacedName{}
	nnvalues := strings.Split(key, string(types.Separator))
	nsn.Namespace = nnvalues[0]
	nsn.Name = strings.TrimSuffix(strings.TrimSuffix(nnvalues[1], sub.Subject), ".")
	return nsn
}

// isNatsSubAssociatedWithKymaSub checks if the NATS subscription is associated / related to Kyma subscription or not.
func isNatsSubAssociatedWithKymaSub(natsSubKey string, natsSub *nats.Subscription, sub *eventingv1alpha1.Subscription) bool {
	if createKeyPrefix(sub) == createKymaSubscriptionNamespacedName(natsSubKey, natsSub).String() {
		return true
	}
	return false
}<|MERGE_RESOLUTION|>--- conflicted
+++ resolved
@@ -5,6 +5,7 @@
 	"encoding/json"
 	"fmt"
 	"net/http"
+	"reflect"
 	"strconv"
 	"strings"
 	"sync"
@@ -189,11 +190,6 @@
 		}
 	}
 
-<<<<<<< HEAD
-	// setting the clean event types
-	sub.Status.CleanEventTypes = cleanSubjects
-	sub.Status.Config = subscriptionConfig
-=======
 	// Setting the clean event types
 	statusUpdated := false
 	if !reflect.DeepEqual(sub.Status.CleanEventTypes, cleanSubjects) {
@@ -204,7 +200,6 @@
 		sub.Status.Config = subscriptionConfig
 		statusUpdated = true
 	}
->>>>>>> cb4e331c
 
 	return statusUpdated, nil
 }
@@ -223,13 +218,8 @@
 			"subject", s.Subject,
 		)
 
-<<<<<<< HEAD
 		if isNatsSubAssociatedWithKymaSub(key, s, sub) {
 			if err := n.deleteSubscriptionFromNATS(s, key, log); err != nil {
-=======
-		if subKeyPrefix == createKymaSubscriptionNamespacedName(key, s).String() {
-			if err := n.deleteSubFromNats(s, key, log); err != nil {
->>>>>>> cb4e331c
 				return err
 			}
 			// delete subscription sink info from storage
