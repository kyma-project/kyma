package handlers

import (
	"context"
	"encoding/json"
	"fmt"
	"net/http"
	"strings"
	"time"

	"github.com/kyma-project/kyma/components/eventing-controller/pkg/tracing"

	"k8s.io/apimachinery/pkg/types"

	cev2 "github.com/cloudevents/sdk-go/v2"
	cev2event "github.com/cloudevents/sdk-go/v2/event"
<<<<<<< HEAD
	"github.com/go-logr/logr"
	"github.com/kyma-project/kyma/components/eventing-controller/pkg/env"
=======
>>>>>>> ed89fc3f
	"github.com/nats-io/nats.go"
	"github.com/pkg/errors"
	"go.uber.org/zap"

	eventingv1alpha1 "github.com/kyma-project/kyma/components/eventing-controller/api/v1alpha1"
	"github.com/kyma-project/kyma/components/eventing-controller/logger"
	"github.com/kyma-project/kyma/components/eventing-controller/pkg/env"
	"github.com/kyma-project/kyma/components/eventing-controller/pkg/handlers/eventtype"
	"github.com/kyma-project/kyma/components/eventing-controller/utils"
)

const (
	period          = time.Minute
	maxTries        = 5
	natsHandlerName = "nats-handler"
)

// compile time check
var _ MessagingBackend = &Nats{}

type Nats struct {
	config        env.NatsConfig
	logger        *logger.Logger
	client        cev2.Client
	connection    *nats.Conn
	subscriptions map[string]*nats.Subscription
}

func NewNats(config env.NatsConfig, logger *logger.Logger) *Nats {
	return &Nats{config: config, logger: logger, subscriptions: make(map[string]*nats.Subscription)}
}

<<<<<<< HEAD
const (
	period         = time.Minute
	maxTries       = 5
	traceParentKey = "traceparent"
)

// Initialize creates a connection to Nats
func (n *Nats) Initialize(cfg env.Config) error {
	n.log.Info("Initialize NATS connection")
	var err error
=======
// Initialize creates a connection to NATS.
func (n *Nats) Initialize(env.Config) (err error) {
>>>>>>> ed89fc3f
	if n.connection == nil || n.connection.Status() != nats.CONNECTED {
		n.connection, err = nats.Connect(n.config.Url, nats.RetryOnFailedConnect(true),
			nats.MaxReconnects(n.config.MaxReconnects), nats.ReconnectWait(n.config.ReconnectWait))
		if err != nil {
			return errors.Wrapf(err, "connect to NATS failed")
		}
		if n.connection.Status() != nats.CONNECTED {
			return errors.Errorf("connect to NATS failed status: %v", n.connection.Status())
		}
	}

	if n.client != nil {
		return nil
	}

	if n.client, err = newCloudeventClient(n.config); err != nil {
		return err
	}

	return nil
}

func newCloudeventClient(config env.NatsConfig) (cev2.Client, error) {
	transport := &http.Transport{
		MaxIdleConns:        config.MaxIdleConns,
		MaxConnsPerHost:     config.MaxConnsPerHost,
		MaxIdleConnsPerHost: config.MaxIdleConnsPerHost,
		IdleConnTimeout:     config.IdleConnTimeout,
	}

	return cev2.NewClientHTTP(cev2.WithRoundTripper(transport))
}

// SyncSubscription synchronizes the given Kyma subscription to NATS subscription.
// note: the returned bool should be ignored now. It should act as a marker for changed subscription status.
func (n *Nats) SyncSubscription(sub *eventingv1alpha1.Subscription, cleaner eventtype.Cleaner, _ ...interface{}) (bool, error) {
	var filters []*eventingv1alpha1.BebFilter
	if sub.Spec.Filter != nil {
		uniqueFilters, err := sub.Spec.Filter.Deduplicate()
		if err != nil {
			return false, errors.Wrap(err, "deduplicate subscription filters failed")
		}
		filters = uniqueFilters.Filters
	}

	// Format logger
	log := utils.LoggerWithSubscription(n.namedLogger(), sub)

	// Create subscriptions in NATS
	for _, filter := range filters {
		subject, err := createSubject(filter, cleaner)
		if err != nil {
			log.Errorw("create NATS subject failed", "error", err)
			return false, err
		}

		if n.connection.Status() != nats.CONNECTED {
			if err := n.Initialize(env.Config{}); err != nil {
				log.Errorw("reset NATS connection failed", "status", n.connection.Stats(), "error", err)
				return false, err
			}
		}

		callback := n.getCallback(sub.Spec.Sink)
		if natsSub, err := n.connection.Subscribe(subject, callback); err != nil {
			log.Errorw("create NATS subscription failed", "error", err)
			return false, err
		} else {
			n.subscriptions[createKey(sub, subject)] = natsSub
		}
	}

	return false, nil
}

// DeleteSubscription deletes all NATS subscriptions corresponding to a Kyma subscription
func (n *Nats) DeleteSubscription(subscription *eventingv1alpha1.Subscription) error {
	for key, sub := range n.subscriptions {
		// Format logger
		log := n.namedLogger().With(
			"kind", subscription.GetObjectKind().GroupVersionKind().Kind,
			"name", subscription.GetName(),
			"namespace", subscription.GetNamespace(),
			"version", subscription.GetGeneration(),
			"key", key,
			"subject", sub.Subject,
		)

		if strings.HasPrefix(key, createKeyPrefix(subscription)) {
			// Unsubscribe call to NATS is async hence checking the status of the connection is important
			if n.connection.Status() != nats.CONNECTED {
				if err := n.Initialize(env.Config{}); err != nil {
					log.Errorw("connect to NATS failed", "status", n.connection.Status(), "error", err)
					return errors.Wrapf(err, "connect to NATS failed")
				}
			}
			if sub.IsValid() {
				if err := sub.Unsubscribe(); err != nil {
					log.Errorw("unsubscribe failed", "error", err)
					return errors.Wrapf(err, "unsubscribe failed")
				}
			}
			delete(n.subscriptions, key)
			log.Infow("unsubscribe succeeded")
		}
	}
	return nil
}

// GetInvalidSubscriptions returns the NamespacedName of Kyma subscriptions corresponding to NATS subscriptions marked as "invalid" by NATS client.
func (n *Nats) GetInvalidSubscriptions() *[]types.NamespacedName {
	var nsn []types.NamespacedName
	for k, v := range n.subscriptions {
		if !v.IsValid() {
			n.namedLogger().Debugw("invalid NATS subscription", "key", k, "subject", v.Subject)
			nsn = append(nsn, createKymaSubscriptionNamespacedName(k, v))
		}
	}
	return &nsn
}

func (n *Nats) getCallback(sink string) nats.MsgHandler {
	return func(msg *nats.Msg) {
		ce, err := convertMsgToCE(msg)
		if err != nil {
			n.namedLogger().Errorw("convert NATS message to CE failed", "error", err)
			return
		}

		// Creating a context with cancellable
		ctxWithCancel, cancel := context.WithCancel(context.Background())
		defer cancel()

		// Creating a context with retries
		ctxWithRetries := cev2.ContextWithRetriesExponentialBackoff(ctxWithCancel, period, maxTries)

		// Creating a context with target
		ctxWithCE := cev2.ContextWithTarget(ctxWithRetries, sink)

<<<<<<< HEAD
		// Add tracing headers to the subsequent request
		traceCtxWithCE := tracing.AddTracingHeadersToContext(ctxWithCE, ce)

		if result := n.client.Send(traceCtxWithCE, *ce); !cev2.IsACK(result) {
			n.log.Error(result, "failed to dispatch event")
			return
		}
		n.log.Info(fmt.Sprintf("Successfully dispatched event id: %s to sink: %s", ce.ID(), sink))
=======
		if result := n.client.Send(ctxWithCE, *ce); !cev2.IsACK(result) {
			n.namedLogger().Errorw("event dispatch failed", "id", ce.ID(), "source", ce.Source(), "type", ce.Type(), "sink", sink, "error", result)
			return
		}

		n.namedLogger().Infow("event dispatched", "id", ce.ID(), "source", ce.Source(), "type", ce.Type(), "sink", sink)
>>>>>>> ed89fc3f
	}
}

func (n *Nats) namedLogger() *zap.SugaredLogger {
	return n.logger.WithContext().Named(natsHandlerName)
}

func convertMsgToCE(msg *nats.Msg) (*cev2event.Event, error) {
	event := cev2event.New(cev2event.CloudEventsVersionV1)
	err := json.Unmarshal(msg.Data, &event)
	if err != nil {
		return nil, err
	}
	if err := event.Validate(); err != nil {
		return nil, err
	}
	return &event, nil
}

func createKeyPrefix(sub *eventingv1alpha1.Subscription) string {
	namespacedName := types.NamespacedName{
		Namespace: sub.Namespace,
		Name:      sub.Name,
	}
	return fmt.Sprintf("%s", namespacedName.String())
}

func createKey(sub *eventingv1alpha1.Subscription, subject string) string {
	return fmt.Sprintf("%s.%s", createKeyPrefix(sub), subject)
}

func createSubject(filter *eventingv1alpha1.BebFilter, cleaner eventtype.Cleaner) (string, error) {
	eventType := strings.TrimSpace(filter.EventType.Value)
	if len(eventType) == 0 {
		return "", nats.ErrBadSubject
	}
	// clean the application name segment in the event-type from none-alphanumeric characters
	// return it as a NATS subject
	return cleaner.Clean(eventType)
}

func createKymaSubscriptionNamespacedName(key string, sub *nats.Subscription) types.NamespacedName {
	nsn := types.NamespacedName{}
	nnvalues := strings.Split(strings.TrimSuffix(strings.TrimSuffix(key, sub.Subject), "."), string(types.Separator))
	nsn.Namespace = nnvalues[0]
	nsn.Name = nnvalues[1]
	return nsn
}<|MERGE_RESOLUTION|>--- conflicted
+++ resolved
@@ -14,11 +14,6 @@
 
 	cev2 "github.com/cloudevents/sdk-go/v2"
 	cev2event "github.com/cloudevents/sdk-go/v2/event"
-<<<<<<< HEAD
-	"github.com/go-logr/logr"
-	"github.com/kyma-project/kyma/components/eventing-controller/pkg/env"
-=======
->>>>>>> ed89fc3f
 	"github.com/nats-io/nats.go"
 	"github.com/pkg/errors"
 	"go.uber.org/zap"
@@ -51,21 +46,8 @@
 	return &Nats{config: config, logger: logger, subscriptions: make(map[string]*nats.Subscription)}
 }
 
-<<<<<<< HEAD
-const (
-	period         = time.Minute
-	maxTries       = 5
-	traceParentKey = "traceparent"
-)
-
-// Initialize creates a connection to Nats
-func (n *Nats) Initialize(cfg env.Config) error {
-	n.log.Info("Initialize NATS connection")
-	var err error
-=======
 // Initialize creates a connection to NATS.
 func (n *Nats) Initialize(env.Config) (err error) {
->>>>>>> ed89fc3f
 	if n.connection == nil || n.connection.Status() != nats.CONNECTED {
 		n.connection, err = nats.Connect(n.config.Url, nats.RetryOnFailedConnect(true),
 			nats.MaxReconnects(n.config.MaxReconnects), nats.ReconnectWait(n.config.ReconnectWait))
@@ -205,27 +187,19 @@
 		// Creating a context with target
 		ctxWithCE := cev2.ContextWithTarget(ctxWithRetries, sink)
 
-<<<<<<< HEAD
 		// Add tracing headers to the subsequent request
 		traceCtxWithCE := tracing.AddTracingHeadersToContext(ctxWithCE, ce)
 
 		if result := n.client.Send(traceCtxWithCE, *ce); !cev2.IsACK(result) {
-			n.log.Error(result, "failed to dispatch event")
-			return
-		}
-		n.log.Info(fmt.Sprintf("Successfully dispatched event id: %s to sink: %s", ce.ID(), sink))
-=======
-		if result := n.client.Send(ctxWithCE, *ce); !cev2.IsACK(result) {
 			n.namedLogger().Errorw("event dispatch failed", "id", ce.ID(), "source", ce.Source(), "type", ce.Type(), "sink", sink, "error", result)
 			return
 		}
 
 		n.namedLogger().Infow("event dispatched", "id", ce.ID(), "source", ce.Source(), "type", ce.Type(), "sink", sink)
->>>>>>> ed89fc3f
-	}
-}
-
-func (n *Nats) namedLogger() *zap.SugaredLogger {
+	}
+}
+
+func (n *Nats) namedLogger() *zap.SugaredLogger {components/eventing-controller/pkg/handlers/nats.go
 	return n.logger.WithContext().Named(natsHandlerName)
 }
 
