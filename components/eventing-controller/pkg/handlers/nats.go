--- conflicted
+++ resolved
@@ -39,11 +39,8 @@
 	client            cev2.Client
 	connection        *nats.Conn
 	subscriptions     map[string]*nats.Subscription
-<<<<<<< HEAD
 	sinks             map[string]string
-=======
 	connClosedHandler ConnClosedHandler
->>>>>>> 6a0cdaa6
 }
 
 func NewNats(config env.NatsConfig, subsConfig env.DefaultSubscriptionConfig, closeHandler ConnClosedHandler, logger *logger.Logger) *Nats {
@@ -53,11 +50,7 @@
 		connClosedHandler: closeHandler,
 		logger:            logger,
 		subscriptions:     make(map[string]*nats.Subscription),
-<<<<<<< HEAD
 		sinks:             make(map[string]string),
-		defaultSubsConfig: subsConfig,
-=======
->>>>>>> 6a0cdaa6
 	}
 }
 
