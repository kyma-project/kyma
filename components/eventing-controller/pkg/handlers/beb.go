--- conflicted
+++ resolved
@@ -160,11 +160,7 @@
 	statusChanged = b.setEmsSubscriptionStatus(subscription, bebSubscription) || statusChanged
 
 	// get the clean event types
-<<<<<<< HEAD
-	subscription.Status.CleanEventTypes = getCleanEventTypes(bebSubscription.Events)
-=======
 	subscription.Status.CleanEventTypes = statusCleanEventTypes(bebSubscription.Events)
->>>>>>> 2f99dc8e
 
 	return statusChanged, nil
 }
@@ -291,20 +287,10 @@
 	return bebSubscription, nil
 }
 
-<<<<<<< HEAD
-func getCleanEventTypes(events types.Events) []string {
-	cleanEventTypes := make([]string, 0, len(events))
-	for i, e := range events {
-		cleanEventTypes[i] = e.Type
-=======
 func statusCleanEventTypes(events types.Events) []string {
-	if len(events) == 0 {
-		return nil
-	}
 	var cleanEventTypes []string
 	for _, e := range events {
 		cleanEventTypes = append(cleanEventTypes, e.Type)
->>>>>>> 2f99dc8e
 	}
 	return cleanEventTypes
 }
