--- conflicted
+++ resolved
@@ -25,16 +25,11 @@
 	IdleConnTimeout     time.Duration `envconfig:"IDLE_CONN_TIMEOUT" default:"10s"`
 
 	// JetStream-specific configs
-<<<<<<< HEAD
-	JSStreamName        string `envconfig:"JS_STREAM_NAME" default:"kyma"`
-	JSStreamStorageType string `envconfig:"JS_STREAM_STORAGE_TYPE" default:"memory"`
-=======
-	JSStreamName            string `envconfig:"JS_STREAM_NAME" default:"kyma-eventing"`
+	JSStreamName            string `envconfig:"JS_STREAM_NAME" default:"kyma"`
 	JSStreamStorageType     string `envconfig:"JS_STREAM_STORAGE_TYPE" default:"memory"`
 	JSStreamRetentionPolicy string `envconfig:"JS_STREAM_RETENTION_POLICY" default:"interest"`
 	JSStreamMaxMessages     int64  `envconfig:"JS_STREAM_MAX_MSGS" default:"-1"`
 	JSStreamMaxBytes        int64  `envconfig:"JS_STREAM_MAX_BYTES" default:"-1"`
->>>>>>> 8333b6dc
 }
 
 func GetNatsConfig(maxReconnects int, reconnectWait time.Duration) NatsConfig {
