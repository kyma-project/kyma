package deployment

import (
	"fmt"
	"strconv"
	"strings"

	"github.com/kyma-project/kyma/components/eventing-controller/api/v1alpha1"
	"github.com/kyma-project/kyma/components/eventing-controller/utils"

	"k8s.io/apimachinery/pkg/api/resource"

	appsv1 "k8s.io/api/apps/v1"
	v1 "k8s.io/api/core/v1"
	metav1 "k8s.io/apimachinery/pkg/apis/meta/v1"
	"k8s.io/apimachinery/pkg/util/intstr"

	"github.com/kyma-project/kyma/components/eventing-controller/pkg/env"
)

//nolint:gosec
const (
	livenessInitialDelaySecs = int32(5)
	livenessTimeoutSecs      = int32(1)
	livenessPeriodSecs       = int32(2)
	bebNamespacePrefix       = "/"
	InstanceLabelKey         = "app.kubernetes.io/instance"
	InstanceLabelValue       = "eventing"
	DashboardLabelKey        = "kyma-project.io/dashboard"
	DashboardLabelValue      = "eventing"
	BackendLabelKey          = "eventing.kyma-project.io/backend"
	publisherPortName        = "http"
	publisherPortNum         = int32(8080)
	publisherMetricsPortName = "http-metrics"
	publisherMetricsPortNum  = int32(9090)

	PublisherNamespace              = "kyma-system"
	PublisherName                   = "eventing-publisher-proxy"
	AppLabelKey                     = "app.kubernetes.io/name"
	PublisherSecretClientIDKey      = "client-id"
	PublisherSecretClientSecretKey  = "client-secret"
	PublisherSecretTokenEndpointKey = "token-endpoint"
	PublisherSecretEMSURLKey        = "ems-publish-url"
	PublisherSecretBEBNamespaceKey  = "beb-namespace"

	configMapName               = "eventing"
	configMapKeyEventTypePrefix = "eventTypePrefix"
<<<<<<< HEAD
	configMapKeyAppLogLevel     = "appLogLevel"

	natsURL = "eventing-nats.kyma-system.svc.cluster.local"
=======
>>>>>>> daa93291
)

var (
	TerminationGracePeriodSeconds = int64(30)
)

func NewBEBPublisherDeployment(publisherConfig env.PublisherConfig) *appsv1.Deployment {
	return NewDeployment(
		publisherConfig,
		WithLabels(v1alpha1.BEBBackendType),
		WithContainers(publisherConfig),
		WithBEBEnvVars(publisherConfig),
		WithLogEnvVars(publisherConfig),
	)
}
func NewNATSPublisherDeployment(natsConfig env.NatsConfig, publisherConfig env.PublisherConfig) *appsv1.Deployment {
	return NewDeployment(
		publisherConfig,
		WithLabels(v1alpha1.NatsBackendType),
		WithContainers(publisherConfig),
		WithNATSEnvVars(natsConfig, publisherConfig),
		WithLogEnvVars(publisherConfig),
		WithAffinity(),
	)
}

type DeployOpt func(deployment *appsv1.Deployment)

func NewDeployment(publisherConfig env.PublisherConfig, opts ...DeployOpt) *appsv1.Deployment {
	newDeployment := &appsv1.Deployment{
		ObjectMeta: metav1.ObjectMeta{
			Name:      PublisherName,
			Namespace: PublisherNamespace,
		},
		Spec: appsv1.DeploymentSpec{
			Replicas: utils.Int32Ptr(publisherConfig.Replicas),
			Template: v1.PodTemplateSpec{
				ObjectMeta: metav1.ObjectMeta{
					Name: PublisherName,
				},
				Spec: v1.PodSpec{
					RestartPolicy:                 v1.RestartPolicyAlways,
					ServiceAccountName:            publisherConfig.ServiceAccount,
					TerminationGracePeriodSeconds: &TerminationGracePeriodSeconds,
					PriorityClassName:             publisherConfig.PriorityClassName,
				},
			},
		},
		Status: appsv1.DeploymentStatus{},
	}
	for _, o := range opts {
		o(newDeployment)
	}
	return newDeployment
}

func WithLabels(backendType v1alpha1.BackendType) DeployOpt {
	labels := map[string]string{
		AppLabelKey:       PublisherName,
		InstanceLabelKey:  InstanceLabelValue,
		DashboardLabelKey: DashboardLabelValue,
	}
	return func(d *appsv1.Deployment) {
		d.Spec.Selector = metav1.SetAsLabelSelector(labels)
		d.Spec.Template.ObjectMeta.Labels = labels

		// label the event-publisher proxy with the backendType label
		labels[BackendLabelKey] = fmt.Sprint(backendType)
		d.ObjectMeta.Labels = labels
	}
}

func WithAffinity() DeployOpt {
	return func(d *appsv1.Deployment) {
		d.Spec.Template.Spec.Affinity = &v1.Affinity{
			PodAntiAffinity: &v1.PodAntiAffinity{
				PreferredDuringSchedulingIgnoredDuringExecution: []v1.WeightedPodAffinityTerm{
					{
						Weight: 100,
						PodAffinityTerm: v1.PodAffinityTerm{
							LabelSelector: &metav1.LabelSelector{
								MatchLabels: map[string]string{AppLabelKey: PublisherName},
							},
							TopologyKey: "kubernetes.io/hostname",
						},
					},
				},
			},
		}
	}
}
func WithContainers(publisherConfig env.PublisherConfig) DeployOpt {
	return func(d *appsv1.Deployment) {
		d.Spec.Template.Spec.Containers = []v1.Container{
			{
				Name:            PublisherName,
				Image:           publisherConfig.Image,
				Ports:           getContainerPorts(),
				LivenessProbe:   getLivenessProbe(),
				ReadinessProbe:  getReadinessProbe(),
				ImagePullPolicy: getImagePullPolicy(publisherConfig.ImagePullPolicy),
				SecurityContext: getSecurityContext(),
				Resources: getResources(publisherConfig.RequestsCPU,
					publisherConfig.RequestsMemory,
					publisherConfig.LimitsCPU,
					publisherConfig.LimitsMemory),
			},
		}
	}
}

func WithLogEnvVars(publisherConfig env.PublisherConfig) DeployOpt {
	return func(d *appsv1.Deployment) {
		for i, container := range d.Spec.Template.Spec.Containers {
			if strings.EqualFold(container.Name, PublisherName) {
				d.Spec.Template.Spec.Containers[i].Env = append(d.Spec.Template.Spec.Containers[i].Env, getLogEnvVars(publisherConfig)...)
			}
		}
	}
}

func WithNATSEnvVars(natsConfig env.NatsConfig, publisherConfig env.PublisherConfig) DeployOpt {
	return func(d *appsv1.Deployment) {
		for i, container := range d.Spec.Template.Spec.Containers {
			if strings.EqualFold(container.Name, PublisherName) {
				d.Spec.Template.Spec.Containers[i].Env = getNATSEnvVars(natsConfig, publisherConfig)
			}
		}
	}
}

func WithBEBEnvVars(publisherConfig env.PublisherConfig) DeployOpt {
	return func(d *appsv1.Deployment) {
		for i, container := range d.Spec.Template.Spec.Containers {
			if strings.EqualFold(container.Name, PublisherName) {
				d.Spec.Template.Spec.Containers[i].Env = getBEBEnvVars(publisherConfig)
			}
		}
	}
}

func getImagePullPolicy(imagePullPolicy string) v1.PullPolicy {
	switch imagePullPolicy {
	case "IfNotPresent":
		return v1.PullIfNotPresent
	case "Always":
		return v1.PullAlways
	case "Never":
		return v1.PullNever
	default:
		return v1.PullIfNotPresent
	}
}

func getSecurityContext() *v1.SecurityContext {
	return &v1.SecurityContext{
		Privileged:               utils.BoolPtr(false),
		AllowPrivilegeEscalation: utils.BoolPtr(false),
	}
}

func getReadinessProbe() *v1.Probe {
	return &v1.Probe{
		ProbeHandler: v1.ProbeHandler{
			HTTPGet: &v1.HTTPGetAction{
				Path:   "/readyz",
				Port:   intstr.FromInt(8080),
				Scheme: v1.URISchemeHTTP,
			},
		},
		FailureThreshold: 3,
	}
}

func getLivenessProbe() *v1.Probe {
	return &v1.Probe{
		ProbeHandler: v1.ProbeHandler{
			HTTPGet: &v1.HTTPGetAction{
				Path:   "/healthz",
				Port:   intstr.FromInt(8080),
				Scheme: v1.URISchemeHTTP,
			},
		},
		InitialDelaySeconds: livenessInitialDelaySecs,
		TimeoutSeconds:      livenessTimeoutSecs,
		PeriodSeconds:       livenessPeriodSecs,
		SuccessThreshold:    1,
		FailureThreshold:    3,
	}
}

func getContainerPorts() []v1.ContainerPort {
	return []v1.ContainerPort{
		{
			Name:          publisherPortName,
			ContainerPort: publisherPortNum,
		},
		{
			Name:          publisherMetricsPortName,
			ContainerPort: publisherMetricsPortNum,
		},
	}
}

func getLogEnvVars(publisherConfig env.PublisherConfig) []v1.EnvVar {
	return []v1.EnvVar{
		{Name: "APP_LOG_FORMAT", Value: publisherConfig.AppLogFormat},
		{
			Name: "APP_LOG_LEVEL",
			ValueFrom: &v1.EnvVarSource{
				ConfigMapKeyRef: &v1.ConfigMapKeySelector{
					LocalObjectReference: v1.LocalObjectReference{
						Name: configMapName,
					},
					Key: configMapKeyAppLogLevel,
				},
			},
		},
	}
}

func getBEBEnvVars(publisherConfig env.PublisherConfig) []v1.EnvVar {
	return []v1.EnvVar{
		{Name: "BACKEND", Value: "beb"},
		{Name: "PORT", Value: strconv.Itoa(int(publisherPortNum))},
		{
			Name: "EVENT_TYPE_PREFIX",
			ValueFrom: &v1.EnvVarSource{
				ConfigMapKeyRef: &v1.ConfigMapKeySelector{
					LocalObjectReference: v1.LocalObjectReference{
						Name: configMapName,
					},
					Key: configMapKeyEventTypePrefix,
				},
			},
		},
		{Name: "REQUEST_TIMEOUT", Value: publisherConfig.RequestTimeout},
		{
			Name: "CLIENT_ID",
			ValueFrom: &v1.EnvVarSource{
				SecretKeyRef: &v1.SecretKeySelector{
					LocalObjectReference: v1.LocalObjectReference{Name: PublisherName},
					Key:                  PublisherSecretClientIDKey,
				}},
		},
		{
			Name: "CLIENT_SECRET",
			ValueFrom: &v1.EnvVarSource{
				SecretKeyRef: &v1.SecretKeySelector{
					LocalObjectReference: v1.LocalObjectReference{Name: PublisherName},
					Key:                  PublisherSecretClientSecretKey,
				}},
		},
		{
			Name: "TOKEN_ENDPOINT",
			ValueFrom: &v1.EnvVarSource{
				SecretKeyRef: &v1.SecretKeySelector{
					LocalObjectReference: v1.LocalObjectReference{Name: PublisherName},
					Key:                  PublisherSecretTokenEndpointKey,
				}},
		},
		{
			Name: "EMS_PUBLISH_URL",
			ValueFrom: &v1.EnvVarSource{
				SecretKeyRef: &v1.SecretKeySelector{
					LocalObjectReference: v1.LocalObjectReference{Name: PublisherName},
					Key:                  PublisherSecretEMSURLKey,
				}},
		},
		{
			Name: "BEB_NAMESPACE_VALUE",
			ValueFrom: &v1.EnvVarSource{
				SecretKeyRef: &v1.SecretKeySelector{
					LocalObjectReference: v1.LocalObjectReference{Name: PublisherName},
					Key:                  PublisherSecretBEBNamespaceKey,
				}},
		},
		{
			Name:  "BEB_NAMESPACE",
			Value: fmt.Sprintf("%s$(BEB_NAMESPACE_VALUE)", bebNamespacePrefix),
		},
	}
}

func getNATSEnvVars(natsConfig env.NatsConfig, publisherConfig env.PublisherConfig) []v1.EnvVar {
	return []v1.EnvVar{
		{Name: "BACKEND", Value: "nats"},
		{Name: "PORT", Value: strconv.Itoa(int(publisherPortNum))},
		{Name: "NATS_URL", Value: natsConfig.URL},
		{Name: "REQUEST_TIMEOUT", Value: publisherConfig.RequestTimeout},
		{Name: "LEGACY_NAMESPACE", Value: "kyma"},
		{
			Name: "EVENT_TYPE_PREFIX",
			ValueFrom: &v1.EnvVarSource{
				ConfigMapKeyRef: &v1.ConfigMapKeySelector{
					LocalObjectReference: v1.LocalObjectReference{
						Name: configMapName,
					},
					Key: configMapKeyEventTypePrefix,
				},
			},
		},
		// JetStream-specific config
		{Name: "JS_STREAM_NAME", Value: natsConfig.JSStreamName},
	}
}

func getResources(requestsCPU, requestsMemory, limitsCPU, limitsMemory string) v1.ResourceRequirements {
	return v1.ResourceRequirements{
		Requests: v1.ResourceList{
			v1.ResourceCPU:    resource.MustParse(requestsCPU),
			v1.ResourceMemory: resource.MustParse(requestsMemory),
		},
		Limits: v1.ResourceList{
			v1.ResourceCPU:    resource.MustParse(limitsCPU),
			v1.ResourceMemory: resource.MustParse(limitsMemory),
		},
	}
}<|MERGE_RESOLUTION|>--- conflicted
+++ resolved
@@ -45,12 +45,7 @@
 
 	configMapName               = "eventing"
 	configMapKeyEventTypePrefix = "eventTypePrefix"
-<<<<<<< HEAD
 	configMapKeyAppLogLevel     = "appLogLevel"
-
-	natsURL = "eventing-nats.kyma-system.svc.cluster.local"
-=======
->>>>>>> daa93291
 )
 
 var (
