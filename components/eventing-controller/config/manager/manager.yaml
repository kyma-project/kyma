apiVersion: v1
kind: Namespace
metadata:
  labels:
    control-plane: controller-manager
  name: system
---
apiVersion: apps/v1
kind: Deployment
metadata:
  name: controller-manager
  namespace: system
  labels:
    control-plane: controller-manager
spec:
  selector:
    matchLabels:
      control-plane: controller-manager
  replicas: 1
  template:
    metadata:
      labels:
        control-plane: controller-manager
    spec:
      securityContext:
        runAsNonRoot: true
      containers:
<<<<<<< HEAD
      - command:
        - /manager
        args:
        - --leader-elect
        image: controller:latest
        name: manager
        securityContext:
          allowPrivilegeEscalation: false
        livenessProbe:
          httpGet:
            path: /healthz
            port: 8081
          initialDelaySeconds: 15
          periodSeconds: 20
        readinessProbe:
          httpGet:
            path: /readyz
            port: 8081
          initialDelaySeconds: 5
          periodSeconds: 10
=======
      - image: controller
        env:
          - name: NATS_URL
            value: $NATS_URL
          - name: EVENT_TYPE_PREFIX
            value: $EVENT_TYPE_PREFIX
          - name: DOMAIN
            value: $DOMAIN
          - name: WEBHOOK_TOKEN_ENDPOINT
            value: $WEBHOOK_TOKEN_ENDPOINT
        name: controller
>>>>>>> 87a90183
        resources:
          limits:
            cpu: 500m
            memory: 200Mi
          requests:
            cpu: 100m
            memory: 20Mi
      serviceAccountName: controller-manager
      terminationGracePeriodSeconds: 10<|MERGE_RESOLUTION|>--- conflicted
+++ resolved
@@ -2,35 +2,34 @@
 kind: Namespace
 metadata:
   labels:
-    control-plane: controller-manager
+    control-plane: controller
   name: system
 ---
 apiVersion: apps/v1
 kind: Deployment
 metadata:
-  name: controller-manager
+  name: controller
   namespace: system
   labels:
-    control-plane: controller-manager
+    control-plane: controller
 spec:
   selector:
     matchLabels:
-      control-plane: controller-manager
+      control-plane: controller
   replicas: 1
   template:
     metadata:
       labels:
-        control-plane: controller-manager
+        control-plane: controller
     spec:
       securityContext:
         runAsNonRoot: true
       containers:
-<<<<<<< HEAD
       - command:
         - /manager
         args:
         - --leader-elect
-        image: controller:latest
+        image: controller
         name: manager
         securityContext:
           allowPrivilegeEscalation: false
@@ -46,19 +45,15 @@
             port: 8081
           initialDelaySeconds: 5
           periodSeconds: 10
-=======
-      - image: controller
         env:
           - name: NATS_URL
-            value: $NATS_URL
+            value: eventing-nats.kyma-system.svc.cluster.local
           - name: EVENT_TYPE_PREFIX
-            value: $EVENT_TYPE_PREFIX
+            value: sap.kyma.custom
           - name: DOMAIN
-            value: $DOMAIN
+            value: example.com
           - name: WEBHOOK_TOKEN_ENDPOINT
-            value: $WEBHOOK_TOKEN_ENDPOINT
-        name: controller
->>>>>>> 87a90183
+            value: "https://oauth2.example-domain.com/oauth2/token"
         resources:
           limits:
             cpu: 500m
@@ -66,5 +61,5 @@
           requests:
             cpu: 100m
             memory: 20Mi
-      serviceAccountName: controller-manager
+      serviceAccountName: controller
       terminationGracePeriodSeconds: 10