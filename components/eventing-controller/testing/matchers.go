--- conflicted
+++ resolved
@@ -159,18 +159,15 @@
 	})))
 }
 
-<<<<<<< HEAD
-func HaveCleanEventTypes(cleanEventTypes []string) GomegaMatcher {
+func HaveCleanEventTypes(cleanEventTypes []string) gomegatypes.GomegaMatcher {
 	return WithTransform(
 		func(s *eventingv1alpha1.Subscription) []string {
-			return s.Status.CleanEventTypes },
+			return s.Status.CleanEventTypes
+		},
 		Equal(cleanEventTypes))
 }
 
-func HaveEvent(event corev1.Event) GomegaMatcher {
-=======
 func HaveEvent(event corev1.Event) gomegatypes.GomegaMatcher {
->>>>>>> 6f0f11fe
 	return WithTransform(func(l corev1.EventList) []corev1.Event { return l.Items }, ContainElement(MatchFields(IgnoreExtras|IgnoreMissing, Fields{
 		"Reason":  Equal(event.Reason),
 		"Message": Equal(event.Message),
