--- conflicted
+++ resolved
@@ -334,27 +334,15 @@
 	}
 }
 
-<<<<<<< HEAD
 // WithValidSink is a SubscriptionOpt for creating a subscription with a valid sink that itself gets created from
 // the svcNamespace and the svcName.
 func WithValidSink(svcNamespace, svcName string) SubscriptionOpt {
 	return func(s *eventingv1alpha1.Subscription) { s.Spec.Sink = NewValidSink(svcNamespace, svcName) }
-=======
-// WithSinkURL sets the sinkURL in a new subscription
-func WithSinkURL(sinkURL string) SubscriptionOpt {
-	return func(s *eventingv1alpha1.Subscription) {
-		s.Spec.Sink = sinkURL
-	}
-}
-
-func WithValidSink(svcNs, svcName string, s *eventingv1alpha1.Subscription) {
-	s.Spec.Sink = GetValidSink(svcNs, svcName)
->>>>>>> 82dfc044
 }
 
 // WithSpecificSink is a SubscriptionOpt for creating a subscription with a specific sink.
 // This is useful for testing against invalid sinks.
-func WithSpecificSink(invalidSink string) SubscriptionOpt {
+func WithSinkURL(invalidSink string) SubscriptionOpt {
 	return func(subscription *eventingv1alpha1.Subscription) { subscription.Spec.Sink = invalidSink }
 }
 
