package testing

import (
	"fmt"
	"net/http"

	v1 "k8s.io/api/core/v1"

	k8sresource "k8s.io/apimachinery/pkg/api/resource"

	apigatewayv1alpha1 "github.com/kyma-incubator/api-gateway/api/v1alpha1"
	appsv1 "k8s.io/api/apps/v1"
	corev1 "k8s.io/api/core/v1"
	metav1 "k8s.io/apimachinery/pkg/apis/meta/v1"
	"k8s.io/apimachinery/pkg/apis/meta/v1/unstructured"
	"k8s.io/apimachinery/pkg/runtime"
	"k8s.io/apimachinery/pkg/runtime/schema"
	"k8s.io/apimachinery/pkg/util/intstr"
	"k8s.io/client-go/dynamic"
	dynamicfake "k8s.io/client-go/dynamic/fake"

	eventingv1alpha1 "github.com/kyma-project/kyma/components/eventing-controller/api/v1alpha1"
	"github.com/kyma-project/kyma/components/eventing-controller/pkg/deployment"
	"github.com/kyma-project/kyma/components/eventing-controller/pkg/ems/api/events/types"
	"github.com/kyma-project/kyma/components/eventing-controller/pkg/object"
	"github.com/kyma-project/kyma/components/eventing-controller/utils"
)

const (
	ApplicationName         = "testapp1023"
	ApplicationNameNotClean = "test-app_1-0+2=3"

	EventSource                              = "/default/kyma/id"
	EventTypePrefix                          = "prefix"
	EventTypePrefixEmpty                     = ""
	OrderCreatedV1Event                      = "order.created.v1"
	OrderUpdatedV1Event                      = "order.updated.v1"
	OrderCreatedEventType                    = EventTypePrefix + "." + ApplicationName + "." + OrderCreatedV1Event
	OrderUpdatedEventType                    = EventTypePrefix + "." + ApplicationName + "." + OrderUpdatedV1Event
	OrderCreatedEventTypeNotClean            = EventTypePrefix + "." + ApplicationNameNotClean + "." + OrderCreatedV1Event
	OrderCreatedEventTypePrefixEmpty         = ApplicationName + "." + OrderCreatedV1Event
	OrderCreatedEventTypeNotCleanPrefixEmpty = ApplicationNameNotClean + "." + OrderCreatedV1Event
	EventID                                  = "8945ec08-256b-11eb-9928-acde48001122"
	EventSpecVersion                         = "1.0"
	EventData                                = "test-data"

	CloudEventType        = EventTypePrefix + "." + ApplicationName + ".order.created.v1"
	CloudEventSource      = "/default/sap.kyma/id"
	CloudEventSpecVersion = "1.0"
	CloudEventData        = "{\"foo\":\"bar\"}"

	CeIDHeader          = "ce-id"
	CeTypeHeader        = "ce-type"
	CeSourceHeader      = "ce-source"
	CeSpecVersionHeader = "ce-specversion"

	StructuredCloudEvent = `{
           "id":"` + EventID + `",
           "type":"` + OrderCreatedEventType + `",
           "specversion":"` + EventSpecVersion + `",
           "source":"` + EventSource + `",
           "data":"` + EventData + `"
        }`

	StructuredCloudEventUpdated = `{
           "id":"` + EventID + `",
           "type":"` + OrderUpdatedEventType + `",
           "specversion":"` + EventSpecVersion + `",
           "source":"` + EventSource + `",
           "data":"` + EventData + `"
        }`
)

type APIRuleOption func(r *apigatewayv1alpha1.APIRule)

// NewAPIRule returns a valid APIRule
func NewAPIRule(subscription *eventingv1alpha1.Subscription, opts ...APIRuleOption) *apigatewayv1alpha1.APIRule {
	apiRule := &apigatewayv1alpha1.APIRule{
		ObjectMeta: metav1.ObjectMeta{
			Name: "foo",
			OwnerReferences: []metav1.OwnerReference{
				{
					APIVersion: "eventing.kyma-project.io/v1alpha1",
					Kind:       "subscriptions",
					Name:       subscription.Name,
					UID:        subscription.UID,
				},
			},
		},
	}

	for _, opt := range opts {
		opt(apiRule)
	}
	return apiRule
}

func WithService(host, svcName string) APIRuleOption {
	return func(r *apigatewayv1alpha1.APIRule) {
		port := uint32(443)
		isExternal := true
		r.Spec.Service = &apigatewayv1alpha1.Service{
			Name:       &svcName,
			Port:       &port,
			Host:       &host,
			IsExternal: &isExternal,
		}
	}
}

func WithPath() APIRuleOption {
	return func(r *apigatewayv1alpha1.APIRule) {
		handlerOAuth := object.OAuthHandlerName
		handler := apigatewayv1alpha1.Handler{
			Name: handlerOAuth,
		}
		authenticator := &apigatewayv1alpha1.Authenticator{
			Handler: &handler,
		}
		r.Spec.Rules = []apigatewayv1alpha1.Rule{
			{
				Path: "/path",
				Methods: []string{
					http.MethodPost,
					http.MethodOptions,
				},
				AccessStrategies: []*apigatewayv1alpha1.Authenticator{
					authenticator,
				},
			},
		}
	}
}

func WithStatusReady() APIRuleOption {
	return func(r *apigatewayv1alpha1.APIRule) {
		statusOK := &apigatewayv1alpha1.APIRuleResourceStatus{
			Code:        apigatewayv1alpha1.StatusOK,
			Description: "",
		}

		r.Status = apigatewayv1alpha1.APIRuleStatus{
			APIRuleStatus:        statusOK,
			VirtualServiceStatus: statusOK,
			AccessRuleStatus:     statusOK,
		}
	}
}

func MarkReady(r *apigatewayv1alpha1.APIRule) {
	statusOK := &apigatewayv1alpha1.APIRuleResourceStatus{
		Code:        apigatewayv1alpha1.StatusOK,
		Description: "",
	}

	r.Status = apigatewayv1alpha1.APIRuleStatus{
		APIRuleStatus:        statusOK,
		VirtualServiceStatus: statusOK,
		AccessRuleStatus:     statusOK,
	}
}

type SubscriptionOpt func(subscription *eventingv1alpha1.Subscription)

func NewSubscription(name, namespace string, opts ...SubscriptionOpt) *eventingv1alpha1.Subscription {
	newSub := &eventingv1alpha1.Subscription{
		ObjectMeta: metav1.ObjectMeta{
			Name:      name,
			Namespace: namespace,
		},
		Spec: eventingv1alpha1.SubscriptionSpec{},
	}
	for _, o := range opts {
		o(newSub)
	}
	return newSub
}

type protoOpt func(p *eventingv1alpha1.ProtocolSettings)

func NewProtocolSettings(opts ...protoOpt) *eventingv1alpha1.ProtocolSettings {
	protoSettings := &eventingv1alpha1.ProtocolSettings{}
	for _, o := range opts {
		o(protoSettings)
	}
	return protoSettings
}

func WithBinaryContentMode() protoOpt {
	return func(p *eventingv1alpha1.ProtocolSettings) {
		p.ContentMode = func() *string {
			contentMode := eventingv1alpha1.ProtocolSettingsContentModeBinary
			return &contentMode
		}()
	}
}

func WithExemptHandshake() protoOpt {
	return func(p *eventingv1alpha1.ProtocolSettings) {
		p.ExemptHandshake = func() *bool {
			exemptHandshake := true
			return &exemptHandshake
		}()
	}
}

func WithAtLeastOnceQOS() protoOpt {
	return func(p *eventingv1alpha1.ProtocolSettings) {
		p.Qos = func() *string {
			qos := "AT-LEAST_ONCE"
			return &qos
		}()
	}
}

func WithDefaultWebhookAuth() protoOpt {
	return func(p *eventingv1alpha1.ProtocolSettings) {
		p.WebhookAuth = &eventingv1alpha1.WebhookAuth{
			Type:         "oauth2",
			GrantType:    "client_credentials",
			ClientID:     "xxx",
			ClientSecret: "xxx",
			TokenURL:     "https://oauth2.xxx.com/oauth2/token",
			Scope:        []string{"guid-identifier"},
		}
	}
}

func NewBEBSubscription(name, contentMode string, webhookURL string, events types.Events, webhookAuth *types.WebhookAuth) *types.Subscription {
	return &types.Subscription{
		Name:            name,
		ContentMode:     contentMode,
		Qos:             types.QosAtLeastOnce,
		ExemptHandshake: true,
		Events:          events,
		WebhookAuth:     webhookAuth,
		WebhookURL:      webhookURL,
	}
}

func exemptHandshake(val bool) *bool {
	exemptHandshake := val
	return &exemptHandshake
}

func qos(qos string) *string {
	q := qos
	return &q
}

func WithFakeSubscriptionStatus() SubscriptionOpt {
	return func(s *eventingv1alpha1.Subscription) {
		s.Status.Conditions = []eventingv1alpha1.Condition{
			{
				Type:    "foo",
				Status:  "foo",
				Reason:  "foo-reason",
				Message: "foo-message",
			},
		}
	}
}

func WithWebhookAuthForBEB() SubscriptionOpt {
	return func(s *eventingv1alpha1.Subscription) {
		s.Spec.Protocol = "BEB"
		s.Spec.ProtocolSettings = &eventingv1alpha1.ProtocolSettings{
			ContentMode: func() *string {
				contentMode := eventingv1alpha1.ProtocolSettingsContentModeBinary
				return &contentMode
			}(),
			ExemptHandshake: exemptHandshake(true),
			Qos:             qos("AT_LEAST_ONCE"),
			WebhookAuth: &eventingv1alpha1.WebhookAuth{
				Type:         "oauth2",
				GrantType:    "client_credentials",
				ClientID:     "xxx",
				ClientSecret: "xxx",
				TokenURL:     "https://oauth2.xxx.com/oauth2/token",
				Scope:        []string{"guid-identifier"},
			},
		}
	}
}

<<<<<<< HEAD
func WithProtocolBEB() SubscriptionOpt {
	return func(s *eventingv1alpha1.Subscription) {
		s.Spec.Protocol = "BEB"
	}
=======
// WithWebhookForNATS is a SubscriptionOpt for creating a Subscription with a webhook set to the NATS protocol.
func WithWebhookForNATS(s *eventingv1alpha1.Subscription) {
	s.Spec.Protocol = "NATS"
	s.Spec.ProtocolSettings = &eventingv1alpha1.ProtocolSettings{}
>>>>>>> e3168ceb
}

func WithProtocolSettings(p *eventingv1alpha1.ProtocolSettings) SubscriptionOpt {
	return func(s *eventingv1alpha1.Subscription) {
		s.Spec.ProtocolSettings = p
	}
}

func WithWebhookForNats() SubscriptionOpt {
	return func(s *eventingv1alpha1.Subscription) {
		s.Spec.Protocol = "NATS"
		s.Spec.ProtocolSettings = &eventingv1alpha1.ProtocolSettings{}
	}
}

// WithSpecificEventTypeFilter is a SubscriptionOpt for creating a Subscription with a specific event type filter,
// that itself gets created from the passed eventSource and eventType.
func WithSpecificEventTypeFilter(eventSource, eventType string) SubscriptionOpt {
	return func(subscription *eventingv1alpha1.Subscription) {
		if subscription.Spec.Filter == nil {
			subscription.Spec.Filter = &eventingv1alpha1.BEBFilters{
				Filters: []*eventingv1alpha1.BEBFilter{},
			}
		}

		filter := &eventingv1alpha1.BEBFilter{
			EventSource: &eventingv1alpha1.Filter{
				Type:     "exact",
				Property: "source",
				Value:    eventSource,
			},
			EventType: &eventingv1alpha1.Filter{
				Type:     "exact",
				Property: "type",
				Value:    eventType,
			},
		}

		subscription.Spec.Filter.Filters = append(subscription.Spec.Filter.Filters, filter)
	}
}

<<<<<<< HEAD
// WithNotCleanEventTypeFilter initializes subscription filter with a not clean event-type
// A not clean event-type means it contains none-alphanumeric characters
func WithNotCleanEventTypeFilter() SubscriptionOpt {
	return WithFilter(EventSource, OrderCreatedEventTypeNotClean)
}

func WithEmptyFilter() SubscriptionOpt {
	return func(subscription *eventingv1alpha1.Subscription) {
		subscription.Spec.Filter = &eventingv1alpha1.BEBFilters{
			Filters: []*eventingv1alpha1.BEBFilter{},
		}
	}
}

func WithEventTypeFilter() SubscriptionOpt {
	return WithFilter(EventSource, OrderCreatedEventType)
}

func WithInvalidSink() SubscriptionOpt {
	return WithSinkURL("invalid")
}

// WithSinkURL sets the sinkURL in a new subscription
func WithSinkURL(sinkURL string) SubscriptionOpt {
	return func(s *eventingv1alpha1.Subscription) {
		s.Spec.Sink = sinkURL
	}
}

// WithServiceWithPathAsSink sets a kubernetes service as the sink
func WithServiceWithPathAsSink(svcNamespace, svcName, path string) SubscriptionOpt {
	return WithSinkURL(fmt.Sprintf("%s%s", GetValidSink(svcNamespace, svcName), path))
}

// WithServiceAsSink sets a kubernetes service as the sink
func WithServiceAsSink(svcNs, svcName string) SubscriptionOpt {
	return WithSinkURL(GetValidSink(svcNs, svcName))
}

// GetValidSink converts a namespace and service name to a valid sink url
func GetValidSink(svcNs, svcName string) string {
=======
// WithEmptyEventTypeFilter is a SubscriptionOpt for creating a subscription with an empty event type filter.
//  Note that this is different from setting Filter to nil.
func WithEmptyEventTypeFilter(subscription *eventingv1alpha1.Subscription) {
	subscription.Spec.Filter = &eventingv1alpha1.BEBFilters{
		Filters: []*eventingv1alpha1.BEBFilter{},
	}
}

// WithDefaultEventTypeFilter is a SubscriptionOpt for creating a subscription with the default event type filter.
func WithDefaultEventTypeFilter(s *eventingv1alpha1.Subscription) {
	s.Spec.Filter = &eventingv1alpha1.BEBFilters{
		Filters: []*eventingv1alpha1.BEBFilter{
			{
				EventSource: &eventingv1alpha1.Filter{
					Type:     "exact",
					Property: "source",
					Value:    EventSource,
				},
				EventType: &eventingv1alpha1.Filter{
					Type:     "exact",
					Property: "type",
					Value:    OrderCreatedEventType,
				},
			},
		},
	}
}

// WithValidSink is a SubscriptionOpt for creating a subscription with a valid sink that itself gets created from
// the svcNamespace and the svcName.
func WithValidSink(svcNamespace, svcName string) SubscriptionOpt {
	return func(s *eventingv1alpha1.Subscription) { s.Spec.Sink = NewValidSink(svcNamespace, svcName) }
}

// WithSpecificSink is a SubscriptionOpt for creating a subscription with a specific sink.
// This is useful for testing against invalid sinks.
func WithSinkURL(invalidSink string) SubscriptionOpt {
	return func(subscription *eventingv1alpha1.Subscription) { subscription.Spec.Sink = invalidSink }
}

// SetSink sets the subscription's sink to a valid sink created from svcNameSpace and svcName.
func SetSink(svcNamespace, svcName string, subscription *eventingv1alpha1.Subscription) {
	subscription.Spec.Sink = NewValidSink(svcNamespace, svcName)
}

func NewValidSink(svcNs, svcName string) string {
>>>>>>> e3168ceb
	return fmt.Sprintf("https://%s.%s.svc.cluster.local", svcName, svcNs)
}

func NewSubscriberSvc(name, ns string) *corev1.Service {
	return &corev1.Service{
		ObjectMeta: metav1.ObjectMeta{
			Name:      name,
			Namespace: ns,
		},
		Spec: corev1.ServiceSpec{
			Ports: []corev1.ServicePort{
				{
					Protocol: "TCP",
					Port:     443,
					TargetPort: intstr.IntOrString{
						IntVal: 8080,
					},
				},
			},
			Selector: map[string]string{
				"test": "test",
			},
		},
	}
}

<<<<<<< HEAD
func BEBMessagingSecret(name, ns string) *corev1.Secret {
=======
func NewBEBMessagingSecret(name, ns string) *corev1.Secret {
>>>>>>> e3168ceb
	messagingValue := `
				[{
					"broker": {
						"type": "sapmgw"
					},
					"oa2": {
						"clientid": "clientid",
						"clientsecret": "clientsecret",
						"granttype": "client_credentials",
						"tokenendpoint": "https://token"
					},
					"protocol": ["amqp10ws"],
					"uri": "wss://amqp"
				}, {
					"broker": {
						"type": "sapmgw"
					},
					"oa2": {
						"clientid": "clientid",
						"clientsecret": "clientsecret",
						"granttype": "client_credentials",
						"tokenendpoint": "https://token"
					},
					"protocol": ["amqp10ws"],
					"uri": "wss://amqp"
				}, {
					"broker": {
						"type": "saprestmgw"
					},
					"oa2": {
						"clientid": "rest-clientid",
						"clientsecret": "rest-client-secret",
						"granttype": "client_credentials",
						"tokenendpoint": "https://rest-token"
					},
					"protocol": ["httprest"],
					"uri": "https://rest-messaging"
				}]`

	return &corev1.Secret{
		ObjectMeta: metav1.ObjectMeta{
			Name:      name,
			Namespace: ns,
		},
		StringData: map[string]string{
			"messaging": messagingValue,
			"namespace": "test/ns",
		},
	}
}

<<<<<<< HEAD
func Namespace(name string) *corev1.Namespace {
=======
func NewNamespace(name string) *corev1.Namespace {
>>>>>>> e3168ceb
	namespace := corev1.Namespace{
		ObjectMeta: metav1.ObjectMeta{
			Name: name,
		},
	}
	return &namespace
}

<<<<<<< HEAD
func EventingBackend(name, ns string) *eventingv1alpha1.EventingBackend {
=======
func NewEventingBackend(name, namespace string) *eventingv1alpha1.EventingBackend {
>>>>>>> e3168ceb
	return &eventingv1alpha1.EventingBackend{
		ObjectMeta: metav1.ObjectMeta{
			Name:      name,
			Namespace: namespace,
		},
		Spec:   eventingv1alpha1.EventingBackendSpec{},
		Status: eventingv1alpha1.EventingBackendStatus{},
	}
}

<<<<<<< HEAD
func EventingControllerDeployment() *appsv1.Deployment {
=======
func NewEventingControllerDeployment() *appsv1.Deployment {
>>>>>>> e3168ceb
	labels := map[string]string{
		"app.kubernetes.io/name": "value",
	}
	return &appsv1.Deployment{
		ObjectMeta: metav1.ObjectMeta{
			Name:      deployment.ControllerName,
			Namespace: deployment.ControllerNamespace,
			Labels:    labels,
		},
		Spec: appsv1.DeploymentSpec{
			Replicas: utils.Int32Ptr(1),
			Selector: metav1.SetAsLabelSelector(labels),
			Template: corev1.PodTemplateSpec{
				ObjectMeta: metav1.ObjectMeta{
					Name:   deployment.ControllerName,
					Labels: labels,
				},
				Spec: corev1.PodSpec{
					Containers: []corev1.Container{
						{
							Name:  deployment.ControllerName,
							Image: "eventing-controller-pod-image",
						},
					},
				},
			},
		},
		Status: appsv1.DeploymentStatus{},
	}
}
<<<<<<< HEAD
func EventingControllerPod(backend string) *corev1.Pod {
=======

func NewEventingControllerPod(backend string) *corev1.Pod {
>>>>>>> e3168ceb
	labels := map[string]string{
		deployment.AppLabelKey: deployment.PublisherName,
	}
	return &corev1.Pod{
		ObjectMeta: metav1.ObjectMeta{
			Name:      "eventing-publisher-proxy-fffff",
			Namespace: deployment.ControllerNamespace,
			Labels:    labels,
		},
		Spec: corev1.PodSpec{
			Containers: []corev1.Container{
				{
					Name:  deployment.PublisherName,
					Image: "container-image1",
					Env: []corev1.EnvVar{{
						Name:  "BACKEND",
						Value: backend,
					}},
					Resources: corev1.ResourceRequirements{
						Limits: map[corev1.ResourceName]k8sresource.Quantity{
							corev1.ResourceCPU:    k8sresource.MustParse("50m"),
							corev1.ResourceMemory: k8sresource.MustParse("50Mi"),
						},
						Requests: map[corev1.ResourceName]k8sresource.Quantity{
							corev1.ResourceCPU:    k8sresource.MustParse("20m"),
							corev1.ResourceMemory: k8sresource.MustParse("20Mi"),
						},
					},
				},
			},
		},
	}
}

func WithMultipleConditions() SubscriptionOpt {
	return func(s *eventingv1alpha1.Subscription) {
		s.Status.Conditions = NewDefaultMultipleConditions()
	}
}

func NewDefaultMultipleConditions() []eventingv1alpha1.Condition {
	cond1 := eventingv1alpha1.MakeCondition(
		eventingv1alpha1.ConditionSubscriptionActive,
		eventingv1alpha1.ConditionReasonNATSSubscriptionActive,
		v1.ConditionTrue, "cond1")
	cond2 := eventingv1alpha1.MakeCondition(
		eventingv1alpha1.ConditionSubscriptionActive,
		eventingv1alpha1.ConditionReasonNATSSubscriptionActive,
		v1.ConditionTrue, "cond2")
	return []eventingv1alpha1.Condition{cond1, cond2}
}

// ToSubscription converts an unstructured subscription into a typed one
func ToSubscription(unstructuredSub *unstructured.Unstructured) (*eventingv1alpha1.Subscription, error) {
	subscription := new(eventingv1alpha1.Subscription)
	err := runtime.DefaultUnstructuredConverter.FromUnstructured(unstructuredSub.Object, subscription)
	if err != nil {
		return nil, err
	}
	return subscription, nil
}

// ToUnstructuredAPIRule converts an APIRule object into a unstructured APIRule
func ToUnstructuredAPIRule(obj interface{}) (*unstructured.Unstructured, error) {
	u := &unstructured.Unstructured{}
	unstructuredObj, err := runtime.DefaultUnstructuredConverter.ToUnstructured(obj)
	if err != nil {
		return nil, err
	}
	u.Object = unstructuredObj
	return u, nil
}

// SetupSchemeOrDie add a scheme to eventing API schemes
func SetupSchemeOrDie() (*runtime.Scheme, error) {
	scheme := runtime.NewScheme()
	if err := corev1.AddToScheme(scheme); err != nil {
		return nil, err
	}

	if err := eventingv1alpha1.AddToScheme(scheme); err != nil {
		return nil, err
	}
	return scheme, nil
}

// SubscriptionGroupVersionResource returns the GVR of a subscription
func SubscriptionGroupVersionResource() schema.GroupVersionResource {
	return schema.GroupVersionResource{
		Version:  eventingv1alpha1.GroupVersion.Version,
		Group:    eventingv1alpha1.GroupVersion.Group,
		Resource: "subscriptions",
	}
}

// NewFakeSubscriptionClient returns a fake dynamic subscription client
func NewFakeSubscriptionClient(sub *eventingv1alpha1.Subscription) (dynamic.Interface, error) {
	scheme, err := SetupSchemeOrDie()
	if err != nil {
		return nil, err
	}

	dynamicClient := dynamicfake.NewSimpleDynamicClient(scheme, sub)
	return dynamicClient, nil
}

func GetStructuredMessageHeaders() http.Header {
	return http.Header{"Content-Type": []string{"application/cloudevents+json"}}
}

func GetBinaryMessageHeaders() http.Header {
	headers := make(http.Header)
	headers.Add(CeIDHeader, EventID)
	headers.Add(CeTypeHeader, CloudEventType)
	headers.Add(CeSourceHeader, CloudEventSource)
	headers.Add(CeSpecVersionHeader, CloudEventSpecVersion)
	return headers
}<|MERGE_RESOLUTION|>--- conflicted
+++ resolved
@@ -283,17 +283,10 @@
 	}
 }
 
-<<<<<<< HEAD
 func WithProtocolBEB() SubscriptionOpt {
 	return func(s *eventingv1alpha1.Subscription) {
 		s.Spec.Protocol = "BEB"
 	}
-=======
-// WithWebhookForNATS is a SubscriptionOpt for creating a Subscription with a webhook set to the NATS protocol.
-func WithWebhookForNATS(s *eventingv1alpha1.Subscription) {
-	s.Spec.Protocol = "NATS"
-	s.Spec.ProtocolSettings = &eventingv1alpha1.ProtocolSettings{}
->>>>>>> e3168ceb
 }
 
 func WithProtocolSettings(p *eventingv1alpha1.ProtocolSettings) SubscriptionOpt {
@@ -302,6 +295,7 @@
 	}
 }
 
+// WithWebhookForNATS is a SubscriptionOpt for creating a Subscription with a webhook set to the NATS protocol.
 func WithWebhookForNats() SubscriptionOpt {
 	return func(s *eventingv1alpha1.Subscription) {
 		s.Spec.Protocol = "NATS"
@@ -309,9 +303,9 @@
 	}
 }
 
-// WithSpecificEventTypeFilter is a SubscriptionOpt for creating a Subscription with a specific event type filter,
+// WithFilter is a SubscriptionOpt for creating a Subscription with a specific event type filter,
 // that itself gets created from the passed eventSource and eventType.
-func WithSpecificEventTypeFilter(eventSource, eventType string) SubscriptionOpt {
+func WithFilter(eventSource, eventType string) SubscriptionOpt {
 	return func(subscription *eventingv1alpha1.Subscription) {
 		if subscription.Spec.Filter == nil {
 			subscription.Spec.Filter = &eventingv1alpha1.BEBFilters{
@@ -336,13 +330,14 @@
 	}
 }
 
-<<<<<<< HEAD
-// WithNotCleanEventTypeFilter initializes subscription filter with a not clean event-type
+// WithNotCleanFilter initializes subscription filter with a not clean event-type
 // A not clean event-type means it contains none-alphanumeric characters
-func WithNotCleanEventTypeFilter() SubscriptionOpt {
+func WithNotCleanFilter() SubscriptionOpt {
 	return WithFilter(EventSource, OrderCreatedEventTypeNotClean)
 }
 
+// WithEmptyFilter is a SubscriptionOpt for creating a subscription with an empty event type filter.
+//  Note that this is different from setting Filter to nil.
 func WithEmptyFilter() SubscriptionOpt {
 	return func(subscription *eventingv1alpha1.Subscription) {
 		subscription.Spec.Filter = &eventingv1alpha1.BEBFilters{
@@ -351,69 +346,37 @@
 	}
 }
 
-func WithEventTypeFilter() SubscriptionOpt {
+func WithOrderCreatedFilter() SubscriptionOpt {
 	return WithFilter(EventSource, OrderCreatedEventType)
 }
 
 func WithInvalidSink() SubscriptionOpt {
 	return WithSinkURL("invalid")
-}
-
-// WithSinkURL sets the sinkURL in a new subscription
-func WithSinkURL(sinkURL string) SubscriptionOpt {
-	return func(s *eventingv1alpha1.Subscription) {
-		s.Spec.Sink = sinkURL
-	}
-}
-
-// WithServiceWithPathAsSink sets a kubernetes service as the sink
-func WithServiceWithPathAsSink(svcNamespace, svcName, path string) SubscriptionOpt {
-	return WithSinkURL(fmt.Sprintf("%s%s", GetValidSink(svcNamespace, svcName), path))
-}
-
-// WithServiceAsSink sets a kubernetes service as the sink
-func WithServiceAsSink(svcNs, svcName string) SubscriptionOpt {
-	return WithSinkURL(GetValidSink(svcNs, svcName))
-}
-
-// GetValidSink converts a namespace and service name to a valid sink url
-func GetValidSink(svcNs, svcName string) string {
-=======
-// WithEmptyEventTypeFilter is a SubscriptionOpt for creating a subscription with an empty event type filter.
-//  Note that this is different from setting Filter to nil.
-func WithEmptyEventTypeFilter(subscription *eventingv1alpha1.Subscription) {
-	subscription.Spec.Filter = &eventingv1alpha1.BEBFilters{
-		Filters: []*eventingv1alpha1.BEBFilter{},
-	}
-}
-
-// WithDefaultEventTypeFilter is a SubscriptionOpt for creating a subscription with the default event type filter.
-func WithDefaultEventTypeFilter(s *eventingv1alpha1.Subscription) {
-	s.Spec.Filter = &eventingv1alpha1.BEBFilters{
-		Filters: []*eventingv1alpha1.BEBFilter{
-			{
-				EventSource: &eventingv1alpha1.Filter{
-					Type:     "exact",
-					Property: "source",
-					Value:    EventSource,
-				},
-				EventType: &eventingv1alpha1.Filter{
-					Type:     "exact",
-					Property: "type",
-					Value:    OrderCreatedEventType,
-				},
-			},
-		},
-	}
+
 }
 
 // WithValidSink is a SubscriptionOpt for creating a subscription with a valid sink that itself gets created from
 // the svcNamespace and the svcName.
 func WithValidSink(svcNamespace, svcName string) SubscriptionOpt {
-	return func(s *eventingv1alpha1.Subscription) { s.Spec.Sink = NewValidSink(svcNamespace, svcName) }
-}
-
-// WithSpecificSink is a SubscriptionOpt for creating a subscription with a specific sink.
+	return WithSinkURL(ValidSinkURL(svcNamespace, svcName))
+}
+
+// WithServiceWithPathAsSink sets a kubernetes service as the sink
+func WithServiceWithPathAsSink(svc *corev1.Service, path string) SubscriptionOpt {
+	return WithSinkURL(fmt.Sprintf("%s%s", ValidSinkURL(svc.Namespace, svc.Name), path))
+}
+
+// WithServiceAsSink sets a kubernetes service as the sink
+func WithServiceAsSink(svc *corev1.Service) SubscriptionOpt {
+	return WithSinkURL(ValidSinkURL(svc.Namespace, svc.Name))
+}
+
+// ValidSinkURL converts a namespace and service name to a valid sink url
+func ValidSinkURL(namespace, svcName string) string {
+	return fmt.Sprintf("https://%s.%s.svc.cluster.local", svcName, namespace)
+}
+
+// WithSinkURL is a SubscriptionOpt for creating a subscription with a specific sink.
 // This is useful for testing against invalid sinks.
 func WithSinkURL(invalidSink string) SubscriptionOpt {
 	return func(subscription *eventingv1alpha1.Subscription) { subscription.Spec.Sink = invalidSink }
@@ -421,12 +384,7 @@
 
 // SetSink sets the subscription's sink to a valid sink created from svcNameSpace and svcName.
 func SetSink(svcNamespace, svcName string, subscription *eventingv1alpha1.Subscription) {
-	subscription.Spec.Sink = NewValidSink(svcNamespace, svcName)
-}
-
-func NewValidSink(svcNs, svcName string) string {
->>>>>>> e3168ceb
-	return fmt.Sprintf("https://%s.%s.svc.cluster.local", svcName, svcNs)
+	subscription.Spec.Sink = ValidSinkURL(svcNamespace, svcName)
 }
 
 func NewSubscriberSvc(name, ns string) *corev1.Service {
@@ -452,11 +410,7 @@
 	}
 }
 
-<<<<<<< HEAD
-func BEBMessagingSecret(name, ns string) *corev1.Secret {
-=======
 func NewBEBMessagingSecret(name, ns string) *corev1.Secret {
->>>>>>> e3168ceb
 	messagingValue := `
 				[{
 					"broker": {
@@ -508,11 +462,7 @@
 	}
 }
 
-<<<<<<< HEAD
-func Namespace(name string) *corev1.Namespace {
-=======
 func NewNamespace(name string) *corev1.Namespace {
->>>>>>> e3168ceb
 	namespace := corev1.Namespace{
 		ObjectMeta: metav1.ObjectMeta{
 			Name: name,
@@ -521,11 +471,7 @@
 	return &namespace
 }
 
-<<<<<<< HEAD
-func EventingBackend(name, ns string) *eventingv1alpha1.EventingBackend {
-=======
 func NewEventingBackend(name, namespace string) *eventingv1alpha1.EventingBackend {
->>>>>>> e3168ceb
 	return &eventingv1alpha1.EventingBackend{
 		ObjectMeta: metav1.ObjectMeta{
 			Name:      name,
@@ -536,11 +482,7 @@
 	}
 }
 
-<<<<<<< HEAD
-func EventingControllerDeployment() *appsv1.Deployment {
-=======
 func NewEventingControllerDeployment() *appsv1.Deployment {
->>>>>>> e3168ceb
 	labels := map[string]string{
 		"app.kubernetes.io/name": "value",
 	}
@@ -571,12 +513,8 @@
 		Status: appsv1.DeploymentStatus{},
 	}
 }
-<<<<<<< HEAD
-func EventingControllerPod(backend string) *corev1.Pod {
-=======
 
 func NewEventingControllerPod(backend string) *corev1.Pod {
->>>>>>> e3168ceb
 	labels := map[string]string{
 		deployment.AppLabelKey: deployment.PublisherName,
 	}
