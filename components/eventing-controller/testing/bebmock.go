package testing

import (
	"encoding/json"
	"net/http"
	"net/http/httptest"
	"net/http/httputil"
	"net/url"
	"path"
	"strings"

	"golang.org/x/oauth2"

	"github.com/go-logr/logr"
	. "github.com/onsi/ginkgo" // nolint
	. "github.com/onsi/gomega" // nolint

	logf "sigs.k8s.io/controller-runtime/pkg/log"
	// gcp auth etc.
	_ "k8s.io/client-go/plugin/pkg/client/auth/gcp"

	"github.com/kyma-project/kyma/components/eventing-controller/pkg/ems/api/events/config"
	bebtypes "github.com/kyma-project/kyma/components/eventing-controller/pkg/ems/api/events/types"
)

const (
	TokenURLPath     = "/auth"
	MessagingURLPath = "/messaging"
)

// BEBMock implements a programmable mock for BEB
type BEBMock struct {
	Requests       *SafeRequests
	Subscriptions  *SafeSubscriptions
	TokenURL       string
	MessagingURL   string
	BEBConfig      *config.Config
	log            logr.Logger
	AuthResponse   response
	GetResponse    responseWithName
	ListResponse   response
	CreateResponse response
	DeleteResponse response
	server         *httptest.Server
}

func NewBEBMock(bebConfig *config.Config) *BEBMock {
	logger := logf.Log.WithName("beb mock")
	return &BEBMock{
		Requests:      NewSafeRequests(),
		Subscriptions: NewSafeSubscriptions(),
		BEBConfig:     bebConfig,
		log:           logger,
	}
}

type responseWithName func(w http.ResponseWriter, subscriptionName string)
type response func(w http.ResponseWriter)

func (m *BEBMock) Reset() {
	m.log.Info("Initializing requests")
	m.Requests = NewSafeRequests()
	m.Subscriptions = NewSafeSubscriptions()
	m.AuthResponse = nil
	m.GetResponse = nil
	m.ListResponse = nil
	m.CreateResponse = nil
	m.DeleteResponse = nil
}

func (m *BEBMock) Start() string {
	m.Reset()

	// implementation based on https://pages.github.tools.sap/KernelServices/APIDefinitions/?urls.primaryName=Business%20Event%20Bus%20-%20CloudEvents
	ts := httptest.NewServer(http.HandlerFunc(func(w http.ResponseWriter, r *http.Request) {
		defer GinkgoRecover()

		// store request
		m.Requests.StoreRequest(r)

		description := ""
		reqBytes, err := httputil.DumpRequest(r, true)
		if err == nil {
			description = string(reqBytes)
		}
		m.log.V(1).Info("received request",
			"uri", r.RequestURI,
			"method", r.Method,
			"description", description,
		)

		w.Header().Set("Content-Type", "application/json")

		// oauth2 request
		if r.Method == http.MethodPost && strings.HasPrefix(r.RequestURI, TokenURLPath) {
			if m.AuthResponse != nil {
				m.AuthResponse(w)
			} else {
				BEBAuthResponseSuccess(w)
			}
			return
		}

		// messaging API request
		if strings.HasPrefix(r.RequestURI, MessagingURLPath) {
			switch r.Method {
			case http.MethodDelete:
				key := r.URL.Path
				m.Subscriptions.DeleteSubscription(key)
				if m.DeleteResponse != nil {
					m.DeleteResponse(w)
				} else {
					BEBDeleteResponseSuccess(w)
				}
			case http.MethodPost:
				var subscription bebtypes.Subscription
				_ = json.NewDecoder(r.Body).Decode(&subscription)
				m.Requests.PutSubscription(r, subscription)
				key := r.URL.Path + "/" + subscription.Name
				m.Subscriptions.PutSubscription(key, &subscription)
				if m.CreateResponse != nil {
					m.CreateResponse(w)
				} else {
					BEBCreateSuccess(w)
				}
			case http.MethodGet:
				switch r.RequestURI {
				case m.BEBConfig.ListURL:
					if m.ListResponse != nil {
						m.ListResponse(w)
					} else {
						BEBListSuccess(w)
					}
				// get on a single subscription
				default:
					key := r.URL.Path
					if m.GetResponse != nil {
						m.GetResponse(w, key)
					} else {
						subscriptionSaved := m.Subscriptions.GetSubscription(key)
						if subscriptionSaved != nil {
							subscriptionSaved.SubscriptionStatus = bebtypes.SubscriptionStatusActive
							w.WriteHeader(http.StatusOK)
							err := json.NewEncoder(w).Encode(*subscriptionSaved)
							Expect(err).ShouldNot(HaveOccurred())
						} else {
							w.WriteHeader(http.StatusNotFound)
						}
					}
				}
				return
			default:
				w.WriteHeader(http.StatusNotImplemented)
			}
			return
		}
	}))
	uri := ts.URL
	m.server = ts
	return uri
}

<<<<<<< HEAD
func (m *BEBMock) Stop() {
	m.server.Close()
}

// BEBAuthResponseSuccess writes a oauth2 authentication response to the writer for the happy-path.
=======
// BEBAuthResponseSuccess writes an oauth2 authentication response to the writer for the happy-path.
>>>>>>> 2757dc78
func BEBAuthResponseSuccess(w http.ResponseWriter) {
	token := oauth2.Token{
		AccessToken:  "some-token",
		TokenType:    "",
		RefreshToken: "",
	}
	w.WriteHeader(http.StatusOK)
	err := json.NewEncoder(w).Encode(token)
	Expect(err).ShouldNot(HaveOccurred())
}

// BEBCreateSuccess writes a response to the writer for the happy-path of creating a BEB subscription.
func BEBCreateSuccess(w http.ResponseWriter) {
	w.WriteHeader(http.StatusAccepted)
	response := bebtypes.CreateResponse{
		Response: bebtypes.Response{
			StatusCode: http.StatusAccepted,
			Message:    "",
		},
		Href: "",
	}
	err := json.NewEncoder(w).Encode(response)
	Expect(err).ShouldNot(HaveOccurred())
}

// BEBGetSuccess writes a response to the writer for the happy-path of getting a BEB subscription.
func BEBGetSuccess(w http.ResponseWriter, name string) {
	w.WriteHeader(http.StatusOK)
	s := bebtypes.Subscription{
		Name:               name,
		SubscriptionStatus: bebtypes.SubscriptionStatusActive,
	}
	err := json.NewEncoder(w).Encode(s)
	Expect(err).ShouldNot(HaveOccurred())
}

// BEBListSuccess writes a response to the writer for the happy-path of listing a BEB subscription.
func BEBListSuccess(w http.ResponseWriter) {
	w.WriteHeader(http.StatusAccepted)
	response := bebtypes.Response{
		StatusCode: http.StatusOK,
		Message:    "",
	}
	err := json.NewEncoder(w).Encode(response)
	Expect(err).ShouldNot(HaveOccurred())
}

// BEBDeleteResponseSuccess writes a response to the writer for the happy-path of deleting a BEB subscription.
func BEBDeleteResponseSuccess(w http.ResponseWriter) {
	w.WriteHeader(http.StatusNoContent)
}

// IsBEBSubscriptionCreate determines if the http request is creating a BEB subscription.
func IsBEBSubscriptionCreate(r *http.Request, bebConfig config.Config) bool {
	return r.Method == http.MethodPost && strings.Contains(bebConfig.CreateURL, r.RequestURI)
}

// IsBEBSubscriptionDelete determines if the http request is deleting a BEB subscription.
func IsBEBSubscriptionDelete(r *http.Request) bool {
	return r.Method == http.MethodDelete && strings.Contains(r.RequestURI, MessagingURLPath)
}

// GetRestAPIObject gets the name of the involved object in a REST url
// e.g. "/messaging/events/subscriptions/{subscriptionName}" => "{subscriptionName}"
func GetRestAPIObject(u *url.URL) string {
	return path.Base(u.Path)
}<|MERGE_RESOLUTION|>--- conflicted
+++ resolved
@@ -160,15 +160,11 @@
 	return uri
 }
 
-<<<<<<< HEAD
 func (m *BEBMock) Stop() {
 	m.server.Close()
 }
 
-// BEBAuthResponseSuccess writes a oauth2 authentication response to the writer for the happy-path.
-=======
 // BEBAuthResponseSuccess writes an oauth2 authentication response to the writer for the happy-path.
->>>>>>> 2757dc78
 func BEBAuthResponseSuccess(w http.ResponseWriter) {
 	token := oauth2.Token{
 		AccessToken:  "some-token",
