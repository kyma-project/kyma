package main

import (
	"context"
	"os"

	"k8s.io/apimachinery/pkg/runtime"
	_ "k8s.io/client-go/plugin/pkg/client/auth/gcp"
	ctrl "sigs.k8s.io/controller-runtime"

	"github.com/go-logr/zapr"

	"github.com/kyma-project/kyma/components/eventing-controller/logger"
	"github.com/kyma-project/kyma/components/eventing-controller/options"
	"github.com/kyma-project/kyma/components/eventing-controller/pkg/commander/beb"
	"github.com/kyma-project/kyma/components/eventing-controller/pkg/commander/nats"
	"github.com/kyma-project/kyma/components/eventing-controller/reconciler/backend"
)

func main() {
	setupLogger := ctrl.Log.WithName("setup")

	opts := options.New()
	if err := opts.Parse(); err != nil {
		setupLogger.Error(err, "failed to parse options")
		os.Exit(1)
	}

<<<<<<< HEAD
	// Parse flags.
	var enableDebugLogs bool
	var metricsAddr string
	var probeAddr string
	var readyEndpoint string
	var healthEndpoint string
	var resyncPeriod time.Duration
	var maxReconnects int
	var reconnectWait time.Duration

	flag.BoolVar(&enableDebugLogs, "enable-debug-logs", false, "Enable debug logs.")
	flag.StringVar(&metricsAddr, "metrics-addr", ":8080", "The TCP address that the controller should bind to for serving prometheus metrics.")
	flag.StringVar(&probeAddr, "health-probe-bind-addr", ":8081", "The TCP address that the controller should bind to for serving health probes.")
	flag.StringVar(&readyEndpoint, "ready-check-endpoint", "readyz", "The endpoint of the readiness probe.")
	flag.StringVar(&healthEndpoint, "health-check-endpoint", "healthz", "The endpoint of the health probe.")
	flag.DurationVar(&resyncPeriod, "reconcile-period", time.Minute*10, "Period between triggering of reconciling calls (BEB).")
	flag.IntVar(&maxReconnects, "max-reconnects", 10, "Maximum number of reconnect attempts (NATS).")
	flag.DurationVar(&reconnectWait, "reconnect-wait", time.Second, "Wait time between reconnect attempts (NATS).")
	flag.Parse()
=======
	ctrLogger, err := logger.New(opts.LogFormat, opts.LogLevel)
	if err != nil {
		setupLogger.Error(err, "failed to initialize logger")
		os.Exit(1)
	}
	defer func() {
		if err := ctrLogger.WithContext().Sync(); err != nil {
			setupLogger.Error(err, "failed to flush logger")
		}
	}()

	// Set controller core logger.
	ctrl.SetLogger(zapr.NewLogger(ctrLogger.WithContext().Desugar()))
>>>>>>> 4326fbf4

	// Add schemes.
	scheme := runtime.NewScheme()
	if err := beb.AddToScheme(scheme); err != nil {
		setupLogger.Error(err, "unable to start manager")
		os.Exit(1)
	}
	if err := nats.AddToScheme(scheme); err != nil {
		setupLogger.Error(err, "unable to start manager")
		os.Exit(1)
	}

	// Init the manager.
	restCfg := ctrl.GetConfigOrDie()
	mgr, err := ctrl.NewManager(restCfg, ctrl.Options{
		Scheme:             scheme,
		MetricsBindAddress: opts.MetricsAddr,
		Port:               9443,
		SyncPeriod:         &opts.ReconcilePeriod, // CHECK Only used in BEB so far.
	})
	if err != nil {
		setupLogger.Error(err, "unable to start manager")
		os.Exit(1)
	}

<<<<<<< HEAD
	switch backend {
	case env.BACKEND_VALUE_BEB:
		commander = beb.NewCommander(enableDebugLogs, metricsAddr, probeAddr, readyEndpoint, healthEndpoint, resyncPeriod)
	case env.BACKEND_VALUE_NATS:
		commander = nats.NewCommander(enableDebugLogs, metricsAddr, probeAddr, readyEndpoint, healthEndpoint, maxReconnects, reconnectWait)
=======
	// Instantiate and initialize all the subscription commanders.
	natsCommander := nats.NewCommander(restCfg, opts.MetricsAddr, opts.MaxReconnects, opts.ReconnectWait)
	if err := natsCommander.Init(mgr); err != nil {
		setupLogger.Error(err, "unable to initialize the NATS commander")
		os.Exit(1)
>>>>>>> 4326fbf4
	}

	bebCommander := beb.NewCommander(restCfg, opts.MetricsAddr, opts.ReconcilePeriod)
	if err := bebCommander.Init(mgr); err != nil {
		setupLogger.Error(err, "unable to initialize the BEB commander")
		os.Exit(1)
	}

	// Start the backend manager.
	ctx := context.Background()
	recorder := mgr.GetEventRecorderFor("backend-controller")
	backendReconciler := backend.NewReconciler(ctx, natsCommander, bebCommander, mgr.GetClient(), mgr.GetCache(), ctrLogger, recorder)
	if err := backendReconciler.SetupWithManager(mgr); err != nil {
		setupLogger.Error(err, "unable to start the backend controller")
		os.Exit(1)
	}

	// Start the manager.
	ctrLogger.WithContext().With("options", opts).Info("starting manager")
	if err := mgr.Start(ctrl.SetupSignalHandler()); err != nil {
		setupLogger.Error(err, "unable to start manager")
		os.Exit(1)
	}
}<|MERGE_RESOLUTION|>--- conflicted
+++ resolved
@@ -26,27 +26,6 @@
 		os.Exit(1)
 	}
 
-<<<<<<< HEAD
-	// Parse flags.
-	var enableDebugLogs bool
-	var metricsAddr string
-	var probeAddr string
-	var readyEndpoint string
-	var healthEndpoint string
-	var resyncPeriod time.Duration
-	var maxReconnects int
-	var reconnectWait time.Duration
-
-	flag.BoolVar(&enableDebugLogs, "enable-debug-logs", false, "Enable debug logs.")
-	flag.StringVar(&metricsAddr, "metrics-addr", ":8080", "The TCP address that the controller should bind to for serving prometheus metrics.")
-	flag.StringVar(&probeAddr, "health-probe-bind-addr", ":8081", "The TCP address that the controller should bind to for serving health probes.")
-	flag.StringVar(&readyEndpoint, "ready-check-endpoint", "readyz", "The endpoint of the readiness probe.")
-	flag.StringVar(&healthEndpoint, "health-check-endpoint", "healthz", "The endpoint of the health probe.")
-	flag.DurationVar(&resyncPeriod, "reconcile-period", time.Minute*10, "Period between triggering of reconciling calls (BEB).")
-	flag.IntVar(&maxReconnects, "max-reconnects", 10, "Maximum number of reconnect attempts (NATS).")
-	flag.DurationVar(&reconnectWait, "reconnect-wait", time.Second, "Wait time between reconnect attempts (NATS).")
-	flag.Parse()
-=======
 	ctrLogger, err := logger.New(opts.LogFormat, opts.LogLevel)
 	if err != nil {
 		setupLogger.Error(err, "failed to initialize logger")
@@ -60,7 +39,6 @@
 
 	// Set controller core logger.
 	ctrl.SetLogger(zapr.NewLogger(ctrLogger.WithContext().Desugar()))
->>>>>>> 4326fbf4
 
 	// Add schemes.
 	scheme := runtime.NewScheme()
@@ -86,22 +64,14 @@
 		os.Exit(1)
 	}
 
-<<<<<<< HEAD
-	switch backend {
-	case env.BACKEND_VALUE_BEB:
-		commander = beb.NewCommander(enableDebugLogs, metricsAddr, probeAddr, readyEndpoint, healthEndpoint, resyncPeriod)
-	case env.BACKEND_VALUE_NATS:
-		commander = nats.NewCommander(enableDebugLogs, metricsAddr, probeAddr, readyEndpoint, healthEndpoint, maxReconnects, reconnectWait)
-=======
 	// Instantiate and initialize all the subscription commanders.
-	natsCommander := nats.NewCommander(restCfg, opts.MetricsAddr, opts.MaxReconnects, opts.ReconnectWait)
+	natsCommander := nats.NewCommander(restCfg, opts.MetricsAddr, opts.ProbeAddr, opts.ReadyEndpoint, opts.HealthEndpoint, opts.MaxReconnects, opts.ReconnectWait)
 	if err := natsCommander.Init(mgr); err != nil {
 		setupLogger.Error(err, "unable to initialize the NATS commander")
 		os.Exit(1)
->>>>>>> 4326fbf4
 	}
 
-	bebCommander := beb.NewCommander(restCfg, opts.MetricsAddr, opts.ReconcilePeriod)
+	bebCommander := beb.NewCommander(restCfg, opts.MetricsAddr, opts.ProbeAddr, opts.ReadyEndpoint, opts.HealthEndpoint, opts.ReconcilePeriod)
 	if err := bebCommander.Init(mgr); err != nil {
 		setupLogger.Error(err, "unable to initialize the BEB commander")
 		os.Exit(1)
