--- conflicted
+++ resolved
@@ -34,51 +34,16 @@
     make deploy-nats-local
     ```
 
-<<<<<<< HEAD
-    | Flag                         | Description                                                                          | Default Value  |
-    | ---------------------------- | ------------------------------------------------------------------------------------ | -------------- |
-    | `metrics-address`            | The TCP address that the controller should bind to for serving prometheus metrics.   | `:8080`        |
-    | `health-probe-bind-address`  | The TCP address that the controller should bind to for serving health probes.        | `:8081`        |
-    | `ready-check-endpoint`       | The endpoint of the readiness probe.                                                 | `readyz`       |
-    | `health-check-endpoint`      | The endpoint of the health probe.                                                    | `healthz`      |
-    | `reconcile-period`           | The period between triggering of reconciling calls.                                  | `10 minutes`   |
-    | `enable-debug-logs`          | Enable debug logs.                                                                   | `false`        |
-=======
     To verify all the manifests processed by Kustomize, without applying them to the cluster, use the make target `deploy-nats-local-dry-run`.
->>>>>>> 57a1f2d0
 
 	```sh
     make deploy-eventing-controller-nats-local-dry-run
     ```
 
-<<<<<<< HEAD
-    | Flag                         | Description                                                                          | Default Value |
-    | ---------------------------- | ------------------------------------------------------------------------------------ | ------------- |
-    | `metrics-address`            | The TCP address that the controller should bind to for serving prometheus metrics.   | `:8080`       |
-    | `health-probe-bind-address`  | The TCP address that the controller should bind to for serving health probes.        | `:8081`       |
-    | `ready-check-endpoint`       | The endpoint of the readiness probe.                                                 | `readyz`      |
-    | `health-check-endpoint`      | The endpoint of the health probe.                                                    | `healthz`     |
-    | `enable-debug-logs`          | The parameter that enables debug logs.                                               | `false`       |
-    | `max-reconnects`             | The maximum number of reconnection attempts.                                         | `10 `         |
-    | `reconnect-wait`             | Wait time between reconnection attempts.                                             | `1 second`    |
-=======
 ## Usage
->>>>>>> 57a1f2d0
 
 This section explains how to use the Eventing Controller. It expects the following environment variables:
 
-<<<<<<< HEAD
-    | Environment variable       | Description                                                                     |
-    | -------------------------- | ------------------------------------------------------------------------------- |
-    | **CLIENT_ID**              | The Client ID used to acquire Access Tokens from the Authentication server.     |
-    | **CLIENT_SECRET**          | The Client Secret used to acquire Access Tokens from the Authentication server. |
-    | **TOKEN_ENDPOINT**         | The Authentication Server Endpoint to provide Access Tokens.                    |
-    | **WEBHOOK_CLIENT_ID**      | The Client ID used by webhooks to acquire Access Tokens from Kyma.              |
-    | **WEBHOOK_CLIENT_SECRET**  | The Client Secret used by webhooks to acquire Access Tokens from Kyma.          |
-    | **WEBHOOK_TOKEN_ENDPOINT** | The Kyma public endpoint to provide Access Tokens.                              |
-    | **DOMAIN**                 | The Kyma cluster public domain.                                                 |
-    | **EVENT_TYPE_PREFIX**      | The prefix for the EventType.                                                   |
-=======
     | Environment Variable   | Description                                                                     | Backend |
     | ---------------------- | ------------------------------------------------------------------------------- |-------- |
     | BACKEND                | Switch between BEB and NATS, default is NATS.                                   |         |
@@ -90,16 +55,9 @@
     | WEBHOOK_TOKEN_ENDPOINT | The Kyma public endpoint to provide Access Tokens.                              | BEB     |
     | DOMAIN                 | The Kyma cluster public domain.                                                 | BEB     |
     | NATS_URL               | The URL for the NATS server.                                                    | NATS    |
->>>>>>> 57a1f2d0
 
 The additional command line arguments are:
 
-<<<<<<< HEAD
-    | Environment variable   | Description                      |
-    | ---------------------- | -------------------------------- |
-    | **NATS_URL**           | The URL for the NATS server.     |
-    | **EVENT_TYPE_PREFIX**  | The prefix for the EventType.    |
-=======
     | Flag                  | Description                                               | Default Value | Backend |
     | --------------------- | --------------------------------------------------------- | ------------- | ------- |
     | metrics-addr          | The address the metric endpoint binds to.                 | :8080         | both    |
@@ -107,7 +65,6 @@
     | reconcile-period      | The period between triggering of reconciling calls (BEB). | 10 minutes    | BEB     |
     | max-reconnects        | The maximum number of reconnection attempts (NATS).       | 10            | NATS    |
     | reconnect-wait        | Wait time between reconnection attempts (NATS).           | 1 second      | NATS    |
->>>>>>> 57a1f2d0
 
 - To install the CustomResourceDefinitions in a cluster, run:
 
