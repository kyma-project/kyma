module github.com/kyma-project/kyma/components/central-application-connectivity-validator

go 1.19

require (
	github.com/gorilla/mux v1.8.0
	github.com/kyma-project/kyma/common/logging v0.0.0-20230130154909-4c81ab2cee61
	github.com/kyma-project/kyma/components/central-application-gateway v0.0.0-20230130154909-4c81ab2cee61
	github.com/oklog/run v1.1.0
	github.com/patrickmn/go-cache v2.1.0+incompatible
	github.com/stretchr/testify v1.8.3
	github.com/vrischmann/envconfig v1.3.0
	go.uber.org/zap v1.24.0
<<<<<<< HEAD
	k8s.io/apimachinery v0.27.2
	k8s.io/client-go v0.26.6
=======
	k8s.io/apimachinery v0.27.3
	k8s.io/client-go v0.26.5
>>>>>>> 7c966008
	sigs.k8s.io/controller-runtime v0.14.6
)

require (
	github.com/beorn7/perks v1.0.1 // indirect
	github.com/cespare/xxhash/v2 v2.1.2 // indirect
	github.com/davecgh/go-spew v1.1.1 // indirect
	github.com/emicklei/go-restful/v3 v3.9.0 // indirect
	github.com/evanphx/json-patch v4.12.0+incompatible // indirect
	github.com/evanphx/json-patch/v5 v5.6.0 // indirect
	github.com/fsnotify/fsnotify v1.6.0 // indirect
	github.com/go-logr/logr v1.2.3 // indirect
	github.com/go-logr/zapr v1.2.3 // indirect
	github.com/go-openapi/jsonpointer v0.19.6 // indirect
	github.com/go-openapi/jsonreference v0.20.1 // indirect
	github.com/go-openapi/swag v0.22.3 // indirect
	github.com/gogo/protobuf v1.3.2 // indirect
	github.com/golang/groupcache v0.0.0-20210331224755-41bb18bfe9da // indirect
	github.com/golang/protobuf v1.5.3 // indirect
	github.com/google/gnostic v0.5.7-v3refs // indirect
	github.com/google/go-cmp v0.5.9 // indirect
	github.com/google/gofuzz v1.1.0 // indirect
	github.com/google/uuid v1.3.0 // indirect
	github.com/imdario/mergo v0.3.12 // indirect
	github.com/josharian/intern v1.0.0 // indirect
	github.com/json-iterator/go v1.1.12 // indirect
	github.com/mailru/easyjson v0.7.7 // indirect
	github.com/matttproud/golang_protobuf_extensions v1.0.2 // indirect
	github.com/modern-go/concurrent v0.0.0-20180306012644-bacd9c7ef1dd // indirect
	github.com/modern-go/reflect2 v1.0.2 // indirect
	github.com/munnerz/goautoneg v0.0.0-20191010083416-a7dc8b61c822 // indirect
	github.com/pkg/errors v0.9.1 // indirect
	github.com/pmezard/go-difflib v1.0.0 // indirect
	github.com/prometheus/client_golang v1.14.0 // indirect
	github.com/prometheus/client_model v0.3.0 // indirect
	github.com/prometheus/common v0.37.0 // indirect
	github.com/prometheus/procfs v0.8.0 // indirect
	github.com/rogpeppe/go-internal v1.10.0 // indirect
	github.com/spf13/pflag v1.0.5 // indirect
	go.uber.org/atomic v1.7.0 // indirect
	go.uber.org/multierr v1.6.0 // indirect
	golang.org/x/net v0.8.0 // indirect
	golang.org/x/oauth2 v0.0.0-20220223155221-ee480838109b // indirect
	golang.org/x/sys v0.6.0 // indirect
	golang.org/x/term v0.6.0 // indirect
	golang.org/x/text v0.8.0 // indirect
	golang.org/x/time v0.3.0 // indirect
	gomodules.xyz/jsonpatch/v2 v2.2.0 // indirect
	google.golang.org/appengine v1.6.7 // indirect
	google.golang.org/protobuf v1.28.1 // indirect
	gopkg.in/inf.v0 v0.9.1 // indirect
	gopkg.in/yaml.v2 v2.4.0 // indirect
	gopkg.in/yaml.v3 v3.0.1 // indirect
	k8s.io/api v0.26.6 // indirect
	k8s.io/apiextensions-apiserver v0.26.1 // indirect
	k8s.io/component-base v0.26.1 // indirect
	k8s.io/klog/v2 v2.90.1 // indirect
	k8s.io/kube-openapi v0.0.0-20230501164219-8b0f38b5fd1f // indirect
	k8s.io/utils v0.0.0-20230209194617-a36077c30491 // indirect
	sigs.k8s.io/json v0.0.0-20221116044647-bc3834ca7abd // indirect
	sigs.k8s.io/structured-merge-diff/v4 v4.2.3 // indirect
	sigs.k8s.io/yaml v1.3.0 // indirect
)

replace (
	github.com/containerd/containerd => github.com/containerd/containerd v1.4.11
	github.com/docker/docker => github.com/docker/docker v20.10.8+incompatible
	github.com/opencontainers/runc => github.com/opencontainers/runc v1.0.0-rc92
	golang.org/x/crypto => golang.org/x/crypto v0.4.0
	golang.org/x/net => golang.org/x/net v0.8.0
	golang.org/x/sys => golang.org/x/sys v0.3.0
	golang.org/x/text => golang.org/x/text v0.5.0
)<|MERGE_RESOLUTION|>--- conflicted
+++ resolved
@@ -11,13 +11,8 @@
 	github.com/stretchr/testify v1.8.3
 	github.com/vrischmann/envconfig v1.3.0
 	go.uber.org/zap v1.24.0
-<<<<<<< HEAD
-	k8s.io/apimachinery v0.27.2
+	k8s.io/apimachinery v0.27.3
 	k8s.io/client-go v0.26.6
-=======
-	k8s.io/apimachinery v0.27.3
-	k8s.io/client-go v0.26.5
->>>>>>> 7c966008
 	sigs.k8s.io/controller-runtime v0.14.6
 )
 
